--- conflicted
+++ resolved
@@ -2,12 +2,8 @@
 FROM rust:1.47.0 as cargo-build
 
 # rust toolchain version
-<<<<<<< HEAD
-ARG RUST_TC_VER=nightly-2020-10-17
+ARG RUST_TC_VER=nightly-2021-06-23
 ARG KEY_SIZE=8
-=======
-ARG RUST_TC_VER=nightly-2021-06-23
->>>>>>> 94f07fdb
 
 RUN rustup install $RUST_TC_VER \
   && rustup default $RUST_TC_VER \
@@ -77,22 +73,22 @@
   && mkdir ~/.ssh \
   && chmod 600 -R ~/.ssh \
   && echo "#!/bin/bash\n\
-    cp /local_ssh/* ~/.ssh\n\
-    chown -R root ~/.ssh\n\
-    eval $(ssh-agent)\n\
-    ssh-add ~/.ssh/id_rsa\n\
-    /usr/sbin/sshd -D &" >> prep.sh \
+  cp /local_ssh/* ~/.ssh\n\
+  chown -R root ~/.ssh\n\
+  eval $(ssh-agent)\n\
+  ssh-add ~/.ssh/id_rsa\n\
+  /usr/sbin/sshd -D &" >> prep.sh \
   && chmod +x prep.sh \
   && echo "#!/bin/bash\n\
-    trap 'kill -TERM \$! && wait' SIGTERM\n\
-    ./bobd -c /configs/\$1 -n /configs/\$2 &\n\
-    wait" >> bobd.sh \
+  trap 'kill -TERM \$! && wait' SIGTERM\n\
+  ./bobd -c /configs/\$1 -n /configs/\$2 &\n\
+  wait" >> bobd.sh \
   && chmod +x bobd.sh \
   && echo "#!/bin/bash\n\
-    trap 'kill -TERM \$! && wait' SIGTERM\n\
-    echo 'bobd' | sudo -S ./prep.sh\n\
-    ./bobd.sh \$1 \$2 & \n\
-    wait" >> run.sh \
+  trap 'kill -TERM \$! && wait' SIGTERM\n\
+  echo 'bobd' | sudo -S ./prep.sh\n\
+  ./bobd.sh \$1 \$2 & \n\
+  wait" >> run.sh \
   && chmod +x run.sh
 
 EXPOSE 80
