--- conflicted
+++ resolved
@@ -24,11 +24,8 @@
 COPY bob-common/Cargo.toml bob-common/Cargo.toml
 COPY bob-grpc/Cargo.toml bob-grpc/Cargo.toml
 COPY bob-apps/Cargo.toml bob-apps/Cargo.toml
-<<<<<<< HEAD
 COPY bob-access/Cargo.toml bob-access/Cargo.toml
-=======
 RUN sed -i "s|\[\[bench\]\]|\[\[bench_ignore\]\]|g" */Cargo.toml
->>>>>>> b3dbe7a7
 
 RUN echo "fn main() {println!(\"if you see this, the build broke\")}" > bob/src/lib.rs \
   && echo "fn main() {println!(\"if you see this, the build broke\")}" > bob-backend/src/lib.rs \
