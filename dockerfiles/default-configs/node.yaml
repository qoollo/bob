# [time] is a concatenation of spans. Where each span is an integer number and a suffix.
# E.g.: [1y 2M 4w 8d 16h 32min 64s 128ms 256us]
# Supported suffixes:
#  nsec, ns -- microseconds
#  usec, us -- microseconds
#  msec, ms -- milliseconds
#  seconds, second, sec, s
#  minutes, minute, min, m
#  hours, hour, hr, h
#  days, day, d
#  weeks, week, w
#  months, month, M -- defined as 30.44 days
#  years, year, y -- defined as 365.25 days

# [file] logger config file
log_config: /bob/configs/logger.yaml
# [file] config with users permissions.
users_config: /bob/configs/users.yaml
# [str] node name, required to match with cluster config
name: local_node
# [uint] min count of successful operations on replicas to consider operation successful
quorum: 1
# [time] timeout for every GRPC operation
operation_timeout: 3sec
# [time] interval for checking connections
check_interval: 5000ms
# [simple, quorum] simple - without checking status
cluster_policy: quorum
# type of the backend [in_memory, stub, pearl]
backend_type: pearl
# interval for checking for blobs cleanup
cleanup_interval: 1h
# soft limit for count of max blobs to remain in ram
open_blobs_soft_limit: 2
# hard limit for count of max blobs to remain in ram
open_blobs_hard_limit: 10
<<<<<<< HEAD
# [None, Basic] type of request authentication
authentication_type: None
=======
# [size] memory limit for all bloom filters. Unlimited if not specified
bloom_filter_memory_limit: 8 GiB
# [size] memory limit for all indexes. Unlimited if not specified
index_memory_limit: 8 GiB
>>>>>>> 386a9e2f

# used only for 'backend_type: pearl'
pearl:
  # optional, default = false, enables linux AIO
  enable_aio: false
  # path to logfile with info about disks states switches, default = "/tmp/bob_events.csv"
  disks_events_logfile: "/bob/log/bob_events.csv"
  # size in bytes. required for 'pearl'
  max_blob_size: 1000000
  # optional, required for 'pearl', disables search for existing keys before write
  allow_duplicates: true
  # optional
  max_data_in_blob: 10000
  # optional
  blob_file_name_prefix: bob
  # [time] mls, retry to reinit pearl backend after fail. required for 'pearl'
  fail_retry_timeout: 100ms
  # required for 'pearl'
  alien_disk: disk1
  # optional, sets bloom filter buffer size in bits count, best value ~= max_data_in_blob.
  bloom_filter_max_buf_bits_count: 10000
  # describes how create and manage bob directories. required for 'pearl'
  settings:
    # root dir for bob storage. required for 'pearl'
    root_dir_name: bob
    # root dir for alien storage in 'alien_disk'. required for 'pearl'
    alien_root_dir_name: alien
    # [time] period when new pearl directory created. required for 'pearl'
    timestamp_period: 1m
    # each thread will wait this period if another thread creating pearl. required for 'pearl'
    create_pearl_wait_delay: 100ms

# optional, send metrics
metrics:
  name: bob
  graphite_enabled: false
  prometheus_enabled: false<|MERGE_RESOLUTION|>--- conflicted
+++ resolved
@@ -34,15 +34,12 @@
 open_blobs_soft_limit: 2
 # hard limit for count of max blobs to remain in ram
 open_blobs_hard_limit: 10
-<<<<<<< HEAD
 # [None, Basic] type of request authentication
 authentication_type: None
-=======
 # [size] memory limit for all bloom filters. Unlimited if not specified
 bloom_filter_memory_limit: 8 GiB
 # [size] memory limit for all indexes. Unlimited if not specified
 index_memory_limit: 8 GiB
->>>>>>> 386a9e2f
 
 # used only for 'backend_type: pearl'
 pearl:
