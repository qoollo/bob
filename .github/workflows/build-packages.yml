--- conflicted
+++ resolved
@@ -44,11 +44,8 @@
           path: |
             target/${{ env.TARGET }}/${{ env.BUILD_MODE }}/bobd
             target/${{ env.TARGET }}/${{ env.BUILD_MODE }}/bobp
-<<<<<<< HEAD
             target/${{ env.TARGET }}/${{ env.BUILD_MODE }}/bobt
-=======
             target/${{ env.TARGET }}/${{ env.BUILD_MODE }}/bobc
->>>>>>> 2223d71e
             target/${{ env.TARGET }}/${{ env.BUILD_MODE }}/ccg
             target/${{ env.TARGET }}/${{ env.BUILD_MODE }}/brt
  
@@ -192,13 +189,8 @@
         run: |
           echo Version:${{ env.VERSION }}
           mkdir -p bob_${{ env.VERSION }}/{usr/bin,etc/bob,etc/systemd/system,lib/systemd/system,etc/security/limits.d}
-<<<<<<< HEAD
-          cp {bobd,bobp,bobt,brt,ccg} bob_${{ env.VERSION }}/usr/bin/
-          chmod +x bob_${{ env.VERSION }}/usr/bin/{bobd,bobp,bobt,brt,ccg}
-=======
-          cp {bobd,bobp,bobc,brt,ccg} bob_${{ env.VERSION }}/usr/bin/
-          chmod +x bob_${{ env.VERSION }}/usr/bin/{bobd,bobp,bobc,brt,ccg}
->>>>>>> 2223d71e
+          cp {bobd,bobp,bobt,bobc,brt,ccg} bob_${{ env.VERSION }}/usr/bin/
+          chmod +x bob_${{ env.VERSION }}/usr/bin/{bobd,bobp,bobt,bobc,brt,ccg}
           cp config-examples/{cluster,node,logger}.yaml bob_${{ env.VERSION }}/etc/bob/
           cp linux-packages/bob.service bob_${{ env.VERSION }}/etc/systemd/system/
           cp linux-packages/bob.service bob_${{ env.VERSION }}/lib/systemd/system/
