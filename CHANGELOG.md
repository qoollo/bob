--- conflicted
+++ resolved
@@ -7,13 +7,15 @@
 
 
 #### Changed
-File descriptors metric now tries to use lsof | wc first (#359)
+- File descriptors metric now tries to use lsof | wc first (#359)
+
 
 #### Fixed
 - Ubuntu docker image build error (#412)
 
 
 #### Updated
+- Configs now support human readable formats (in max_blob_size & bloom_filter_memory_limit) (#388)
 
 
 ## [2.0.0-alpha.11] - 2021-12-10
@@ -26,12 +28,8 @@
 
 
 #### Updated
-<<<<<<< HEAD
-Configs now support human readable formats (in max_blob_size & bloom_filter_memory_limit) (#388)
-=======
 - Upgrade pearl to v0.9.0
 
->>>>>>> 6a4e2168
 
 ## [2.0.0-alpha.10] - 2021-12-02
 #### Added
