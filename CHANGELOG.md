--- conflicted
+++ resolved
@@ -4,11 +4,9 @@
 
 ## [Unreleased]
 #### Added
-<<<<<<< HEAD
-- Round robin algorithm for alien nodes selection (#570)
-=======
 - 'Exists' method through HEAD request in REST API (#691)
 - Support for 'exists' method in bobt (#691)
+- Round robin algorithm for alien nodes selection (#570)
 
 #### Changed
 - Log message about the lack of connection to graphite became more understandable (#684)
@@ -46,7 +44,6 @@
 - Add clusterwide delete operation (#364)
 - TLS support, TLS for grpc or rest can be enabled via cluster & node config (#303)
 - Final summary and return code to `bobt` (#649)
->>>>>>> ade0eadf
 
 #### Changed
 - Update rust edition to 2021 (#484)
