# Changelog
Bob versions changelog


## [Unreleased]
#### Added
- Blob performes fsync if buffered bytes are larger than max_dirty_bytes_before_sync config param (#748)

#### Changed
- Use cargo workspace to declare dependencies to avoid their duplication (#821)
- Record timestamp is now passed to Pearl level and used to find newest record in get and exist functions (#708)
- Save gRPC error when parsing status (#842)
<<<<<<< HEAD
=======
- Increased number and max delay of retries for Bob state checking in integration tests (#856)
>>>>>>> 1e5dd19f

#### Fixed
- Fix missing alien records due to multiple groups (#806)


#### Updated
- Update crates versions: tokio, bytes, uuid, infer, base64, bitflags, regex, async-lock (#769)
- Pearl updated to v0.20.0 (#848)
- Pearl updated to v0.21.0 (#855)


## [2.1.0-alpha.12] - 2023-09-23
#### Added


#### Changed


#### Fixed
- Fix log level for operations (#837)

#### Updated



## [2.1.0-alpha.11] - 2023-09-20
#### Added
- Bobd test mode (#550)
- Added optional get & exist optimization that skips old partitions by its timestamp (#702)
- Added mimalloc allocator for musl target (#688)
- Added jemalloc-profile for memory profiling (#797)
- Proper support for GetSource::ALL requests (#723)

#### Changed
- BobClient clone overhead reduced (#774)
- Node struct internals placed inside Arc to reduce clone overhead (#724)
- NodeName and DiskName types introduced to reduce clone overhead (#775)
- Avoid Pearl Storage clone (#791)
- Make iouring optional (#567)
- Add different logs for different branches in error on vdisk search (#808)

#### Fixed
- Ensure correct working when node contains multiple replicas of single vdisk (#654)
- Fix memory leak due to prometheus lib (#788)
- Fix for grinder delete metrics not being initialized (#824)
- Fix chrono deprecated function warning (#832)
- Fix lsof zombie spawn (#830)

#### Updated
- Pearl updated to v0.19.0 (#798)


## [2.1.0-alpha.10] - 2023-05-11
#### Added
- Quorum argument for manual workflow dispatch for integration tests (#749)
- Reconnect to a node when Ping is received from it (#625)
- Fast ping at the start (#657)
- Client metrics are initialized at the start (#761)
- Exist test on doubled range of keys for integration tests (#764)
- Used swap and bob virtual memory metrics added to hardware metrics (#771)
- Added validate_data_checksum_in_index_regen field to pearl config (#607)
- Lookup existence in aliens (#576)
- Separate local and remote lookup (#585)
- Exist test for alien integration tests (#726)

#### Changed
- Make local put parallel to remote (#573)
- Prefer online nodes for aliens, while maintaining uniform distribution (#571)
- Build release binaries and docker images with `release-lto` profile (#714)
- Use read lock instead of write on hierarchical filters update to improve performance (#596)
- Abort on panic in any of the threads (#782)

#### Fixed
- Fix incorrect exist result due to variables sharing between keys (#762)
- Fix unit of measurement of memory in hardware metrics (#772)
- Fix rust deprecation warning (#779)
- Fix subtraction overflow in cleaner (#781)

#### Updated
- Logger to logstash updated to qoollo-log4rs-logstash v0.2 (#681)
- Pearl updated to v0.18.0 (#778)


## [2.1.0-alpha.9] - 2023-01-16
#### Added
- Added exist key metrics to grinder and exist metrics to pearl (#709)

#### Changed
- Removed `open_blobs_soft_limit` and `open_blobs_hard_limit` from node config example (#703)
- Add condition to background_put (#589)

#### Fixed
- Fix incorrect timestamp used in `Group::delete()` (#741)
- Fixed incorrect execution of aliens integration tests (#736)
- Fixed unsafe timestamp comparison condition in `Group::get` and `Group::exist` (#750)

#### Updated
- Pearl updated to v0.17.0 (#752)


## [2.1.0-alpha.8] - 2023-01-13
#### Added
- Added grpc delete testing feature to bobp (#663)
- Corrupted blobs count metric (#464)
- 'Exists' method through HEAD request in REST API (#691)
- Support for 'exists' method in bobt (#691)
- Round robin algorithm for alien nodes selection (#570)
- 'release-lto' and 'integration-test' build profiles added (#704)
- Crossplatform terminal signal handling (#725)
- Integration tests (#518)
- Added integration tests for aliens (#642)
- Added integration tests for bobt (#648)
- Added authentification support for integration tests (#672)
- Add support for `delete` operation to `bobc` (#664)
- Support for authorization to `bobc` (#679)

#### Changed
- Use bytes to pass data to pearl (#597)
- Log message about the lack of connection to graphite became more understandable (#684)
- Hostname resolving in background tasks (#529)
- Removed broken logic of holder creation from group::run function (#701)
- Remove 'termion' crate from dependencies (#718)
- Make delete operation recoverable (#533)
- Binaries sizes reduced for 'integration-test' profile (#727)
- Configurable build profiles in Dockerfiles (#717)

#### Fixed
- Data access operations will be protected during remount to prevent data loss (#683)
- PID unsafe type conversion fixed (#719)
- Holders returned by read_vdisk_directory() are now ordered by start_timestamp (#700)

#### Updated
- Pearl updated to v0.16.0 (#706)


## [2.1.0-alpha.7] - 2022-11-28
#### Added
- Include bobt into the zip archive attached to the release infrastructure (#669)
- Include bobc into release builds (#569)
- Added blob-info and index-info features to brt (#356)
- Support for files, file name patterns, key ranges and a 'exists' subcommand to 'bobc' (#539)

#### Changed
- Using interval logger in metric exporter to reduce error log density (#592)
- Using standard Authorization header for basic auth (#616)
- Change locks to sync where possible (#472)

#### Fixed
- Clear bloom-filter memory on remount (#636)

#### Updated
- Pearl updated to v0.15.0 (#668)
- Updated versions of dependencies (#551)


## [2.1.0-alpha.6] - 2022-11-15
#### Added
- Add clusterwide delete operation (#364)
- TLS support, TLS for grpc or rest can be enabled via cluster & node config (#303)
- Final summary and return code to `bobt` (#649)

#### Changed
- Update rust edition to 2021 (#484)
- Remove unnecessary data clone (#506)
- Compare vdiskid first (#594)
- Optimize finding actual holders (#595)
- Logger output directed to stdout instead of stderr in bobt (#651)
- Replaced deprecated chrono functions (#660)

#### Fixed
- Print full error text received from Pearl in exist function (#581)
- Fix alien indexes offloading (#560)
- Internode auth works properly with nodes on same ip (#548)
- Fix response in delete request (#558)
- Fixed panic in brt because of duplicate long arg name (#563)
- Make username and password args of `bobt` optional (#555)
- Replaced deleted Pipers crate (#646)

#### Updated
- Pearl updated to v0.14.0 (#659)


## [2.1.0-alpha.5] - 2022-08-04
#### Added
- Add occupied disk space to api and metrics (#501)
- If no credentials provided and default user specified in config, then request will have default user permissions (#437)
- SHA512 hash of password with salt 'bob' can be specified instead of password (#304)
- User's permissions can be set via role and/or claims (#408)
- Check correctness tool, bobt (#542)

#### Changed
- Move files for linux packages into separate directory (#534)
- Defer index offload on deletion (#363)

#### Fixed
- Fixed internode authorization error (#530)
- "CredentialsNotProvided", "UserNotFound", "UnauthorizedRequest" now have "Unauthenticated" code (#528)
- Added conversion of "unauthorized" status into internal error (#540)

#### Updated
- Pearl updated to v0.13.0


## [2.1.0-alpha.4] - 2022-07-04
#### Added
- Memory limit for indexes (#466)
- Add support for logstash (#243)
- Access management (#217)
  - Nodes authentication (#318)
  - Authorization parameters in bobp (#425)
  - Http API authentication (#217)

#### Changed
- Rocket replaced with axum (#217)
- Add special cmp for keys with sizes aligned with word (#496)
- Publish available ram metric instead of calculated free ram, used ram is now calculated (#508)
- Log about disk availability would be written once (#499)

#### Fixed


#### Updated



## [2.1.0-alpha.3] - 2022-05-31
#### Added
- Number of vdisks per disk in ccg can be specified via -p arg (#459)
- Dockerfile arguments propagation (#483)

#### Changed
- Number of vdisks in ccg now is defined by -p or -d arg only, -exact arg removed (#459)
- RAM metrics (bob ram, total ram, used ram, free ram) are published in bytes now (#463)
- CPU iowait & disks iowait, iops are now collected via procfs (#461)
- Move brt utils to pearl (#415)

#### Fixed
- Fix docker image build parametrization (#494)

#### Updated
- Update rocket to v0.5.0-rc.2 (#486)
- Update Pearl to v0.12.0 


## [2.1.0-alpha.2] - 2022-04-26
#### Added
- Added grpc exist testing feature to bobp (#419)
- Add support for hierarchical range filters (#439)

#### Changed
- Deleted dcr utility (#370)
- Put error logs now agregate in one line every 5 sec (in case of disk disconnection) (#420)

#### Fixed
- Fix ping and timeout leading to sending too much requests (#438)
- Get & Put speed calculation in bobp (#419)

#### Updated
- Update Pearl to v0.11.0


## [2.1.0-alpha.1] - 2022-04-04
#### Added
- Add iops & iowait disk metrics (collected via iostat) & cpu_iowait metric (#342)
- Add refkey to support pearl #141
- API method for occupied space info (#404)
- Added -init_folders flag that creates bob and alien folders (#180)
- If bob and alien folders doesn't exist bobd will panic (#398)
- root_dir_name to node configuration api (#440)

#### Changed
- All hardware metrics are now placed in 'hardware' group (#452)

#### Fixed
- brt: Version in BlobHeader now changes during migration (#447)
- brt: Default target version is now 1 instead of 2 (#448)

#### Updated
- Update pearl to v0.10.0


## [2.1.0-alpha.0] - 2022-02-21
#### Added
- Bloom filters memory metric (#400)
- Add bob ram usage metric (#393)
- Add REST API method for data deletion (#221)


#### Changed
- File descriptors metric now tries to use lsof | wc first (#359)


#### Fixed
- Used disk space metric calculation fix (#376)
- Fix partitions removal response code (#405)
- No more use of MockBobClient in production (#389)
- Ubuntu docker image build error (#412)
- Fix panic on nodes request (#429)

#### Updated
- Configs now support human readable formats (in max_blob_size & bloom_filter_memory_limit) (#388)
- Upgrade pearl to v0.9.2


## [2.0.0-alpha.11] - 2021-12-10
#### Added
- Hierarchical filters (#333)


#### Fixed
- Disk space metrics calculation fix (#376)


#### Updated
- Upgrade pearl to v0.9.0


## [2.0.0-alpha.10] - 2021-12-02
#### Added
- Add bloom_filter_memory_limit to example config (#378)
- Add traits to support pearl #123


#### Updated
- Upgrade pearl to v0.8.1


## [2.0.0-alpha.9] - 2021-11-19
#### Fixed
- Fix allocated size computation in BloomFilterMemoryLimitHooks (#372)


## [2.0.0-alpha.8] - 2021-11-18
#### Added
- Bloom filter offloading (#301)


## [2.0.0-alpha.7] - 2021-11-09
#### Added
- Add brt mode to reverse byte order (#286)
- Add alien blobs sync API (#334)


#### Changed
- Disable AIO by default (#335)


#### Fixed
- Hardware metrics names for RAM and disk space (#358)


#### Updated
- Upgrade pearl to v0.8.0



## [2.0.0-alpha.6] - 2021-10-19
#### Added
- Add hardware metrics (#242)
- Add REST API metrics (#255)
- Include brt into release builds (rpm, deb and zip) (#344)


#### Changed
- Cleaner closes blobs instead of update (#285)
- Only stable releases to latest tag on Docker Hub (#339)
- Make Bob compile on stable toolchain.
- Add blob and index verification to blob recovery tool (#230)


#### Fixed
- Remove prometheus metrics expiration.


#### Updated
- Upgrade pearl to v0.7.1


## [2.0.0-alpha.5] - 2021-10-02
#### Added
- Add random mode in get in bobp (#215)

#### Updated
- upgrade pearl to v0.7.0.


## [2.0.0-alpha.4] - 2021-09-16
#### Added
- Add the ability to choose prometheus exporter address (#311)
- Add rest api port to config (#269)

#### Fixed
- Prometheus exporter bug which occured after migration to global exporter scheme (#322)
- Minor build issues (#327)
- Fix actual holder creation condition(#283)

#### Updated
- Libs: tonic, tonic-build, tower, tokio.
- Add Bob key size to help and version commands output
- Updated --version output format


## [2.0.0-alpha.3] - 2021-08-31
#### Added
- Add the ability to disable metrics (#241)
- Use default config in dockerfiles (#290)
- Add log file rotation to logger.yaml in examples (#297)
- Build docker images with build workflow (#308)
- Build Bob versions with 8-byte and 16-byte keys (#307)

#### Changed
- once aio is failed, it's disabled in config (#257)


## [2.0.0-alpha.2] - 2021-08-23
#### Added
- Prometheus metrics exporter (#240)
- Rate metrics (#242)
- Global exporter is used, different exporters may be load conditionally
- Run tests with GitHub Actions (#279)

#### Fixed
- Add brt to dockerfiles (#296)
- Bug with panic on load operation in rate processor (#302)


## [2.0.0-alpha.1] - 2021-08-16
#### Added
- Add api method to start disk (#182)
- Rest api for data (#187)
- Add bloom filter buffer size to config (#218)
- Setup build with GitHub actions (#266)
- Add Amazon S3 GetObject and PutObject api (#193)
- Add tool for blob recovery (brt) (#205)
- Add racks support to CCG (#186)
- Add bind ip address to config (#270)
- Add variable key size (#133)
- Support for different key sizes in REST API (#228)

#### Changed
- rename bob-tools, remove redundant versions of workspace deps (#220)
- add DiskEventsLogger error (#230)
- add methods for data to REST API specification (#234)
- Update Rocket to 0.5 (#233)
- Extend bob version (#247)

#### Fixed
- Fix backend storage trait object safety issue (#197)
- Fix dockerfiles (#203)
- Fix connectivity issues in Docker Swarm (use 0.0.0.0 in some cases) (#270)
- Fix metrics gaps in graphite (#274)


## [1.6.1] - 2021-04-14
#### Updated
- upgrade pearl to v0.5.14


## [1.6.0] - 2021-03-08
#### Changed
- Reorganisation (#175)
  - split crate into separate subcrates bob, bob-backend, bob-tools
  - move configs, metrics, data, node mods to bob-common
  - tmp remove mock bob client import
  - remove unused deps
  - ignore generated grpc file
  - move pearl metrics to bob-common
  - move config examples

#### Added
- Disk removal control and recovery (#174)
  - Fix: forget to change state in run method
  - Fix review issues
  - Fix semaphore logic
  - Add run semaphore to limit simultaneously initializing DiskControllers
  - Fix test in dcr


## [1.5.1] - 2021-02-24
#### Changed
- parallel index dumping

#### Added
- new alien directory configuration
- new api endpoint: cluster distribution function

#### Fixed
- Build issue after merging request with updated alien directory configuration
- Fix panic in some cases in push_metrics
- fixed metrics prefix
- minor fix for dump semaphores

#### Updated
- Update pearl to 0.5.8


## [1.5.0] - 2021-01-20
#### Changed
- Complete code review and deep refactoring
- Stability and performance improvements
- Search logic of get rewrited. Which leads to improvement of the get performance: up to 50% in normal case, up to 80% in case with reading from aliens
- reworked put algorithm to increase amount of work to be completed in background
- logs improved
- close open blobs by timeout to reduce memory footprint.
- allow partial completion of PUT (#104)
- optional AIO

#### Added
- retrieve records count via http api method, in partition info
- API method to retrieve local dir structure of vdisk replicas. #109
- ssh to docker cluster runner. #106
- for test utility bobp: add all remaining record tasks to last batch. #108
- error descriptionsi for dcr
- dcr instructions to README.md
- nodes to API
- new metrics drain and counters initialization

#### Fixed
- piling all alien records into one vdisk
- loss of records after restart of the cluster
- problems with reading from alien dirs in some cases
- use unreleased version of rio to fix build on musl
- pearl issues with index files
- outdated usage of the partitions old ID. #107
- indexing in bobp with flag -f
- aliens distribution in some cases

#### Updated
- update pearl
- stable tokio runtime


## [1.4.0] - 2020-03-27
#### Updated
- API add partition delete
- bobp errors detalization


## [1.3.0] - 2020-03-02
#### Updated
- pearl updated, improved check existence performance

#### Fixed
- misc minor fixes


## [1.2.1] - 2020-02-06


## [1.2.0] - 2020-01-28
#### Added
- Config cluster generator
- bob test utility


## [1.1.1] - 2020-01-17
#### Fixed
- bobd cli version

#### Updated
- tonic up to 0.1.0


## [1.1.0] - 2019-12-26


## [1.0.0] - 2019-10-03
#### Changed
- Initial version<|MERGE_RESOLUTION|>--- conflicted
+++ resolved
@@ -10,10 +10,7 @@
 - Use cargo workspace to declare dependencies to avoid their duplication (#821)
 - Record timestamp is now passed to Pearl level and used to find newest record in get and exist functions (#708)
 - Save gRPC error when parsing status (#842)
-<<<<<<< HEAD
-=======
 - Increased number and max delay of retries for Bob state checking in integration tests (#856)
->>>>>>> 1e5dd19f
 
 #### Fixed
 - Fix missing alien records due to multiple groups (#806)
