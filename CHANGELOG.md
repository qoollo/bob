# Changelog
Bob versions changelog


## [Unreleased]
#### Added
- Quorum argument for manual workflow dispatch for integration tests (#749)
- Client metrics are initialized at the start (#761)
- Exist test on doubled range of keys for integration tests (#764)

#### Changed
- Make local put parallel to remote (#573)
<<<<<<< HEAD
- Prefer online nodes for aliens, while maintaining uniform distribution (#571)
=======
- Build release binaries and docker images with `release-lto` profile (#714)
>>>>>>> 05529f1b

#### Fixed
- Fix incorrect exist result due to variables sharing between keys (#762)

#### Updated
- Logger to logstash updated to qoollo-log4rs-logstash v0.2 (#681)


## [2.1.0-alpha.9] - 2023-01-16
#### Added
- Added exist key metrics to grinder and exist metrics to pearl (#709)

#### Changed
- Removed `open_blobs_soft_limit` and `open_blobs_hard_limit` from node config example (#703)
- Add condition to background_put (#589)

#### Fixed
- Fix incorrect timestamp used in `Group::delete()` (#741)
- Fixed incorrect execution of aliens integration tests (#736)
- Fixed unsafe timestamp comparison condition in `Group::get` and `Group::exist` (#750)

#### Updated
- Pearl updated to v0.17.0 (#752)


## [2.1.0-alpha.8] - 2023-01-13
#### Added
- Added grpc delete testing feature to bobp (#663)
- Corrupted blobs count metric (#464)
- 'Exists' method through HEAD request in REST API (#691)
- Support for 'exists' method in bobt (#691)
- Round robin algorithm for alien nodes selection (#570)
- 'release-lto' and 'integration-test' build profiles added (#704)
- Crossplatform terminal signal handling (#725)
- Integration tests (#518)
- Added integration tests for aliens (#642)
- Added integration tests for bobt (#648)
- Added authentification support for integration tests (#672)
- Add support for `delete` operation to `bobc` (#664)
- Support for authorization to `bobc` (#679)

#### Changed
- Use bytes to pass data to pearl (#597)
- Log message about the lack of connection to graphite became more understandable (#684)
- Hostname resolving in background tasks (#529)
- Removed broken logic of holder creation from group::run function (#701)
- Remove 'termion' crate from dependencies (#718)
- Make delete operation recoverable (#533)
- Binaries sizes reduced for 'integration-test' profile (#727)
- Configurable build profiles in Dockerfiles (#717)

#### Fixed
- Data access operations will be protected during remount to prevent data loss (#683)
- PID unsafe type conversion fixed (#719)
- Holders returned by read_vdisk_directory() are now ordered by start_timestamp (#700)

#### Updated
- Pearl updated to v0.16.0 (#706)


## [2.1.0-alpha.7] - 2022-11-28
#### Added
- Include bobt into the zip archive attached to the release infrastructure (#669)
- Include bobc into release builds (#569)
- Added blob-info and index-info features to brt (#356)
- Support for files, file name patterns, key ranges and a 'exists' subcommand to 'bobc' (#539)

#### Changed
- Using interval logger in metric exporter to reduce error log density (#592)
- Using standard Authorization header for basic auth (#616)
- Change locks to sync where possible (#472)

#### Fixed
- Clear bloom-filter memory on remount (#636)

#### Updated
- Pearl updated to v0.15.0 (#668)
- Updated versions of dependencies (#551)


## [2.1.0-alpha.6] - 2022-11-15
#### Added
- Add clusterwide delete operation (#364)
- TLS support, TLS for grpc or rest can be enabled via cluster & node config (#303)
- Final summary and return code to `bobt` (#649)

#### Changed
- Update rust edition to 2021 (#484)
- Remove unnecessary data clone (#506)
- Compare vdiskid first (#594)
- Optimize finding actual holders (#595)
- Logger output directed to stdout instead of stderr in bobt (#651)
- Replaced deprecated chrono functions (#660)

#### Fixed
- Print full error text received from Pearl in exist function (#581)
- Fix alien indexes offloading (#560)
- Internode auth works properly with nodes on same ip (#548)
- Fix response in delete request (#558)
- Fixed panic in brt because of duplicate long arg name (#563)
- Make username and password args of `bobt` optional (#555)
- Replaced deleted Pipers crate (#646)

#### Updated
- Pearl updated to v0.14.0 (#659)


## [2.1.0-alpha.5] - 2022-08-04
#### Added
- Add occupied disk space to api and metrics (#501)
- If no credentials provided and default user specified in config, then request will have default user permissions (#437)
- SHA512 hash of password with salt 'bob' can be specified instead of password (#304)
- User's permissions can be set via role and/or claims (#408)
- Check correctness tool, bobt (#542)

#### Changed
- Move files for linux packages into separate directory (#534)
- Defer index offload on deletion (#363)

#### Fixed
- Fixed internode authorization error (#530)
- "CredentialsNotProvided", "UserNotFound", "UnauthorizedRequest" now have "Unauthenticated" code (#528)
- Added conversion of "unauthorized" status into internal error (#540)

#### Updated
- Pearl updated to v0.13.0


## [2.1.0-alpha.4] - 2022-07-04
#### Added
- Memory limit for indexes (#466)
- Add support for logstash (#243)
- Access management (#217)
  - Nodes authentication (#318)
  - Authorization parameters in bobp (#425)
  - Http API authentication (#217)

#### Changed
- Rocket replaced with axum (#217)
- Add special cmp for keys with sizes aligned with word (#496)
- Publish available ram metric instead of calculated free ram, used ram is now calculated (#508)
- Log about disk availability would be written once (#499)

#### Fixed


#### Updated



## [2.1.0-alpha.3] - 2022-05-31
#### Added
- Number of vdisks per disk in ccg can be specified via -p arg (#459)
- Dockerfile arguments propagation (#483)

#### Changed
- Number of vdisks in ccg now is defined by -p or -d arg only, -exact arg removed (#459)
- RAM metrics (bob ram, total ram, used ram, free ram) are published in bytes now (#463)
- CPU iowait & disks iowait, iops are now collected via procfs (#461)
- Move brt utils to pearl (#415)

#### Fixed
- Fix docker image build parametrization (#494)

#### Updated
- Update rocket to v0.5.0-rc.2 (#486)
- Update Pearl to v0.12.0 


## [2.1.0-alpha.2] - 2022-04-26
#### Added
- Added grpc exist testing feature to bobp (#419)
- Add support for hierarchical range filters (#439)

#### Changed
- Deleted dcr utility (#370)
- Put error logs now agregate in one line every 5 sec (in case of disk disconnection) (#420)

#### Fixed
- Fix ping and timeout leading to sending too much requests (#438)
- Get & Put speed calculation in bobp (#419)

#### Updated
- Update Pearl to v0.11.0


## [2.1.0-alpha.1] - 2022-04-04
#### Added
- Add iops & iowait disk metrics (collected via iostat) & cpu_iowait metric (#342)
- Add refkey to support pearl #141
- API method for occupied space info (#404)
- Added -init_folders flag that creates bob and alien folders (#180)
- If bob and alien folders doesn't exist bobd will panic (#398)
- root_dir_name to node configuration api (#440)

#### Changed
- All hardware metrics are now placed in 'hardware' group (#452)

#### Fixed
- brt: Version in BlobHeader now changes during migration (#447)
- brt: Default target version is now 1 instead of 2 (#448)

#### Updated
- Update pearl to v0.10.0


## [2.1.0-alpha.0] - 2022-02-21
#### Added
- Bloom filters memory metric (#400)
- Add bob ram usage metric (#393)
- Add REST API method for data deletion (#221)


#### Changed
- File descriptors metric now tries to use lsof | wc first (#359)


#### Fixed
- Used disk space metric calculation fix (#376)
- Fix partitions removal response code (#405)
- No more use of MockBobClient in production (#389)
- Ubuntu docker image build error (#412)
- Fix panic on nodes request (#429)

#### Updated
- Configs now support human readable formats (in max_blob_size & bloom_filter_memory_limit) (#388)
- Upgrade pearl to v0.9.2


## [2.0.0-alpha.11] - 2021-12-10
#### Added
- Hierarchical filters (#333)


#### Fixed
- Disk space metrics calculation fix (#376)


#### Updated
- Upgrade pearl to v0.9.0


## [2.0.0-alpha.10] - 2021-12-02
#### Added
- Add bloom_filter_memory_limit to example config (#378)
- Add traits to support pearl #123


#### Updated
- Upgrade pearl to v0.8.1


## [2.0.0-alpha.9] - 2021-11-19
#### Fixed
- Fix allocated size computation in BloomFilterMemoryLimitHooks (#372)


## [2.0.0-alpha.8] - 2021-11-18
#### Added
- Bloom filter offloading (#301)


## [2.0.0-alpha.7] - 2021-11-09
#### Added
- Add brt mode to reverse byte order (#286)
- Add alien blobs sync API (#334)


#### Changed
- Disable AIO by default (#335)


#### Fixed
- Hardware metrics names for RAM and disk space (#358)


#### Updated
- Upgrade pearl to v0.8.0



## [2.0.0-alpha.6] - 2021-10-19
#### Added
- Add hardware metrics (#242)
- Add REST API metrics (#255)
- Include brt into release builds (rpm, deb and zip) (#344)


#### Changed
- Cleaner closes blobs instead of update (#285)
- Only stable releases to latest tag on Docker Hub (#339)
- Make Bob compile on stable toolchain.
- Add blob and index verification to blob recovery tool (#230)


#### Fixed
- Remove prometheus metrics expiration.


#### Updated
- Upgrade pearl to v0.7.1


## [2.0.0-alpha.5] - 2021-10-02
#### Added
- Add random mode in get in bobp (#215)

#### Updated
- upgrade pearl to v0.7.0.


## [2.0.0-alpha.4] - 2021-09-16
#### Added
- Add the ability to choose prometheus exporter address (#311)
- Add rest api port to config (#269)

#### Fixed
- Prometheus exporter bug which occured after migration to global exporter scheme (#322)
- Minor build issues (#327)
- Fix actual holder creation condition(#283)

#### Updated
- Libs: tonic, tonic-build, tower, tokio.
- Add Bob key size to help and version commands output
- Updated --version output format


## [2.0.0-alpha.3] - 2021-08-31
#### Added
- Add the ability to disable metrics (#241)
- Use default config in dockerfiles (#290)
- Add log file rotation to logger.yaml in examples (#297)
- Build docker images with build workflow (#308)
- Build Bob versions with 8-byte and 16-byte keys (#307)

#### Changed
- once aio is failed, it's disabled in config (#257)


## [2.0.0-alpha.2] - 2021-08-23
#### Added
- Prometheus metrics exporter (#240)
- Rate metrics (#242)
- Global exporter is used, different exporters may be load conditionally
- Run tests with GitHub Actions (#279)

#### Fixed
- Add brt to dockerfiles (#296)
- Bug with panic on load operation in rate processor (#302)


## [2.0.0-alpha.1] - 2021-08-16
#### Added
- Add api method to start disk (#182)
- Rest api for data (#187)
- Add bloom filter buffer size to config (#218)
- Setup build with GitHub actions (#266)
- Add Amazon S3 GetObject and PutObject api (#193)
- Add tool for blob recovery (brt) (#205)
- Add racks support to CCG (#186)
- Add bind ip address to config (#270)
- Add variable key size (#133)
- Support for different key sizes in REST API (#228)

#### Changed
- rename bob-tools, remove redundant versions of workspace deps (#220)
- add DiskEventsLogger error (#230)
- add methods for data to REST API specification (#234)
- Update Rocket to 0.5 (#233)
- Extend bob version (#247)

#### Fixed
- Fix backend storage trait object safety issue (#197)
- Fix dockerfiles (#203)
- Fix connectivity issues in Docker Swarm (use 0.0.0.0 in some cases) (#270)
- Fix metrics gaps in graphite (#274)


## [1.6.1] - 2021-04-14
#### Updated
- upgrade pearl to v0.5.14


## [1.6.0] - 2021-03-08
#### Changed
- Reorganisation (#175)
  - split crate into separate subcrates bob, bob-backend, bob-tools
  - move configs, metrics, data, node mods to bob-common
  - tmp remove mock bob client import
  - remove unused deps
  - ignore generated grpc file
  - move pearl metrics to bob-common
  - move config examples

#### Added
- Disk removal control and recovery (#174)
  - Fix: forget to change state in run method
  - Fix review issues
  - Fix semaphore logic
  - Add run semaphore to limit simultaneously initializing DiskControllers
  - Fix test in dcr


## [1.5.1] - 2021-02-24
#### Changed
- parallel index dumping

#### Added
- new alien directory configuration
- new api endpoint: cluster distribution function

#### Fixed
- Build issue after merging request with updated alien directory configuration
- Fix panic in some cases in push_metrics
- fixed metrics prefix
- minor fix for dump semaphores

#### Updated
- Update pearl to 0.5.8


## [1.5.0] - 2021-01-20
#### Changed
- Complete code review and deep refactoring
- Stability and performance improvements
- Search logic of get rewrited. Which leads to improvement of the get performance: up to 50% in normal case, up to 80% in case with reading from aliens
- reworked put algorithm to increase amount of work to be completed in background
- logs improved
- close open blobs by timeout to reduce memory footprint.
- allow partial completion of PUT (#104)
- optional AIO

#### Added
- retrieve records count via http api method, in partition info
- API method to retrieve local dir structure of vdisk replicas. #109
- ssh to docker cluster runner. #106
- for test utility bobp: add all remaining record tasks to last batch. #108
- error descriptionsi for dcr
- dcr instructions to README.md
- nodes to API
- new metrics drain and counters initialization

#### Fixed
- piling all alien records into one vdisk
- loss of records after restart of the cluster
- problems with reading from alien dirs in some cases
- use unreleased version of rio to fix build on musl
- pearl issues with index files
- outdated usage of the partitions old ID. #107
- indexing in bobp with flag -f
- aliens distribution in some cases

#### Updated
- update pearl
- stable tokio runtime


## [1.4.0] - 2020-03-27
#### Updated
- API add partition delete
- bobp errors detalization


## [1.3.0] - 2020-03-02
#### Updated
- pearl updated, improved check existence performance

#### Fixed
- misc minor fixes


## [1.2.1] - 2020-02-06


## [1.2.0] - 2020-01-28
#### Added
- Config cluster generator
- bob test utility


## [1.1.1] - 2020-01-17
#### Fixed
- bobd cli version

#### Updated
- tonic up to 0.1.0


## [1.1.0] - 2019-12-26


## [1.0.0] - 2019-10-03
#### Changed
- Initial version<|MERGE_RESOLUTION|>--- conflicted
+++ resolved
@@ -10,11 +10,8 @@
 
 #### Changed
 - Make local put parallel to remote (#573)
-<<<<<<< HEAD
 - Prefer online nodes for aliens, while maintaining uniform distribution (#571)
-=======
 - Build release binaries and docker images with `release-lto` profile (#714)
->>>>>>> 05529f1b
 
 #### Fixed
 - Fix incorrect exist result due to variables sharing between keys (#762)
