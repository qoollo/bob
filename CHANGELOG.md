--- conflicted
+++ resolved
@@ -9,13 +9,7 @@
 - Build docker images with build workflow ([#308](https://github.com/qoollo/bob/pull/308))
 
 #### Changed
-<<<<<<< HEAD
-- rename bob-tools, remove redundant versions of workspace deps ([#220](https://github.com/qoollo/bob/pull/220))
-- add DiskEventsLogger error ([#230](https://github.com/qoollo/bob/pull/230))
-- add methods for data to REST API specification ([#234](https://github.com/qoollo/bob/pull/234))
-- once aio is failed, it's disabled in config ([#263](https://github.com/qoollo/bob/pull/263))
-=======
->>>>>>> 73a010a8
+- once aio is failed, it's disabled in config ([#257](https://github.com/qoollo/bob/pull/263))
 
 #### Fixed
 
