--- conflicted
+++ resolved
@@ -10,15 +10,12 @@
 - Update rust edition to 2021 (#484)
 
 #### Fixed
-<<<<<<< HEAD
 - Remove unnecessary data clone (#506)
-=======
 - Print full error text received from Pearl in exist function (#581)
 - Fix alien indexes offloading (#560)
 - Internode auth works properly with nodes on same ip (#548)
 - Fix response in delete request (#558)
 - Fixed panic in brt because of duplicate long arg name (#563)
->>>>>>> 0c23227f
 
 #### Updated
 
