# Changelog
Bob versions changelog


## [Unreleased]
#### Added


#### Changed


#### Fixed


#### Updated
- Pearl updated to v0.15.0 (#668)


## [2.1.0-alpha.6] - 2022-11-15
#### Added
- Add clusterwide delete operation (#364)
- TLS support, TLS for grpc or rest can be enabled via cluster & node config (#303)
- Final summary and return code to `bobt` (#649)

#### Changed
- Update rust edition to 2021 (#484)
- Remove unnecessary data clone (#506)
- Compare vdiskid first (#594)
- Optimize finding actual holders (#595)
- Logger output directed to stdout instead of stderr in bobt (#651)
- Replaced deprecated chrono functions (#660)

#### Fixed
- Print full error text received from Pearl in exist function (#581)
- Fix alien indexes offloading (#560)
- Internode auth works properly with nodes on same ip (#548)
- Fix response in delete request (#558)
- Fixed panic in brt because of duplicate long arg name (#563)
- Make username and password args of `bobt` optional (#555)
<<<<<<< HEAD
- Clear memory on remount (#636)
=======
- Replaced deleted Pipers crate (#646)
>>>>>>> e359ac4d

#### Updated
- Pearl updated to v0.14.0 (#659)


## [2.1.0-alpha.5] - 2022-08-04
#### Added
- Add occupied disk space to api and metrics (#501)
- If no credentials provided and default user specified in config, then request will have default user permissions (#437)
- SHA512 hash of password with salt 'bob' can be specified instead of password (#304)
- User's permissions can be set via role and/or claims (#408)
- Check correctness tool, bobt (#542)

#### Changed
- Move files for linux packages into separate directory (#534)
- Defer index offload on deletion (#363)

#### Fixed
- Fixed internode authorization error (#530)
- "CredentialsNotProvided", "UserNotFound", "UnauthorizedRequest" now have "Unauthenticated" code (#528)
- Added conversion of "unauthorized" status into internal error (#540)

#### Updated
- Pearl updated to v0.13.0


## [2.1.0-alpha.4] - 2022-07-04
#### Added
- Memory limit for indexes (#466)
- Add support for logstash (#243)
- Access management (#217)
  - Nodes authentication (#318)
  - Authorization parameters in bobp (#425)
  - Http API authentication (#217)

#### Changed
- Rocket replaced with axum (#217)
- Add special cmp for keys with sizes aligned with word (#496)
- Publish available ram metric instead of calculated free ram, used ram is now calculated (#508)
- Log about disk availability would be written once (#499)

#### Fixed


#### Updated



## [2.1.0-alpha.3] - 2022-05-31
#### Added
- Number of vdisks per disk in ccg can be specified via -p arg (#459)
- Dockerfile arguments propagation (#483)

#### Changed
- Number of vdisks in ccg now is defined by -p or -d arg only, -exact arg removed (#459)
- RAM metrics (bob ram, total ram, used ram, free ram) are published in bytes now (#463)
- CPU iowait & disks iowait, iops are now collected via procfs (#461)
- Move brt utils to pearl (#415)

#### Fixed
- Fix docker image build parametrization (#494)

#### Updated
- Update rocket to v0.5.0-rc.2 (#486)
- Update Pearl to v0.12.0 


## [2.1.0-alpha.2] - 2022-04-26
#### Added
- Added grpc exist testing feature to bobp (#419)
- Add support for hierarchical range filters (#439)

#### Changed
- Deleted dcr utility (#370)
- Put error logs now agregate in one line every 5 sec (in case of disk disconnection) (#420)

#### Fixed
- Fix ping and timeout leading to sending too much requests (#438)
- Get & Put speed calculation in bobp (#419)

#### Updated
- Update Pearl to v0.11.0


## [2.1.0-alpha.1] - 2022-04-04
#### Added
- Add iops & iowait disk metrics (collected via iostat) & cpu_iowait metric (#342)
- Add refkey to support pearl #141
- API method for occupied space info (#404)
- Added -init_folders flag that creates bob and alien folders (#180)
- If bob and alien folders doesn't exist bobd will panic (#398)
- root_dir_name to node configuration api (#440)

#### Changed
- All hardware metrics are now placed in 'hardware' group (#452)

#### Fixed
- brt: Version in BlobHeader now changes during migration (#447)
- brt: Default target version is now 1 instead of 2 (#448)

#### Updated
- Update pearl to v0.10.0


## [2.1.0-alpha.0] - 2022-02-21
#### Added
- Bloom filters memory metric (#400)
- Add bob ram usage metric (#393)
- Add REST API method for data deletion (#221)


#### Changed
- File descriptors metric now tries to use lsof | wc first (#359)


#### Fixed
- Used disk space metric calculation fix (#376)
- Fix partitions removal response code (#405)
- No more use of MockBobClient in production (#389)
- Ubuntu docker image build error (#412)
- Fix panic on nodes request (#429)

#### Updated
- Configs now support human readable formats (in max_blob_size & bloom_filter_memory_limit) (#388)
- Upgrade pearl to v0.9.2


## [2.0.0-alpha.11] - 2021-12-10
#### Added
- Hierarchical filters (#333)


#### Fixed
- Disk space metrics calculation fix (#376)


#### Updated
- Upgrade pearl to v0.9.0


## [2.0.0-alpha.10] - 2021-12-02
#### Added
- Add bloom_filter_memory_limit to example config (#378)
- Add traits to support pearl #123


#### Updated
- Upgrade pearl to v0.8.1


## [2.0.0-alpha.9] - 2021-11-19
#### Fixed
- Fix allocated size computation in BloomFilterMemoryLimitHooks (#372)


## [2.0.0-alpha.8] - 2021-11-18
#### Added
- Bloom filter offloading (#301)


## [2.0.0-alpha.7] - 2021-11-09
#### Added
- Add brt mode to reverse byte order (#286)
- Add alien blobs sync API (#334)


#### Changed
- Disable AIO by default (#335)


#### Fixed
- Hardware metrics names for RAM and disk space (#358)


#### Updated
- Upgrade pearl to v0.8.0



## [2.0.0-alpha.6] - 2021-10-19
#### Added
- Add hardware metrics (#242)
- Add REST API metrics (#255)
- Include brt into release builds (rpm, deb and zip) (#344)


#### Changed
- Cleaner closes blobs instead of update (#285)
- Only stable releases to latest tag on Docker Hub (#339)
- Make Bob compile on stable toolchain.
- Add blob and index verification to blob recovery tool (#230)


#### Fixed
- Remove prometheus metrics expiration.


#### Updated
- Upgrade pearl to v0.7.1


## [2.0.0-alpha.5] - 2021-10-02
#### Added
- Add random mode in get in bobp (#215)

#### Updated
- upgrade pearl to v0.7.0.


## [2.0.0-alpha.4] - 2021-09-16
#### Added
- Add the ability to choose prometheus exporter address (#311)
- Add rest api port to config (#269)

#### Fixed
- Prometheus exporter bug which occured after migration to global exporter scheme (#322)
- Minor build issues (#327)
- Fix actual holder creation condition(#283)

#### Updated
- Libs: tonic, tonic-build, tower, tokio.
- Add Bob key size to help and version commands output
- Updated --version output format


## [2.0.0-alpha.3] - 2021-08-31
#### Added
- Add the ability to disable metrics (#241)
- Use default config in dockerfiles (#290)
- Add log file rotation to logger.yaml in examples (#297)
- Build docker images with build workflow (#308)
- Build Bob versions with 8-byte and 16-byte keys (#307)

#### Changed
- once aio is failed, it's disabled in config (#257)


## [2.0.0-alpha.2] - 2021-08-23
#### Added
- Prometheus metrics exporter (#240)
- Rate metrics (#242)
- Global exporter is used, different exporters may be load conditionally
- Run tests with GitHub Actions (#279)

#### Fixed
- Add brt to dockerfiles (#296)
- Bug with panic on load operation in rate processor (#302)


## [2.0.0-alpha.1] - 2021-08-16
#### Added
- Add api method to start disk (#182)
- Rest api for data (#187)
- Add bloom filter buffer size to config (#218)
- Setup build with GitHub actions (#266)
- Add Amazon S3 GetObject and PutObject api (#193)
- Add tool for blob recovery (brt) (#205)
- Add racks support to CCG (#186)
- Add bind ip address to config (#270)
- Add variable key size (#133)
- Support for different key sizes in REST API (#228)

#### Changed
- rename bob-tools, remove redundant versions of workspace deps (#220)
- add DiskEventsLogger error (#230)
- add methods for data to REST API specification (#234)
- Update Rocket to 0.5 (#233)
- Extend bob version (#247)

#### Fixed
- Fix backend storage trait object safety issue (#197)
- Fix dockerfiles (#203)
- Fix connectivity issues in Docker Swarm (use 0.0.0.0 in some cases) (#270)
- Fix metrics gaps in graphite (#274)


## [1.6.1] - 2021-04-14
#### Updated
- upgrade pearl to v0.5.14


## [1.6.0] - 2021-03-08
#### Changed
- Reorganisation (#175)
  - split crate into separate subcrates bob, bob-backend, bob-tools
  - move configs, metrics, data, node mods to bob-common
  - tmp remove mock bob client import
  - remove unused deps
  - ignore generated grpc file
  - move pearl metrics to bob-common
  - move config examples

#### Added
- Disk removal control and recovery (#174)
  - Fix: forget to change state in run method
  - Fix review issues
  - Fix semaphore logic
  - Add run semaphore to limit simultaneously initializing DiskControllers
  - Fix test in dcr


## [1.5.1] - 2021-02-24
#### Changed
- parallel index dumping

#### Added
- new alien directory configuration
- new api endpoint: cluster distribution function

#### Fixed
- Build issue after merging request with updated alien directory configuration
- Fix panic in some cases in push_metrics
- fixed metrics prefix
- minor fix for dump semaphores

#### Updated
- Update pearl to 0.5.8


## [1.5.0] - 2021-01-20
#### Changed
- Complete code review and deep refactoring
- Stability and performance improvements
- Search logic of get rewrited. Which leads to improvement of the get performance: up to 50% in normal case, up to 80% in case with reading from aliens
- reworked put algorithm to increase amount of work to be completed in background
- logs improved
- close open blobs by timeout to reduce memory footprint.
- allow partial completion of PUT (#104)
- optional AIO

#### Added
- retrieve records count via http api method, in partition info
- API method to retrieve local dir structure of vdisk replicas. #109
- ssh to docker cluster runner. #106
- for test utility bobp: add all remaining record tasks to last batch. #108
- error descriptionsi for dcr
- dcr instructions to README.md
- nodes to API
- new metrics drain and counters initialization

#### Fixed
- piling all alien records into one vdisk
- loss of records after restart of the cluster
- problems with reading from alien dirs in some cases
- use unreleased version of rio to fix build on musl
- pearl issues with index files
- outdated usage of the partitions old ID. #107
- indexing in bobp with flag -f
- aliens distribution in some cases

#### Updated
- update pearl
- stable tokio runtime


## [1.4.0] - 2020-03-27
#### Updated
- API add partition delete
- bobp errors detalization


## [1.3.0] - 2020-03-02
#### Updated
- pearl updated, improved check existence performance

#### Fixed
- misc minor fixes


## [1.2.1] - 2020-02-06


## [1.2.0] - 2020-01-28
#### Added
- Config cluster generator
- bob test utility


## [1.1.1] - 2020-01-17
#### Fixed
- bobd cli version

#### Updated
- tonic up to 0.1.0


## [1.1.0] - 2019-12-26


## [1.0.0] - 2019-10-03
#### Changed
- Initial version<|MERGE_RESOLUTION|>--- conflicted
+++ resolved
@@ -10,7 +10,7 @@
 
 
 #### Fixed
-
+- Clear memory on remount (#636)
 
 #### Updated
 - Pearl updated to v0.15.0 (#668)
@@ -37,11 +37,7 @@
 - Fix response in delete request (#558)
 - Fixed panic in brt because of duplicate long arg name (#563)
 - Make username and password args of `bobt` optional (#555)
-<<<<<<< HEAD
-- Clear memory on remount (#636)
-=======
 - Replaced deleted Pipers crate (#646)
->>>>>>> e359ac4d
 
 #### Updated
 - Pearl updated to v0.14.0 (#659)
