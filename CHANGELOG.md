--- conflicted
+++ resolved
@@ -1,15 +1,19 @@
 # Changelog
+
 Bob versions changelog
 
-
 ## [Unreleased]
-#### Added
-- Added optional get & exist optimization that skips old partitions by its timestamp (#702)
+
+#### Added
+
+- Added optional get & exist optimization that skips old partitions by its
+  timestamp (#702)
 - Added mimalloc allocator for musl target (#688)
 - Added jemalloc-profile for memory profiling (#797)
 - Proper support for GetSource::ALL requests (#723)
 
 #### Changed
+
 - BobClient clone overhead reduced (#774)
 - Node struct internals placed inside Arc to reduce clone overhead (#724)
 - NodeName and DiskName types introduced to reduce clone overhead (#775)
@@ -17,14 +21,19 @@
 - Make iouring optional (#567)
 
 #### Fixed
+
+- Ensure correct working when node contains multiple replicas of single vdisk
+  (#654)
 - Fix memory leak due to prometheus lib (#788)
 
 #### Updated
+
 - Pearl updated to v0.19.0 (#798)
 
-
 ## [2.1.0-alpha.10] - 2023-05-11
-#### Added
+
+#### Added
+
 - Quorum argument for manual workflow dispatch for integration tests (#749)
 - Reconnect to a node when Ping is received from it (#625)
 - Fast ping at the start (#657)
@@ -37,46 +46,53 @@
 - Exist test for alien integration tests (#726)
 
 #### Changed
+
 - Make local put parallel to remote (#573)
 - Prefer online nodes for aliens, while maintaining uniform distribution (#571)
 - Build release binaries and docker images with `release-lto` profile (#714)
-- Use read lock instead of write on hierarchical filters update to improve performance (#596)
+- Use read lock instead of write on hierarchical filters update to improve
+  performance (#596)
 - Abort on panic in any of the threads (#782)
 
 #### Fixed
+
 - Fix incorrect exist result due to variables sharing between keys (#762)
 - Fix unit of measurement of memory in hardware metrics (#772)
 - Fix rust deprecation warning (#779)
 - Fix subtraction overflow in cleaner (#781)
 
 #### Updated
+
 - Logger to logstash updated to qoollo-log4rs-logstash v0.2 (#681)
 - Pearl updated to v0.18.0 (#778)
 
-
 ## [2.1.0-alpha.9] - 2023-01-16
-#### Added
+
+#### Added
+
 - Added exist key metrics to grinder and exist metrics to pearl (#709)
 
 #### Changed
-- Removed `open_blobs_soft_limit` and `open_blobs_hard_limit` from node config example (#703)
+
+- Removed `open_blobs_soft_limit` and `open_blobs_hard_limit` from node config
+  example (#703)
 - Add condition to background_put (#589)
 
 #### Fixed
-<<<<<<< HEAD
-- Ensure correct working when node contains multiple replicas of single vdisk (#654)
-=======
+
 - Fix incorrect timestamp used in `Group::delete()` (#741)
 - Fixed incorrect execution of aliens integration tests (#736)
-- Fixed unsafe timestamp comparison condition in `Group::get` and `Group::exist` (#750)
->>>>>>> e872daac
-
-#### Updated
+- Fixed unsafe timestamp comparison condition in `Group::get` and `Group::exist`
+  (#750)
+
+#### Updated
+
 - Pearl updated to v0.17.0 (#752)
 
-
 ## [2.1.0-alpha.8] - 2023-01-13
-#### Added
+
+#### Added
+
 - Added grpc delete testing feature to bobp (#663)
 - Corrupted blobs count metric (#464)
 - 'Exists' method through HEAD request in REST API (#691)
@@ -92,8 +108,10 @@
 - Support for authorization to `bobc` (#679)
 
 #### Changed
+
 - Use bytes to pass data to pearl (#597)
-- Log message about the lack of connection to graphite became more understandable (#684)
+- Log message about the lack of connection to graphite became more
+  understandable (#684)
 - Hostname resolving in background tasks (#529)
 - Removed broken logic of holder creation from group::run function (#701)
 - Remove 'termion' crate from dependencies (#718)
@@ -102,41 +120,54 @@
 - Configurable build profiles in Dockerfiles (#717)
 
 #### Fixed
-- Data access operations will be protected during remount to prevent data loss (#683)
+
+- Data access operations will be protected during remount to prevent data loss
+  (#683)
 - PID unsafe type conversion fixed (#719)
-- Holders returned by read_vdisk_directory() are now ordered by start_timestamp (#700)
-
-#### Updated
+- Holders returned by read_vdisk_directory() are now ordered by start_timestamp
+  (#700)
+
+#### Updated
+
 - Pearl updated to v0.16.0 (#706)
 
-
 ## [2.1.0-alpha.7] - 2022-11-28
-#### Added
-- Include bobt into the zip archive attached to the release infrastructure (#669)
+
+#### Added
+
+- Include bobt into the zip archive attached to the release infrastructure
+  (#669)
 - Include bobc into release builds (#569)
 - Added blob-info and index-info features to brt (#356)
-- Support for files, file name patterns, key ranges and a 'exists' subcommand to 'bobc' (#539)
-
-#### Changed
+- Support for files, file name patterns, key ranges and a 'exists' subcommand to
+  'bobc' (#539)
+
+#### Changed
+
 - Using interval logger in metric exporter to reduce error log density (#592)
 - Using standard Authorization header for basic auth (#616)
 - Change locks to sync where possible (#472)
 
 #### Fixed
+
 - Clear bloom-filter memory on remount (#636)
 
 #### Updated
+
 - Pearl updated to v0.15.0 (#668)
 - Updated versions of dependencies (#551)
 
-
 ## [2.1.0-alpha.6] - 2022-11-15
-#### Added
+
+#### Added
+
 - Add clusterwide delete operation (#364)
-- TLS support, TLS for grpc or rest can be enabled via cluster & node config (#303)
+- TLS support, TLS for grpc or rest can be enabled via cluster & node config
+  (#303)
 - Final summary and return code to `bobt` (#649)
 
 #### Changed
+
 - Update rust edition to 2021 (#484)
 - Remove unnecessary data clone (#506)
 - Compare vdiskid first (#594)
@@ -145,6 +176,7 @@
 - Replaced deprecated chrono functions (#660)
 
 #### Fixed
+
 - Print full error text received from Pearl in exist function (#581)
 - Fix alien indexes offloading (#560)
 - Internode auth works properly with nodes on same ip (#548)
@@ -154,32 +186,41 @@
 - Replaced deleted Pipers crate (#646)
 
 #### Updated
+
 - Pearl updated to v0.14.0 (#659)
 
-
 ## [2.1.0-alpha.5] - 2022-08-04
-#### Added
+
+#### Added
+
 - Add occupied disk space to api and metrics (#501)
-- If no credentials provided and default user specified in config, then request will have default user permissions (#437)
-- SHA512 hash of password with salt 'bob' can be specified instead of password (#304)
+- If no credentials provided and default user specified in config, then request
+  will have default user permissions (#437)
+- SHA512 hash of password with salt 'bob' can be specified instead of password
+  (#304)
 - User's permissions can be set via role and/or claims (#408)
 - Check correctness tool, bobt (#542)
 
 #### Changed
+
 - Move files for linux packages into separate directory (#534)
 - Defer index offload on deletion (#363)
 
 #### Fixed
+
 - Fixed internode authorization error (#530)
-- "CredentialsNotProvided", "UserNotFound", "UnauthorizedRequest" now have "Unauthenticated" code (#528)
+- "CredentialsNotProvided", "UserNotFound", "UnauthorizedRequest" now have
+  "Unauthenticated" code (#528)
 - Added conversion of "unauthorized" status into internal error (#540)
 
 #### Updated
+
 - Pearl updated to v0.13.0
 
-
 ## [2.1.0-alpha.4] - 2022-07-04
-#### Added
+
+#### Added
+
 - Memory limit for indexes (#466)
 - Add support for logstash (#243)
 - Access management (#217)
@@ -188,57 +229,70 @@
   - Http API authentication (#217)
 
 #### Changed
+
 - Rocket replaced with axum (#217)
 - Add special cmp for keys with sizes aligned with word (#496)
-- Publish available ram metric instead of calculated free ram, used ram is now calculated (#508)
+- Publish available ram metric instead of calculated free ram, used ram is now
+  calculated (#508)
 - Log about disk availability would be written once (#499)
 
 #### Fixed
 
-
-#### Updated
-
-
+#### Updated
 
 ## [2.1.0-alpha.3] - 2022-05-31
-#### Added
+
+#### Added
+
 - Number of vdisks per disk in ccg can be specified via -p arg (#459)
 - Dockerfile arguments propagation (#483)
 
 #### Changed
-- Number of vdisks in ccg now is defined by -p or -d arg only, -exact arg removed (#459)
-- RAM metrics (bob ram, total ram, used ram, free ram) are published in bytes now (#463)
+
+- Number of vdisks in ccg now is defined by -p or -d arg only, -exact arg
+  removed (#459)
+- RAM metrics (bob ram, total ram, used ram, free ram) are published in bytes
+  now (#463)
 - CPU iowait & disks iowait, iops are now collected via procfs (#461)
 - Move brt utils to pearl (#415)
 
 #### Fixed
+
 - Fix docker image build parametrization (#494)
 
 #### Updated
+
 - Update rocket to v0.5.0-rc.2 (#486)
-- Update Pearl to v0.12.0 
-
+- Update Pearl to v0.12.0
 
 ## [2.1.0-alpha.2] - 2022-04-26
-#### Added
+
+#### Added
+
 - Added grpc exist testing feature to bobp (#419)
 - Add support for hierarchical range filters (#439)
 
 #### Changed
+
 - Deleted dcr utility (#370)
-- Put error logs now agregate in one line every 5 sec (in case of disk disconnection) (#420)
-
-#### Fixed
+- Put error logs now agregate in one line every 5 sec (in case of disk
+  disconnection) (#420)
+
+#### Fixed
+
 - Fix ping and timeout leading to sending too much requests (#438)
 - Get & Put speed calculation in bobp (#419)
 
 #### Updated
+
 - Update Pearl to v0.11.0
 
-
 ## [2.1.0-alpha.1] - 2022-04-04
-#### Added
-- Add iops & iowait disk metrics (collected via iostat) & cpu_iowait metric (#342)
+
+#### Added
+
+- Add iops & iowait disk metrics (collected via iostat) & cpu_iowait metric
+  (#342)
 - Add refkey to support pearl #141
 - API method for occupied space info (#404)
 - Added -init_folders flag that creates bob and alien folders (#180)
@@ -246,28 +300,32 @@
 - root_dir_name to node configuration api (#440)
 
 #### Changed
+
 - All hardware metrics are now placed in 'hardware' group (#452)
 
 #### Fixed
+
 - brt: Version in BlobHeader now changes during migration (#447)
 - brt: Default target version is now 1 instead of 2 (#448)
 
 #### Updated
+
 - Update pearl to v0.10.0
 
-
 ## [2.1.0-alpha.0] - 2022-02-21
-#### Added
+
+#### Added
+
 - Bloom filters memory metric (#400)
 - Add bob ram usage metric (#393)
 - Add REST API method for data deletion (#221)
 
-
-#### Changed
+#### Changed
+
 - File descriptors metric now tries to use lsof | wc first (#359)
 
-
-#### Fixed
+#### Fixed
+
 - Used disk space metric calculation fix (#376)
 - Fix partitions removal response code (#405)
 - No more use of MockBobClient in production (#389)
@@ -275,110 +333,124 @@
 - Fix panic on nodes request (#429)
 
 #### Updated
-- Configs now support human readable formats (in max_blob_size & bloom_filter_memory_limit) (#388)
+
+- Configs now support human readable formats (in max_blob_size &
+  bloom_filter_memory_limit) (#388)
 - Upgrade pearl to v0.9.2
 
-
 ## [2.0.0-alpha.11] - 2021-12-10
-#### Added
+
+#### Added
+
 - Hierarchical filters (#333)
 
-
-#### Fixed
+#### Fixed
+
 - Disk space metrics calculation fix (#376)
 
-
-#### Updated
+#### Updated
+
 - Upgrade pearl to v0.9.0
 
-
 ## [2.0.0-alpha.10] - 2021-12-02
-#### Added
+
+#### Added
+
 - Add bloom_filter_memory_limit to example config (#378)
 - Add traits to support pearl #123
 
-
-#### Updated
+#### Updated
+
 - Upgrade pearl to v0.8.1
 
-
 ## [2.0.0-alpha.9] - 2021-11-19
-#### Fixed
+
+#### Fixed
+
 - Fix allocated size computation in BloomFilterMemoryLimitHooks (#372)
 
-
 ## [2.0.0-alpha.8] - 2021-11-18
-#### Added
+
+#### Added
+
 - Bloom filter offloading (#301)
 
-
 ## [2.0.0-alpha.7] - 2021-11-09
-#### Added
+
+#### Added
+
 - Add brt mode to reverse byte order (#286)
 - Add alien blobs sync API (#334)
 
-
-#### Changed
+#### Changed
+
 - Disable AIO by default (#335)
 
-
-#### Fixed
+#### Fixed
+
 - Hardware metrics names for RAM and disk space (#358)
 
-
-#### Updated
+#### Updated
+
 - Upgrade pearl to v0.8.0
 
-
-
 ## [2.0.0-alpha.6] - 2021-10-19
-#### Added
+
+#### Added
+
 - Add hardware metrics (#242)
 - Add REST API metrics (#255)
 - Include brt into release builds (rpm, deb and zip) (#344)
 
-
-#### Changed
+#### Changed
+
 - Cleaner closes blobs instead of update (#285)
 - Only stable releases to latest tag on Docker Hub (#339)
 - Make Bob compile on stable toolchain.
 - Add blob and index verification to blob recovery tool (#230)
 
-
-#### Fixed
+#### Fixed
+
 - Remove prometheus metrics expiration.
 
-
-#### Updated
+#### Updated
+
 - Upgrade pearl to v0.7.1
 
-
 ## [2.0.0-alpha.5] - 2021-10-02
-#### Added
+
+#### Added
+
 - Add random mode in get in bobp (#215)
 
 #### Updated
+
 - upgrade pearl to v0.7.0.
 
-
 ## [2.0.0-alpha.4] - 2021-09-16
-#### Added
+
+#### Added
+
 - Add the ability to choose prometheus exporter address (#311)
 - Add rest api port to config (#269)
 
 #### Fixed
-- Prometheus exporter bug which occured after migration to global exporter scheme (#322)
+
+- Prometheus exporter bug which occured after migration to global exporter
+  scheme (#322)
 - Minor build issues (#327)
 - Fix actual holder creation condition(#283)
 
 #### Updated
+
 - Libs: tonic, tonic-build, tower, tokio.
 - Add Bob key size to help and version commands output
 - Updated --version output format
 
-
 ## [2.0.0-alpha.3] - 2021-08-31
-#### Added
+
+#### Added
+
 - Add the ability to disable metrics (#241)
 - Use default config in dockerfiles (#290)
 - Add log file rotation to logger.yaml in examples (#297)
@@ -386,23 +458,27 @@
 - Build Bob versions with 8-byte and 16-byte keys (#307)
 
 #### Changed
+
 - once aio is failed, it's disabled in config (#257)
 
-
 ## [2.0.0-alpha.2] - 2021-08-23
-#### Added
+
+#### Added
+
 - Prometheus metrics exporter (#240)
 - Rate metrics (#242)
 - Global exporter is used, different exporters may be load conditionally
 - Run tests with GitHub Actions (#279)
 
 #### Fixed
+
 - Add brt to dockerfiles (#296)
 - Bug with panic on load operation in rate processor (#302)
 
-
 ## [2.0.0-alpha.1] - 2021-08-16
-#### Added
+
+#### Added
+
 - Add api method to start disk (#182)
 - Rest api for data (#187)
 - Add bloom filter buffer size to config (#218)
@@ -415,6 +491,7 @@
 - Support for different key sizes in REST API (#228)
 
 #### Changed
+
 - rename bob-tools, remove redundant versions of workspace deps (#220)
 - add DiskEventsLogger error (#230)
 - add methods for data to REST API specification (#234)
@@ -422,19 +499,22 @@
 - Extend bob version (#247)
 
 #### Fixed
+
 - Fix backend storage trait object safety issue (#197)
 - Fix dockerfiles (#203)
 - Fix connectivity issues in Docker Swarm (use 0.0.0.0 in some cases) (#270)
 - Fix metrics gaps in graphite (#274)
 
-
 ## [1.6.1] - 2021-04-14
-#### Updated
+
+#### Updated
+
 - upgrade pearl to v0.5.14
 
-
 ## [1.6.0] - 2021-03-08
-#### Changed
+
+#### Changed
+
 - Reorganisation (#175)
   - split crate into separate subcrates bob, bob-backend, bob-tools
   - move configs, metrics, data, node mods to bob-common
@@ -445,6 +525,7 @@
   - move config examples
 
 #### Added
+
 - Disk removal control and recovery (#174)
   - Fix: forget to change state in run method
   - Fix review issues
@@ -452,37 +533,46 @@
   - Add run semaphore to limit simultaneously initializing DiskControllers
   - Fix test in dcr
 
-
 ## [1.5.1] - 2021-02-24
-#### Changed
+
+#### Changed
+
 - parallel index dumping
 
 #### Added
+
 - new alien directory configuration
 - new api endpoint: cluster distribution function
 
 #### Fixed
+
 - Build issue after merging request with updated alien directory configuration
 - Fix panic in some cases in push_metrics
 - fixed metrics prefix
 - minor fix for dump semaphores
 
 #### Updated
+
 - Update pearl to 0.5.8
 
-
 ## [1.5.0] - 2021-01-20
-#### Changed
+
+#### Changed
+
 - Complete code review and deep refactoring
 - Stability and performance improvements
-- Search logic of get rewrited. Which leads to improvement of the get performance: up to 50% in normal case, up to 80% in case with reading from aliens
-- reworked put algorithm to increase amount of work to be completed in background
+- Search logic of get rewrited. Which leads to improvement of the get
+  performance: up to 50% in normal case, up to 80% in case with reading from
+  aliens
+- reworked put algorithm to increase amount of work to be completed in
+  background
 - logs improved
 - close open blobs by timeout to reduce memory footprint.
 - allow partial completion of PUT (#104)
 - optional AIO
 
 #### Added
+
 - retrieve records count via http api method, in partition info
 - API method to retrieve local dir structure of vdisk replicas. #109
 - ssh to docker cluster runner. #106
@@ -493,6 +583,7 @@
 - new metrics drain and counters initialization
 
 #### Fixed
+
 - piling all alien records into one vdisk
 - loss of records after restart of the cluster
 - problems with reading from alien dirs in some cases
@@ -503,44 +594,50 @@
 - aliens distribution in some cases
 
 #### Updated
+
 - update pearl
 - stable tokio runtime
 
-
 ## [1.4.0] - 2020-03-27
-#### Updated
+
+#### Updated
+
 - API add partition delete
 - bobp errors detalization
 
-
 ## [1.3.0] - 2020-03-02
-#### Updated
+
+#### Updated
+
 - pearl updated, improved check existence performance
 
 #### Fixed
+
 - misc minor fixes
 
-
 ## [1.2.1] - 2020-02-06
 
-
 ## [1.2.0] - 2020-01-28
-#### Added
+
+#### Added
+
 - Config cluster generator
 - bob test utility
 
-
 ## [1.1.1] - 2020-01-17
-#### Fixed
+
+#### Fixed
+
 - bobd cli version
 
 #### Updated
+
 - tonic up to 0.1.0
 
-
 ## [1.1.0] - 2019-12-26
 
-
 ## [1.0.0] - 2019-10-03
-#### Changed
+
+#### Changed
+
 - Initial version