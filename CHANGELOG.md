--- conflicted
+++ resolved
@@ -4,9 +4,7 @@
 
 ## [Unreleased]
 #### Added
-<<<<<<< HEAD
 - Added optional get & exist optimization (#702)
-=======
 - Added mimalloc allocator for musl target (#688)
 
 #### Changed
@@ -22,7 +20,6 @@
 #### Updated
 - Pearl updated to v0.19.0 (#798)
 
->>>>>>> 65b67272
 
 ## [2.1.0-alpha.10] - 2023-05-11
 #### Added
