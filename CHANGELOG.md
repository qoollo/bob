--- conflicted
+++ resolved
@@ -4,10 +4,6 @@
 
 ## [Unreleased]
 #### Added
-<<<<<<< HEAD
-- Added mimalloc allocator for musl target (#688)
-
-=======
 - Corrupted blobs count metric (#464)
 - 'Exists' method through HEAD request in REST API (#691)
 - Support for 'exists' method in bobt (#691)
@@ -18,7 +14,7 @@
 - Added integration tests for aliens (#642)
 - Added integration tests for bobt (#648)
 - Added authentification support for integration tests (#672)
->>>>>>> cb990958
+- Added mimalloc allocator for musl target (#688)
 
 #### Changed
 - Use bytes to pass data to pearl (#597)
