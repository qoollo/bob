--- conflicted
+++ resolved
@@ -7,12 +7,8 @@
 
 
 #### Changed
-<<<<<<< HEAD
 - Publish available ram metric instead of calculated free ram, used ram is now calculated (#508)
-=======
 - Log about disk availability would be written once (#499)
->>>>>>> cd4a6bf9
-
 
 #### Fixed
 
