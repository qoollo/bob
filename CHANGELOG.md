# Changelog
Bob versions changelog


## [Unreleased]
#### Added
- Corrupted blobs count metric (#464)
- 'Exists' method through HEAD request in REST API (#691)
- Support for 'exists' method in bobt (#691)
- Round robin algorithm for alien nodes selection (#570)
<<<<<<< HEAD
- Support for authorization to `bobc` (#679)
=======
- 'release-lto' and 'integration-test' build profiles added (#704)
- Crossplatform terminal signal handling (#725)
- Integration tests (#518)
- Added integration tests for aliens (#642)
- Added integration tests for bobt (#648)
- Added authentification support for integration tests (#672)
- Add support for `delete` operation to `bobc` (#664)
>>>>>>> 2925888f

#### Changed
- Use bytes to pass data to pearl (#597)
- Log message about the lack of connection to graphite became more understandable (#684)
- Hostname resolving in background tasks (#529)
- Removed broken logic of holder creation from group::run function (#701)
- Remove 'termion' crate from dependencies (#718)
- Make delete operation recoverable (#533)
- Binaries sizes reduced for 'integration-test' profile (#727)
- Configurable build profiles in Dockerfiles (#717)

#### Fixed
- Data access operations will be protected during remount to prevent data loss (#683)
- PID unsafe type conversion fixed (#719)

#### Updated
- Pearl updated to v0.16.0 (#706)


## [2.1.0-alpha.7] - 2022-11-28
#### Added
- Include bobt into the zip archive attached to the release infrastructure (#669)
- Include bobc into release builds (#569)
- Added blob-info and index-info features to brt (#356)
- Support for files, file name patterns, key ranges and a 'exists' subcommand to 'bobc' (#539)
- Add support for `delete` operation to `bobc` (#664)

#### Changed
- Using interval logger in metric exporter to reduce error log density (#592)
- Using standard Authorization header for basic auth (#616)
- Change locks to sync where possible (#472)

#### Fixed
- Clear bloom-filter memory on remount (#636)

#### Updated
- Pearl updated to v0.15.0 (#668)
- Updated versions of dependencies (#551)


## [2.1.0-alpha.6] - 2022-11-15
#### Added
- Add clusterwide delete operation (#364)
- TLS support, TLS for grpc or rest can be enabled via cluster & node config (#303)
- Final summary and return code to `bobt` (#649)

#### Changed
- Update rust edition to 2021 (#484)
- Remove unnecessary data clone (#506)
- Compare vdiskid first (#594)
- Optimize finding actual holders (#595)
- Logger output directed to stdout instead of stderr in bobt (#651)
- Replaced deprecated chrono functions (#660)

#### Fixed
- Print full error text received from Pearl in exist function (#581)
- Fix alien indexes offloading (#560)
- Internode auth works properly with nodes on same ip (#548)
- Fix response in delete request (#558)
- Fixed panic in brt because of duplicate long arg name (#563)
- Make username and password args of `bobt` optional (#555)
- Replaced deleted Pipers crate (#646)

#### Updated
- Pearl updated to v0.14.0 (#659)


## [2.1.0-alpha.5] - 2022-08-04
#### Added
- Add occupied disk space to api and metrics (#501)
- If no credentials provided and default user specified in config, then request will have default user permissions (#437)
- SHA512 hash of password with salt 'bob' can be specified instead of password (#304)
- User's permissions can be set via role and/or claims (#408)
- Check correctness tool, bobt (#542)

#### Changed
- Move files for linux packages into separate directory (#534)
- Defer index offload on deletion (#363)

#### Fixed
- Fixed internode authorization error (#530)
- "CredentialsNotProvided", "UserNotFound", "UnauthorizedRequest" now have "Unauthenticated" code (#528)
- Added conversion of "unauthorized" status into internal error (#540)

#### Updated
- Pearl updated to v0.13.0


## [2.1.0-alpha.4] - 2022-07-04
#### Added
- Memory limit for indexes (#466)
- Add support for logstash (#243)
- Access management (#217)
  - Nodes authentication (#318)
  - Authorization parameters in bobp (#425)
  - Http API authentication (#217)

#### Changed
- Rocket replaced with axum (#217)
- Add special cmp for keys with sizes aligned with word (#496)
- Publish available ram metric instead of calculated free ram, used ram is now calculated (#508)
- Log about disk availability would be written once (#499)

#### Fixed


#### Updated



## [2.1.0-alpha.3] - 2022-05-31
#### Added
- Number of vdisks per disk in ccg can be specified via -p arg (#459)
- Dockerfile arguments propagation (#483)

#### Changed
- Number of vdisks in ccg now is defined by -p or -d arg only, -exact arg removed (#459)
- RAM metrics (bob ram, total ram, used ram, free ram) are published in bytes now (#463)
- CPU iowait & disks iowait, iops are now collected via procfs (#461)
- Move brt utils to pearl (#415)

#### Fixed
- Fix docker image build parametrization (#494)

#### Updated
- Update rocket to v0.5.0-rc.2 (#486)
- Update Pearl to v0.12.0 


## [2.1.0-alpha.2] - 2022-04-26
#### Added
- Added grpc exist testing feature to bobp (#419)
- Add support for hierarchical range filters (#439)

#### Changed
- Deleted dcr utility (#370)
- Put error logs now agregate in one line every 5 sec (in case of disk disconnection) (#420)

#### Fixed
- Fix ping and timeout leading to sending too much requests (#438)
- Get & Put speed calculation in bobp (#419)

#### Updated
- Update Pearl to v0.11.0


## [2.1.0-alpha.1] - 2022-04-04
#### Added
- Add iops & iowait disk metrics (collected via iostat) & cpu_iowait metric (#342)
- Add refkey to support pearl #141
- API method for occupied space info (#404)
- Added -init_folders flag that creates bob and alien folders (#180)
- If bob and alien folders doesn't exist bobd will panic (#398)
- root_dir_name to node configuration api (#440)

#### Changed
- All hardware metrics are now placed in 'hardware' group (#452)

#### Fixed
- brt: Version in BlobHeader now changes during migration (#447)
- brt: Default target version is now 1 instead of 2 (#448)

#### Updated
- Update pearl to v0.10.0


## [2.1.0-alpha.0] - 2022-02-21
#### Added
- Bloom filters memory metric (#400)
- Add bob ram usage metric (#393)
- Add REST API method for data deletion (#221)


#### Changed
- File descriptors metric now tries to use lsof | wc first (#359)


#### Fixed
- Used disk space metric calculation fix (#376)
- Fix partitions removal response code (#405)
- No more use of MockBobClient in production (#389)
- Ubuntu docker image build error (#412)
- Fix panic on nodes request (#429)

#### Updated
- Configs now support human readable formats (in max_blob_size & bloom_filter_memory_limit) (#388)
- Upgrade pearl to v0.9.2


## [2.0.0-alpha.11] - 2021-12-10
#### Added
- Hierarchical filters (#333)


#### Fixed
- Disk space metrics calculation fix (#376)


#### Updated
- Upgrade pearl to v0.9.0


## [2.0.0-alpha.10] - 2021-12-02
#### Added
- Add bloom_filter_memory_limit to example config (#378)
- Add traits to support pearl #123


#### Updated
- Upgrade pearl to v0.8.1


## [2.0.0-alpha.9] - 2021-11-19
#### Fixed
- Fix allocated size computation in BloomFilterMemoryLimitHooks (#372)


## [2.0.0-alpha.8] - 2021-11-18
#### Added
- Bloom filter offloading (#301)


## [2.0.0-alpha.7] - 2021-11-09
#### Added
- Add brt mode to reverse byte order (#286)
- Add alien blobs sync API (#334)


#### Changed
- Disable AIO by default (#335)


#### Fixed
- Hardware metrics names for RAM and disk space (#358)


#### Updated
- Upgrade pearl to v0.8.0



## [2.0.0-alpha.6] - 2021-10-19
#### Added
- Add hardware metrics (#242)
- Add REST API metrics (#255)
- Include brt into release builds (rpm, deb and zip) (#344)


#### Changed
- Cleaner closes blobs instead of update (#285)
- Only stable releases to latest tag on Docker Hub (#339)
- Make Bob compile on stable toolchain.
- Add blob and index verification to blob recovery tool (#230)


#### Fixed
- Remove prometheus metrics expiration.


#### Updated
- Upgrade pearl to v0.7.1


## [2.0.0-alpha.5] - 2021-10-02
#### Added
- Add random mode in get in bobp (#215)

#### Updated
- upgrade pearl to v0.7.0.


## [2.0.0-alpha.4] - 2021-09-16
#### Added
- Add the ability to choose prometheus exporter address (#311)
- Add rest api port to config (#269)

#### Fixed
- Prometheus exporter bug which occured after migration to global exporter scheme (#322)
- Minor build issues (#327)
- Fix actual holder creation condition(#283)

#### Updated
- Libs: tonic, tonic-build, tower, tokio.
- Add Bob key size to help and version commands output
- Updated --version output format


## [2.0.0-alpha.3] - 2021-08-31
#### Added
- Add the ability to disable metrics (#241)
- Use default config in dockerfiles (#290)
- Add log file rotation to logger.yaml in examples (#297)
- Build docker images with build workflow (#308)
- Build Bob versions with 8-byte and 16-byte keys (#307)

#### Changed
- once aio is failed, it's disabled in config (#257)


## [2.0.0-alpha.2] - 2021-08-23
#### Added
- Prometheus metrics exporter (#240)
- Rate metrics (#242)
- Global exporter is used, different exporters may be load conditionally
- Run tests with GitHub Actions (#279)

#### Fixed
- Add brt to dockerfiles (#296)
- Bug with panic on load operation in rate processor (#302)


## [2.0.0-alpha.1] - 2021-08-16
#### Added
- Add api method to start disk (#182)
- Rest api for data (#187)
- Add bloom filter buffer size to config (#218)
- Setup build with GitHub actions (#266)
- Add Amazon S3 GetObject and PutObject api (#193)
- Add tool for blob recovery (brt) (#205)
- Add racks support to CCG (#186)
- Add bind ip address to config (#270)
- Add variable key size (#133)
- Support for different key sizes in REST API (#228)

#### Changed
- rename bob-tools, remove redundant versions of workspace deps (#220)
- add DiskEventsLogger error (#230)
- add methods for data to REST API specification (#234)
- Update Rocket to 0.5 (#233)
- Extend bob version (#247)

#### Fixed
- Fix backend storage trait object safety issue (#197)
- Fix dockerfiles (#203)
- Fix connectivity issues in Docker Swarm (use 0.0.0.0 in some cases) (#270)
- Fix metrics gaps in graphite (#274)


## [1.6.1] - 2021-04-14
#### Updated
- upgrade pearl to v0.5.14


## [1.6.0] - 2021-03-08
#### Changed
- Reorganisation (#175)
  - split crate into separate subcrates bob, bob-backend, bob-tools
  - move configs, metrics, data, node mods to bob-common
  - tmp remove mock bob client import
  - remove unused deps
  - ignore generated grpc file
  - move pearl metrics to bob-common
  - move config examples

#### Added
- Disk removal control and recovery (#174)
  - Fix: forget to change state in run method
  - Fix review issues
  - Fix semaphore logic
  - Add run semaphore to limit simultaneously initializing DiskControllers
  - Fix test in dcr


## [1.5.1] - 2021-02-24
#### Changed
- parallel index dumping

#### Added
- new alien directory configuration
- new api endpoint: cluster distribution function

#### Fixed
- Build issue after merging request with updated alien directory configuration
- Fix panic in some cases in push_metrics
- fixed metrics prefix
- minor fix for dump semaphores

#### Updated
- Update pearl to 0.5.8


## [1.5.0] - 2021-01-20
#### Changed
- Complete code review and deep refactoring
- Stability and performance improvements
- Search logic of get rewrited. Which leads to improvement of the get performance: up to 50% in normal case, up to 80% in case with reading from aliens
- reworked put algorithm to increase amount of work to be completed in background
- logs improved
- close open blobs by timeout to reduce memory footprint.
- allow partial completion of PUT (#104)
- optional AIO

#### Added
- retrieve records count via http api method, in partition info
- API method to retrieve local dir structure of vdisk replicas. #109
- ssh to docker cluster runner. #106
- for test utility bobp: add all remaining record tasks to last batch. #108
- error descriptionsi for dcr
- dcr instructions to README.md
- nodes to API
- new metrics drain and counters initialization

#### Fixed
- piling all alien records into one vdisk
- loss of records after restart of the cluster
- problems with reading from alien dirs in some cases
- use unreleased version of rio to fix build on musl
- pearl issues with index files
- outdated usage of the partitions old ID. #107
- indexing in bobp with flag -f
- aliens distribution in some cases

#### Updated
- update pearl
- stable tokio runtime


## [1.4.0] - 2020-03-27
#### Updated
- API add partition delete
- bobp errors detalization


## [1.3.0] - 2020-03-02
#### Updated
- pearl updated, improved check existence performance

#### Fixed
- misc minor fixes


## [1.2.1] - 2020-02-06


## [1.2.0] - 2020-01-28
#### Added
- Config cluster generator
- bob test utility


## [1.1.1] - 2020-01-17
#### Fixed
- bobd cli version

#### Updated
- tonic up to 0.1.0


## [1.1.0] - 2019-12-26


## [1.0.0] - 2019-10-03
#### Changed
- Initial version<|MERGE_RESOLUTION|>--- conflicted
+++ resolved
@@ -8,9 +8,6 @@
 - 'Exists' method through HEAD request in REST API (#691)
 - Support for 'exists' method in bobt (#691)
 - Round robin algorithm for alien nodes selection (#570)
-<<<<<<< HEAD
-- Support for authorization to `bobc` (#679)
-=======
 - 'release-lto' and 'integration-test' build profiles added (#704)
 - Crossplatform terminal signal handling (#725)
 - Integration tests (#518)
@@ -18,7 +15,7 @@
 - Added integration tests for bobt (#648)
 - Added authentification support for integration tests (#672)
 - Add support for `delete` operation to `bobc` (#664)
->>>>>>> 2925888f
+- Support for authorization to `bobc` (#679)
 
 #### Changed
 - Use bytes to pass data to pearl (#597)
@@ -44,7 +41,6 @@
 - Include bobc into release builds (#569)
 - Added blob-info and index-info features to brt (#356)
 - Support for files, file name patterns, key ranges and a 'exists' subcommand to 'bobc' (#539)
-- Add support for `delete` operation to `bobc` (#664)
 
 #### Changed
 - Using interval logger in metric exporter to reduce error log density (#592)
