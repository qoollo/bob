--- conflicted
+++ resolved
@@ -4,11 +4,8 @@
 
 ## [Unreleased]
 #### Added
-<<<<<<< HEAD
 - Add REST API metrics (#255)
-=======
 - Include brt into release builds (rpm, deb and zip) ([#344](https://github.com/qoollo/bob/pull/344))
->>>>>>> e37828bd
 
 
 #### Changed
