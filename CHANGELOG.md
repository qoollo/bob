--- conflicted
+++ resolved
@@ -11,13 +11,9 @@
 
 
 #### Fixed
-<<<<<<< HEAD
 - Fix ping and timeout leading to sending too much requests (#438)
-
-=======
 - Version in BlobHeader now changes during migration (#447)
 - Default target version is now 1 instead of 2 (#448)
->>>>>>> 2ed7749e
 
 #### Updated
 
