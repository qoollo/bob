--- conflicted
+++ resolved
@@ -4,12 +4,9 @@
 
 ## [Unreleased]
 #### Added
-<<<<<<< HEAD
-- Bloom filter offloading ([#301](https://github.com/qoollo/bob/pull/301))
-=======
-Add bloom_filter_memory_limit to example config (#378)
-
->>>>>>> abbe60f0
+- Add bloom_filter_memory_limit to example config (#378)
+- Hierarchical filters (#333)
+
 
 #### Changed
 
