--- conflicted
+++ resolved
@@ -4,21 +4,18 @@
 
 ## [Unreleased]
 #### Added
-- Memory limit for indexes (#466)
 - Integration tests (#518) 
-#### Changed
-- Add special cmp for keys with sizes aligned with word (#496)
-- Publish available ram metric instead of calculated free ram, used ram is now calculated (#508)
-- Log about disk availability would be written once (#499)
-
-#### Fixed
-
-
-#### Updated
-
-
-<<<<<<< HEAD
-=======
+
+#### Changed
+
+
+#### Fixed
+
+
+#### Updated
+
+
+
 ## [2.1.0-alpha.4] - 2022-07-04
 #### Added
 - Memory limit for indexes (#466)
@@ -41,7 +38,6 @@
 
 
 
->>>>>>> a9da1da1
 ## [2.1.0-alpha.3] - 2022-05-31
 #### Added
 - Number of vdisks per disk in ccg can be specified via -p arg (#459)
