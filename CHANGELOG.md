# Changelog
Bob versions changelog


## [Unreleased]
#### Added
<<<<<<< HEAD
- Include bobc into release builds (#569)

=======
- Added blob-info and index-info features to brt (#356)
>>>>>>> cf517be2

#### Changed
- Change locks to sync where possible (#472)

#### Fixed
- Clear bloom-filter memory on remount (#636)

#### Updated
- Pearl updated to v0.15.0 (#668)
- Updated versions of dependencies (#551)


## [2.1.0-alpha.6] - 2022-11-15
#### Added
- Add clusterwide delete operation (#364)
- TLS support, TLS for grpc or rest can be enabled via cluster & node config (#303)
- Final summary and return code to `bobt` (#649)

#### Changed
- Update rust edition to 2021 (#484)
- Remove unnecessary data clone (#506)
- Compare vdiskid first (#594)
- Optimize finding actual holders (#595)
- Logger output directed to stdout instead of stderr in bobt (#651)
- Replaced deprecated chrono functions (#660)

#### Fixed
- Print full error text received from Pearl in exist function (#581)
- Fix alien indexes offloading (#560)
- Internode auth works properly with nodes on same ip (#548)
- Fix response in delete request (#558)
- Fixed panic in brt because of duplicate long arg name (#563)
- Make username and password args of `bobt` optional (#555)
- Replaced deleted Pipers crate (#646)

#### Updated
- Pearl updated to v0.14.0 (#659)


## [2.1.0-alpha.5] - 2022-08-04
#### Added
- Add occupied disk space to api and metrics (#501)
- If no credentials provided and default user specified in config, then request will have default user permissions (#437)
- SHA512 hash of password with salt 'bob' can be specified instead of password (#304)
- User's permissions can be set via role and/or claims (#408)
- Check correctness tool, bobt (#542)

#### Changed
- Move files for linux packages into separate directory (#534)
- Defer index offload on deletion (#363)

#### Fixed
- Fixed internode authorization error (#530)
- "CredentialsNotProvided", "UserNotFound", "UnauthorizedRequest" now have "Unauthenticated" code (#528)
- Added conversion of "unauthorized" status into internal error (#540)

#### Updated
- Pearl updated to v0.13.0


## [2.1.0-alpha.4] - 2022-07-04
#### Added
- Memory limit for indexes (#466)
- Add support for logstash (#243)
- Access management (#217)
  - Nodes authentication (#318)
  - Authorization parameters in bobp (#425)
  - Http API authentication (#217)

#### Changed
- Rocket replaced with axum (#217)
- Add special cmp for keys with sizes aligned with word (#496)
- Publish available ram metric instead of calculated free ram, used ram is now calculated (#508)
- Log about disk availability would be written once (#499)

#### Fixed


#### Updated



## [2.1.0-alpha.3] - 2022-05-31
#### Added
- Number of vdisks per disk in ccg can be specified via -p arg (#459)
- Dockerfile arguments propagation (#483)

#### Changed
- Number of vdisks in ccg now is defined by -p or -d arg only, -exact arg removed (#459)
- RAM metrics (bob ram, total ram, used ram, free ram) are published in bytes now (#463)
- CPU iowait & disks iowait, iops are now collected via procfs (#461)
- Move brt utils to pearl (#415)

#### Fixed
- Fix docker image build parametrization (#494)

#### Updated
- Update rocket to v0.5.0-rc.2 (#486)
- Update Pearl to v0.12.0 


## [2.1.0-alpha.2] - 2022-04-26
#### Added
- Added grpc exist testing feature to bobp (#419)
- Add support for hierarchical range filters (#439)

#### Changed
- Deleted dcr utility (#370)
- Put error logs now agregate in one line every 5 sec (in case of disk disconnection) (#420)

#### Fixed
- Fix ping and timeout leading to sending too much requests (#438)
- Get & Put speed calculation in bobp (#419)

#### Updated
- Update Pearl to v0.11.0


## [2.1.0-alpha.1] - 2022-04-04
#### Added
- Add iops & iowait disk metrics (collected via iostat) & cpu_iowait metric (#342)
- Add refkey to support pearl #141
- API method for occupied space info (#404)
- Added -init_folders flag that creates bob and alien folders (#180)
- If bob and alien folders doesn't exist bobd will panic (#398)
- root_dir_name to node configuration api (#440)

#### Changed
- All hardware metrics are now placed in 'hardware' group (#452)

#### Fixed
- brt: Version in BlobHeader now changes during migration (#447)
- brt: Default target version is now 1 instead of 2 (#448)

#### Updated
- Update pearl to v0.10.0


## [2.1.0-alpha.0] - 2022-02-21
#### Added
- Bloom filters memory metric (#400)
- Add bob ram usage metric (#393)
- Add REST API method for data deletion (#221)


#### Changed
- File descriptors metric now tries to use lsof | wc first (#359)


#### Fixed
- Used disk space metric calculation fix (#376)
- Fix partitions removal response code (#405)
- No more use of MockBobClient in production (#389)
- Ubuntu docker image build error (#412)
- Fix panic on nodes request (#429)

#### Updated
- Configs now support human readable formats (in max_blob_size & bloom_filter_memory_limit) (#388)
- Upgrade pearl to v0.9.2


## [2.0.0-alpha.11] - 2021-12-10
#### Added
- Hierarchical filters (#333)


#### Fixed
- Disk space metrics calculation fix (#376)


#### Updated
- Upgrade pearl to v0.9.0


## [2.0.0-alpha.10] - 2021-12-02
#### Added
- Add bloom_filter_memory_limit to example config (#378)
- Add traits to support pearl #123


#### Updated
- Upgrade pearl to v0.8.1


## [2.0.0-alpha.9] - 2021-11-19
#### Fixed
- Fix allocated size computation in BloomFilterMemoryLimitHooks (#372)


## [2.0.0-alpha.8] - 2021-11-18
#### Added
- Bloom filter offloading (#301)


## [2.0.0-alpha.7] - 2021-11-09
#### Added
- Add brt mode to reverse byte order (#286)
- Add alien blobs sync API (#334)


#### Changed
- Disable AIO by default (#335)


#### Fixed
- Hardware metrics names for RAM and disk space (#358)


#### Updated
- Upgrade pearl to v0.8.0



## [2.0.0-alpha.6] - 2021-10-19
#### Added
- Add hardware metrics (#242)
- Add REST API metrics (#255)
- Include brt into release builds (rpm, deb and zip) (#344)


#### Changed
- Cleaner closes blobs instead of update (#285)
- Only stable releases to latest tag on Docker Hub (#339)
- Make Bob compile on stable toolchain.
- Add blob and index verification to blob recovery tool (#230)


#### Fixed
- Remove prometheus metrics expiration.


#### Updated
- Upgrade pearl to v0.7.1


## [2.0.0-alpha.5] - 2021-10-02
#### Added
- Add random mode in get in bobp (#215)

#### Updated
- upgrade pearl to v0.7.0.


## [2.0.0-alpha.4] - 2021-09-16
#### Added
- Add the ability to choose prometheus exporter address (#311)
- Add rest api port to config (#269)

#### Fixed
- Prometheus exporter bug which occured after migration to global exporter scheme (#322)
- Minor build issues (#327)
- Fix actual holder creation condition(#283)

#### Updated
- Libs: tonic, tonic-build, tower, tokio.
- Add Bob key size to help and version commands output
- Updated --version output format


## [2.0.0-alpha.3] - 2021-08-31
#### Added
- Add the ability to disable metrics (#241)
- Use default config in dockerfiles (#290)
- Add log file rotation to logger.yaml in examples (#297)
- Build docker images with build workflow (#308)
- Build Bob versions with 8-byte and 16-byte keys (#307)

#### Changed
- once aio is failed, it's disabled in config (#257)


## [2.0.0-alpha.2] - 2021-08-23
#### Added
- Prometheus metrics exporter (#240)
- Rate metrics (#242)
- Global exporter is used, different exporters may be load conditionally
- Run tests with GitHub Actions (#279)

#### Fixed
- Add brt to dockerfiles (#296)
- Bug with panic on load operation in rate processor (#302)


## [2.0.0-alpha.1] - 2021-08-16
#### Added
- Add api method to start disk (#182)
- Rest api for data (#187)
- Add bloom filter buffer size to config (#218)
- Setup build with GitHub actions (#266)
- Add Amazon S3 GetObject and PutObject api (#193)
- Add tool for blob recovery (brt) (#205)
- Add racks support to CCG (#186)
- Add bind ip address to config (#270)
- Add variable key size (#133)
- Support for different key sizes in REST API (#228)

#### Changed
- rename bob-tools, remove redundant versions of workspace deps (#220)
- add DiskEventsLogger error (#230)
- add methods for data to REST API specification (#234)
- Update Rocket to 0.5 (#233)
- Extend bob version (#247)

#### Fixed
- Fix backend storage trait object safety issue (#197)
- Fix dockerfiles (#203)
- Fix connectivity issues in Docker Swarm (use 0.0.0.0 in some cases) (#270)
- Fix metrics gaps in graphite (#274)


## [1.6.1] - 2021-04-14
#### Updated
- upgrade pearl to v0.5.14


## [1.6.0] - 2021-03-08
#### Changed
- Reorganisation (#175)
  - split crate into separate subcrates bob, bob-backend, bob-tools
  - move configs, metrics, data, node mods to bob-common
  - tmp remove mock bob client import
  - remove unused deps
  - ignore generated grpc file
  - move pearl metrics to bob-common
  - move config examples

#### Added
- Disk removal control and recovery (#174)
  - Fix: forget to change state in run method
  - Fix review issues
  - Fix semaphore logic
  - Add run semaphore to limit simultaneously initializing DiskControllers
  - Fix test in dcr


## [1.5.1] - 2021-02-24
#### Changed
- parallel index dumping

#### Added
- new alien directory configuration
- new api endpoint: cluster distribution function

#### Fixed
- Build issue after merging request with updated alien directory configuration
- Fix panic in some cases in push_metrics
- fixed metrics prefix
- minor fix for dump semaphores

#### Updated
- Update pearl to 0.5.8


## [1.5.0] - 2021-01-20
#### Changed
- Complete code review and deep refactoring
- Stability and performance improvements
- Search logic of get rewrited. Which leads to improvement of the get performance: up to 50% in normal case, up to 80% in case with reading from aliens
- reworked put algorithm to increase amount of work to be completed in background
- logs improved
- close open blobs by timeout to reduce memory footprint.
- allow partial completion of PUT (#104)
- optional AIO

#### Added
- retrieve records count via http api method, in partition info
- API method to retrieve local dir structure of vdisk replicas. #109
- ssh to docker cluster runner. #106
- for test utility bobp: add all remaining record tasks to last batch. #108
- error descriptionsi for dcr
- dcr instructions to README.md
- nodes to API
- new metrics drain and counters initialization

#### Fixed
- piling all alien records into one vdisk
- loss of records after restart of the cluster
- problems with reading from alien dirs in some cases
- use unreleased version of rio to fix build on musl
- pearl issues with index files
- outdated usage of the partitions old ID. #107
- indexing in bobp with flag -f
- aliens distribution in some cases

#### Updated
- update pearl
- stable tokio runtime


## [1.4.0] - 2020-03-27
#### Updated
- API add partition delete
- bobp errors detalization


## [1.3.0] - 2020-03-02
#### Updated
- pearl updated, improved check existence performance

#### Fixed
- misc minor fixes


## [1.2.1] - 2020-02-06


## [1.2.0] - 2020-01-28
#### Added
- Config cluster generator
- bob test utility


## [1.1.1] - 2020-01-17
#### Fixed
- bobd cli version

#### Updated
- tonic up to 0.1.0


## [1.1.0] - 2019-12-26


## [1.0.0] - 2019-10-03
#### Changed
- Initial version<|MERGE_RESOLUTION|>--- conflicted
+++ resolved
@@ -4,12 +4,8 @@
 
 ## [Unreleased]
 #### Added
-<<<<<<< HEAD
 - Include bobc into release builds (#569)
-
-=======
 - Added blob-info and index-info features to brt (#356)
->>>>>>> cf517be2
 
 #### Changed
 - Change locks to sync where possible (#472)
