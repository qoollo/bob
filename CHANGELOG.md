--- conflicted
+++ resolved
@@ -4,15 +4,12 @@
 
 ## [Unreleased]
 #### Added
-<<<<<<< HEAD
 - Add iops & iowait disk metrics (collected via iostat) & cpu_iowait metric (#342)
-=======
 - Add refkey to support pearl #141
 - API method for occupied space info (#404)
 - Added -init_folders flag that creates bob and alien folders (#180)
 - If bob and alien folders doesn't exist bobd will panic (#398)
 - root_dir_name to node configuration api (#440)
->>>>>>> 3590414d
 
 #### Changed
 - All hardware metrics are now placed in 'hardware' group (#452)
