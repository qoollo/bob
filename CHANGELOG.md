--- conflicted
+++ resolved
@@ -4,14 +4,7 @@
 
 ## [Unreleased]
 #### Added
-<<<<<<< HEAD
 - Add hardware metrics ([#242](https://github.com/qoollo/bob/pull/267))
-- Use default config in dockerfiles ([#290](https://github.com/qoollo/bob/pull/309))
-- Add log file rotation to logger.yaml in examples ([#297](https://github.com/qoollo/bob/pull/297))
-- Build docker images with build workflow ([#308](https://github.com/qoollo/bob/pull/308))
-=======
-
->>>>>>> 6caccfdb
 
 #### Changed
 
