--- conflicted
+++ resolved
@@ -4,9 +4,7 @@
 
 ## [Unreleased]
 #### Added
-<<<<<<< HEAD
 - API method for occupied space info (#404)
-=======
 
 
 #### Changed
@@ -20,7 +18,6 @@
 
 ## [2.1.0-alpha.0] - 2021-02-21
 #### Added
->>>>>>> 128cc179
 - Bloom filters memory metric (#400)
 - Add bob ram usage metric (#393)
 - Add REST API method for data deletion (#221)
