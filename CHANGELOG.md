# Changelog
Bob versions changelog


## [Unreleased]
#### Added
<<<<<<< HEAD
- Add api method to start disk ([#182](https://github.com/qoollo/bob/pull/182))
- Rest api for data ([#187](https://github.com/qoollo/bob/pull/187))
- Add bloom filter buffer size to config ([#218](https://github.com/qoollo/bob/pull/218))
- Setup build with GitHub actions ([#266](https://github.com/qoollo/bob/pull/273))
- Add Amazon S3 GetObject and PutObject api ([#193](https://github.com/qoollo/bob/pull/193))
- Add tool for blob recovery (brt) ([#205](https://github.com/qoollo/bob/pull/205))
- Add racks support to CCG ([#186](https://github.com/qoollo/bob/pull/186))
- Add bind ip address to config ([#270](https://github.com/qoollo/bob/pull/270))
- Add variable key size ([#133](https://github.com/qoollo/bob/pull/207))
- Support for different key sizes in REST API ([#228](http://github.com/qoollo/bob/pull/228))
- Bloom filter offloading ([#301](https://github.com/qoollo/bob/pull/301))
=======

- Prometheus metrics exporter ([#240](https://github.com/qoollo/bob/pull/251))
- Rate metrics ([#242](https://github.com/qoollo/bob/pull/251))
- Global exporter is used, different exporters may be load conditionally ([No issue](https://github.com/qoollo/bob/pull/251))

#### Changed

#### Fixed

- Add brt to dockerfiles (https://github.com/qoollo/bob/pull/296)

#### Updated


## [2.0.0-alpha.1] - 2021-08-16
#### Added
- Add api method to start disk (#182)
- Rest api for data (#187)
- Add bloom filter buffer size to config (#218)
- Setup build with GitHub actions (#266)
- Add Amazon S3 GetObject and PutObject api (#193)
- Add tool for blob recovery (brt) (#205)
- Add racks support to CCG (#186)
- Add bind ip address to config (#270)
- Add variable key size (#133)
- Support for different key sizes in REST API (#228)
>>>>>>> 9edd2fc3

#### Changed
- rename bob-tools, remove redundant versions of workspace deps (#220)
- add DiskEventsLogger error (#230)
- add methods for data to REST API specification (#234)
- Update Rocket to 0.5 (#233)
- Extend bob version (#247)

#### Fixed
- Fix backend storage trait object safety issue (#197)
- Fix dockerfiles (#203)
- Fix connectivity issues in Docker Swarm (use 0.0.0.0 in some cases) (#270)
- Fix metrics gaps in graphite (#274)


## [1.6.1] - 2021-04-14
#### Updated
- upgrade pearl to v0.5.14


## [1.6.0] - 2021-03-08
#### Changed
- Reorganisation (#175)
  - split crate into separate subcrates bob, bob-backend, bob-tools
  - move configs, metrics, data, node mods to bob-common
  - tmp remove mock bob client import
  - remove unused deps
  - ignore generated grpc file
  - move pearl metrics to bob-common
  - move config examples

#### Added
- Disk removal control and recovery (#174)
  - Fix: forget to change state in run method
  - Fix review issues
  - Fix semaphore logic
  - Add run semaphore to limit simultaneously initializing DiskControllers
  - Fix test in dcr


## [1.5.1] - 2021-02-24
#### Changed
- parallel index dumping

#### Added
- new alien directory configuration
- new api endpoint: cluster distribution function

#### Fixed
- Build issue after merging request with updated alien directory configuration
- Fix panic in some cases in push_metrics
- fixed metrics prefix
- minor fix for dump semaphores

#### Updated
- Update pearl to 0.5.8


## [1.5.0] - 2021-01-20
#### Changed
- Complete code review and deep refactoring
- Stability and performance improvements
- Search logic of get rewrited. Which leads to improvement of the get performance: up to 50% in normal case, up to 80% in case with reading from aliens
- reworked put algorithm to increase amount of work to be completed in background
- logs improved
- close open blobs by timeout to reduce memory footprint.
- allow partial completion of PUT (#104)
- optional AIO

#### Added
- retrieve records count via http api method, in partition info
- API method to retrieve local dir structure of vdisk replicas. #109
- ssh to docker cluster runner. #106
- for test utility bobp: add all remaining record tasks to last batch. #108
- error descriptionsi for dcr
- dcr instructions to README.md
- nodes to API
- new metrics drain and counters initialization

#### Fixed
- piling all alien records into one vdisk
- loss of records after restart of the cluster
- problems with reading from alien dirs in some cases
- use unreleased version of rio to fix build on musl
- pearl issues with index files
- outdated usage of the partitions old ID. #107
- indexing in bobp with flag -f
- aliens distribution in some cases

#### Updated
- update pearl
- stable tokio runtime


## [1.4.0] - 2020-03-27
#### Updated
- API add partition delete
- bobp errors detalization


## [1.3.0] - 2020-03-02
#### Updated
- pearl updated, improved check existence performance

#### Fixed
- misc minor fixes


## [1.2.1] - 2020-02-06


## [1.2.0] - 2020-01-28
#### Added
- Config cluster generator
- bob test utility


## [1.1.1] - 2020-01-17
#### Fixed
- bobd cli version

#### Updated
- tonic up to 0.1.0


## [1.1.0] - 2019-12-26


## [1.0.0] - 2019-10-03
#### Changed
- Initial version<|MERGE_RESOLUTION|>--- conflicted
+++ resolved
@@ -4,23 +4,11 @@
 
 ## [Unreleased]
 #### Added
-<<<<<<< HEAD
-- Add api method to start disk ([#182](https://github.com/qoollo/bob/pull/182))
-- Rest api for data ([#187](https://github.com/qoollo/bob/pull/187))
-- Add bloom filter buffer size to config ([#218](https://github.com/qoollo/bob/pull/218))
-- Setup build with GitHub actions ([#266](https://github.com/qoollo/bob/pull/273))
-- Add Amazon S3 GetObject and PutObject api ([#193](https://github.com/qoollo/bob/pull/193))
-- Add tool for blob recovery (brt) ([#205](https://github.com/qoollo/bob/pull/205))
-- Add racks support to CCG ([#186](https://github.com/qoollo/bob/pull/186))
-- Add bind ip address to config ([#270](https://github.com/qoollo/bob/pull/270))
-- Add variable key size ([#133](https://github.com/qoollo/bob/pull/207))
-- Support for different key sizes in REST API ([#228](http://github.com/qoollo/bob/pull/228))
-- Bloom filter offloading ([#301](https://github.com/qoollo/bob/pull/301))
-=======
 
 - Prometheus metrics exporter ([#240](https://github.com/qoollo/bob/pull/251))
 - Rate metrics ([#242](https://github.com/qoollo/bob/pull/251))
 - Global exporter is used, different exporters may be load conditionally ([No issue](https://github.com/qoollo/bob/pull/251))
+- Bloom filter offloading ([#301](https://github.com/qoollo/bob/pull/301))
 
 #### Changed
 
@@ -43,7 +31,6 @@
 - Add bind ip address to config (#270)
 - Add variable key size (#133)
 - Support for different key sizes in REST API (#228)
->>>>>>> 9edd2fc3
 
 #### Changed
 - rename bob-tools, remove redundant versions of workspace deps (#220)
