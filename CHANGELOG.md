# Changelog
Bob versions changelog


## [Unreleased]
#### Added
<<<<<<< HEAD
- SHA512 hash of password with salt 'bob' can be specified instead of password (#304)
=======
- User's permissions can be set via role and/or claims (#408)
>>>>>>> c0428e81

#### Changed
- Move files for linux packages into separate directory (#534)


#### Fixed
- "CredentialsNotProvided", "UserNotFound", "UnauthorizedRequest" now have "Unauthenticated" code (#528)

#### Updated


## [2.1.0-alpha.4] - 2022-07-04
#### Added
- Memory limit for indexes (#466)
- Add support for logstash (#243)
- Access management (#217)
  - Nodes authentication (#318)
  - Authorization parameters in bobp (#425)
  - Http API authentication (#217)

#### Changed
- Rocket replaced with axum (#217)
- Add special cmp for keys with sizes aligned with word (#496)
- Publish available ram metric instead of calculated free ram, used ram is now calculated (#508)
- Log about disk availability would be written once (#499)

#### Fixed


#### Updated



## [2.1.0-alpha.3] - 2022-05-31
#### Added
- Number of vdisks per disk in ccg can be specified via -p arg (#459)
- Dockerfile arguments propagation (#483)

#### Changed
- Number of vdisks in ccg now is defined by -p or -d arg only, -exact arg removed (#459)
- RAM metrics (bob ram, total ram, used ram, free ram) are published in bytes now (#463)
- CPU iowait & disks iowait, iops are now collected via procfs (#461)
- Move brt utils to pearl (#415)

#### Fixed
- Fix docker image build parametrization (#494)

#### Updated
- Update rocket to v0.5.0-rc.2 (#486)
- Update Pearl to v0.12.0 


## [2.1.0-alpha.2] - 2022-04-26
#### Added
- Added grpc exist testing feature to bobp (#419)
- Add support for hierarchical range filters (#439)

#### Changed
- Deleted dcr utility (#370)
- Put error logs now agregate in one line every 5 sec (in case of disk disconnection) (#420)

#### Fixed
- Fix ping and timeout leading to sending too much requests (#438)
- Get & Put speed calculation in bobp (#419)

#### Updated
- Update Pearl to v0.11.0


## [2.1.0-alpha.1] - 2022-04-04
#### Added
- Add iops & iowait disk metrics (collected via iostat) & cpu_iowait metric (#342)
- Add refkey to support pearl #141
- API method for occupied space info (#404)
- Added -init_folders flag that creates bob and alien folders (#180)
- If bob and alien folders doesn't exist bobd will panic (#398)
- root_dir_name to node configuration api (#440)

#### Changed
- All hardware metrics are now placed in 'hardware' group (#452)

#### Fixed
- brt: Version in BlobHeader now changes during migration (#447)
- brt: Default target version is now 1 instead of 2 (#448)

#### Updated
- Update pearl to v0.10.0


## [2.1.0-alpha.0] - 2022-02-21
#### Added
- Bloom filters memory metric (#400)
- Add bob ram usage metric (#393)
- Add REST API method for data deletion (#221)


#### Changed
- File descriptors metric now tries to use lsof | wc first (#359)


#### Fixed
- Used disk space metric calculation fix (#376)
- Fix partitions removal response code (#405)
- No more use of MockBobClient in production (#389)
- Ubuntu docker image build error (#412)
- Fix panic on nodes request (#429)

#### Updated
- Configs now support human readable formats (in max_blob_size & bloom_filter_memory_limit) (#388)
- Upgrade pearl to v0.9.2


## [2.0.0-alpha.11] - 2021-12-10
#### Added
- Hierarchical filters (#333)


#### Fixed
- Disk space metrics calculation fix (#376)


#### Updated
- Upgrade pearl to v0.9.0


## [2.0.0-alpha.10] - 2021-12-02
#### Added
- Add bloom_filter_memory_limit to example config (#378)
- Add traits to support pearl #123


#### Updated
- Upgrade pearl to v0.8.1


## [2.0.0-alpha.9] - 2021-11-19
#### Fixed
- Fix allocated size computation in BloomFilterMemoryLimitHooks (#372)


## [2.0.0-alpha.8] - 2021-11-18
#### Added
- Bloom filter offloading (#301)


## [2.0.0-alpha.7] - 2021-11-09
#### Added
- Add brt mode to reverse byte order (#286)
- Add alien blobs sync API (#334)


#### Changed
- Disable AIO by default (#335)


#### Fixed
- Hardware metrics names for RAM and disk space (#358)


#### Updated
- Upgrade pearl to v0.8.0



## [2.0.0-alpha.6] - 2021-10-19
#### Added
- Add hardware metrics (#242)
- Add REST API metrics (#255)
- Include brt into release builds (rpm, deb and zip) (#344)


#### Changed
- Cleaner closes blobs instead of update (#285)
- Only stable releases to latest tag on Docker Hub (#339)
- Make Bob compile on stable toolchain.
- Add blob and index verification to blob recovery tool (#230)


#### Fixed
- Remove prometheus metrics expiration.


#### Updated
- Upgrade pearl to v0.7.1


## [2.0.0-alpha.5] - 2021-10-02
#### Added
- Add random mode in get in bobp (#215)

#### Updated
- upgrade pearl to v0.7.0.


## [2.0.0-alpha.4] - 2021-09-16
#### Added
- Add the ability to choose prometheus exporter address (#311)
- Add rest api port to config (#269)

#### Fixed
- Prometheus exporter bug which occured after migration to global exporter scheme (#322)
- Minor build issues (#327)
- Fix actual holder creation condition(#283)

#### Updated
- Libs: tonic, tonic-build, tower, tokio.
- Add Bob key size to help and version commands output
- Updated --version output format


## [2.0.0-alpha.3] - 2021-08-31
#### Added
- Add the ability to disable metrics (#241)
- Use default config in dockerfiles (#290)
- Add log file rotation to logger.yaml in examples (#297)
- Build docker images with build workflow (#308)
- Build Bob versions with 8-byte and 16-byte keys (#307)

#### Changed
- once aio is failed, it's disabled in config (#257)


## [2.0.0-alpha.2] - 2021-08-23
#### Added
- Prometheus metrics exporter (#240)
- Rate metrics (#242)
- Global exporter is used, different exporters may be load conditionally
- Run tests with GitHub Actions (#279)

#### Fixed
- Add brt to dockerfiles (#296)
- Bug with panic on load operation in rate processor (#302)


## [2.0.0-alpha.1] - 2021-08-16
#### Added
- Add api method to start disk (#182)
- Rest api for data (#187)
- Add bloom filter buffer size to config (#218)
- Setup build with GitHub actions (#266)
- Add Amazon S3 GetObject and PutObject api (#193)
- Add tool for blob recovery (brt) (#205)
- Add racks support to CCG (#186)
- Add bind ip address to config (#270)
- Add variable key size (#133)
- Support for different key sizes in REST API (#228)

#### Changed
- rename bob-tools, remove redundant versions of workspace deps (#220)
- add DiskEventsLogger error (#230)
- add methods for data to REST API specification (#234)
- Update Rocket to 0.5 (#233)
- Extend bob version (#247)

#### Fixed
- Fix backend storage trait object safety issue (#197)
- Fix dockerfiles (#203)
- Fix connectivity issues in Docker Swarm (use 0.0.0.0 in some cases) (#270)
- Fix metrics gaps in graphite (#274)


## [1.6.1] - 2021-04-14
#### Updated
- upgrade pearl to v0.5.14


## [1.6.0] - 2021-03-08
#### Changed
- Reorganisation (#175)
  - split crate into separate subcrates bob, bob-backend, bob-tools
  - move configs, metrics, data, node mods to bob-common
  - tmp remove mock bob client import
  - remove unused deps
  - ignore generated grpc file
  - move pearl metrics to bob-common
  - move config examples

#### Added
- Disk removal control and recovery (#174)
  - Fix: forget to change state in run method
  - Fix review issues
  - Fix semaphore logic
  - Add run semaphore to limit simultaneously initializing DiskControllers
  - Fix test in dcr


## [1.5.1] - 2021-02-24
#### Changed
- parallel index dumping

#### Added
- new alien directory configuration
- new api endpoint: cluster distribution function

#### Fixed
- Build issue after merging request with updated alien directory configuration
- Fix panic in some cases in push_metrics
- fixed metrics prefix
- minor fix for dump semaphores

#### Updated
- Update pearl to 0.5.8


## [1.5.0] - 2021-01-20
#### Changed
- Complete code review and deep refactoring
- Stability and performance improvements
- Search logic of get rewrited. Which leads to improvement of the get performance: up to 50% in normal case, up to 80% in case with reading from aliens
- reworked put algorithm to increase amount of work to be completed in background
- logs improved
- close open blobs by timeout to reduce memory footprint.
- allow partial completion of PUT (#104)
- optional AIO

#### Added
- retrieve records count via http api method, in partition info
- API method to retrieve local dir structure of vdisk replicas. #109
- ssh to docker cluster runner. #106
- for test utility bobp: add all remaining record tasks to last batch. #108
- error descriptionsi for dcr
- dcr instructions to README.md
- nodes to API
- new metrics drain and counters initialization

#### Fixed
- piling all alien records into one vdisk
- loss of records after restart of the cluster
- problems with reading from alien dirs in some cases
- use unreleased version of rio to fix build on musl
- pearl issues with index files
- outdated usage of the partitions old ID. #107
- indexing in bobp with flag -f
- aliens distribution in some cases

#### Updated
- update pearl
- stable tokio runtime


## [1.4.0] - 2020-03-27
#### Updated
- API add partition delete
- bobp errors detalization


## [1.3.0] - 2020-03-02
#### Updated
- pearl updated, improved check existence performance

#### Fixed
- misc minor fixes


## [1.2.1] - 2020-02-06


## [1.2.0] - 2020-01-28
#### Added
- Config cluster generator
- bob test utility


## [1.1.1] - 2020-01-17
#### Fixed
- bobd cli version

#### Updated
- tonic up to 0.1.0


## [1.1.0] - 2019-12-26


## [1.0.0] - 2019-10-03
#### Changed
- Initial version<|MERGE_RESOLUTION|>--- conflicted
+++ resolved
@@ -4,11 +4,8 @@
 
 ## [Unreleased]
 #### Added
-<<<<<<< HEAD
 - SHA512 hash of password with salt 'bob' can be specified instead of password (#304)
-=======
 - User's permissions can be set via role and/or claims (#408)
->>>>>>> c0428e81
 
 #### Changed
 - Move files for linux packages into separate directory (#534)
