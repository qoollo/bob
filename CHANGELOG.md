# Changelog
Bob versions changelog


## [Unreleased]
#### Added
<<<<<<< HEAD
- Corrupted blobs count metric (#464)

=======
- 'Exists' method through HEAD request in REST API (#691)
- Support for 'exists' method in bobt (#691)
- Round robin algorithm for alien nodes selection (#570)
- 'release-lto' and 'integration-test' build profiles added (#704)
- Integration tests (#518)
- Added integration tests for aliens (#642)
- Added integration tests for bobt (#648)
>>>>>>> cb4ac58f

#### Changed
- Use bytes to pass data to pearl (#597)
- Log message about the lack of connection to graphite became more understandable (#684)
- Hostname resolving in background tasks (#529)
- Make delete operation recoverable (#533)

#### Fixed


#### Updated
- Pearl updated to v0.16.0 (#706)


## [2.1.0-alpha.7] - 2022-11-28
#### Added
- Include bobt into the zip archive attached to the release infrastructure (#669)
- Include bobc into release builds (#569)
- Added blob-info and index-info features to brt (#356)
- Support for files, file name patterns, key ranges and a 'exists' subcommand to 'bobc' (#539)

#### Changed
- Using interval logger in metric exporter to reduce error log density (#592)
- Using standard Authorization header for basic auth (#616)
- Change locks to sync where possible (#472)

#### Fixed
- Clear bloom-filter memory on remount (#636)

#### Updated
- Pearl updated to v0.15.0 (#668)
- Updated versions of dependencies (#551)


## [2.1.0-alpha.6] - 2022-11-15
#### Added
- Add clusterwide delete operation (#364)
- TLS support, TLS for grpc or rest can be enabled via cluster & node config (#303)
- Final summary and return code to `bobt` (#649)

#### Changed
- Update rust edition to 2021 (#484)
- Remove unnecessary data clone (#506)
- Compare vdiskid first (#594)
- Optimize finding actual holders (#595)
- Logger output directed to stdout instead of stderr in bobt (#651)
- Replaced deprecated chrono functions (#660)

#### Fixed
- Print full error text received from Pearl in exist function (#581)
- Fix alien indexes offloading (#560)
- Internode auth works properly with nodes on same ip (#548)
- Fix response in delete request (#558)
- Fixed panic in brt because of duplicate long arg name (#563)
- Make username and password args of `bobt` optional (#555)
- Replaced deleted Pipers crate (#646)

#### Updated
- Pearl updated to v0.14.0 (#659)


## [2.1.0-alpha.5] - 2022-08-04
#### Added
- Add occupied disk space to api and metrics (#501)
- If no credentials provided and default user specified in config, then request will have default user permissions (#437)
- SHA512 hash of password with salt 'bob' can be specified instead of password (#304)
- User's permissions can be set via role and/or claims (#408)
- Check correctness tool, bobt (#542)

#### Changed
- Move files for linux packages into separate directory (#534)
- Defer index offload on deletion (#363)

#### Fixed
- Fixed internode authorization error (#530)
- "CredentialsNotProvided", "UserNotFound", "UnauthorizedRequest" now have "Unauthenticated" code (#528)
- Added conversion of "unauthorized" status into internal error (#540)

#### Updated
- Pearl updated to v0.13.0


## [2.1.0-alpha.4] - 2022-07-04
#### Added
- Memory limit for indexes (#466)
- Add support for logstash (#243)
- Access management (#217)
  - Nodes authentication (#318)
  - Authorization parameters in bobp (#425)
  - Http API authentication (#217)

#### Changed
- Rocket replaced with axum (#217)
- Add special cmp for keys with sizes aligned with word (#496)
- Publish available ram metric instead of calculated free ram, used ram is now calculated (#508)
- Log about disk availability would be written once (#499)

#### Fixed


#### Updated



## [2.1.0-alpha.3] - 2022-05-31
#### Added
- Number of vdisks per disk in ccg can be specified via -p arg (#459)
- Dockerfile arguments propagation (#483)

#### Changed
- Number of vdisks in ccg now is defined by -p or -d arg only, -exact arg removed (#459)
- RAM metrics (bob ram, total ram, used ram, free ram) are published in bytes now (#463)
- CPU iowait & disks iowait, iops are now collected via procfs (#461)
- Move brt utils to pearl (#415)

#### Fixed
- Fix docker image build parametrization (#494)

#### Updated
- Update rocket to v0.5.0-rc.2 (#486)
- Update Pearl to v0.12.0 


## [2.1.0-alpha.2] - 2022-04-26
#### Added
- Added grpc exist testing feature to bobp (#419)
- Add support for hierarchical range filters (#439)

#### Changed
- Deleted dcr utility (#370)
- Put error logs now agregate in one line every 5 sec (in case of disk disconnection) (#420)

#### Fixed
- Fix ping and timeout leading to sending too much requests (#438)
- Get & Put speed calculation in bobp (#419)

#### Updated
- Update Pearl to v0.11.0


## [2.1.0-alpha.1] - 2022-04-04
#### Added
- Add iops & iowait disk metrics (collected via iostat) & cpu_iowait metric (#342)
- Add refkey to support pearl #141
- API method for occupied space info (#404)
- Added -init_folders flag that creates bob and alien folders (#180)
- If bob and alien folders doesn't exist bobd will panic (#398)
- root_dir_name to node configuration api (#440)

#### Changed
- All hardware metrics are now placed in 'hardware' group (#452)

#### Fixed
- brt: Version in BlobHeader now changes during migration (#447)
- brt: Default target version is now 1 instead of 2 (#448)

#### Updated
- Update pearl to v0.10.0


## [2.1.0-alpha.0] - 2022-02-21
#### Added
- Bloom filters memory metric (#400)
- Add bob ram usage metric (#393)
- Add REST API method for data deletion (#221)


#### Changed
- File descriptors metric now tries to use lsof | wc first (#359)


#### Fixed
- Used disk space metric calculation fix (#376)
- Fix partitions removal response code (#405)
- No more use of MockBobClient in production (#389)
- Ubuntu docker image build error (#412)
- Fix panic on nodes request (#429)

#### Updated
- Configs now support human readable formats (in max_blob_size & bloom_filter_memory_limit) (#388)
- Upgrade pearl to v0.9.2


## [2.0.0-alpha.11] - 2021-12-10
#### Added
- Hierarchical filters (#333)


#### Fixed
- Disk space metrics calculation fix (#376)


#### Updated
- Upgrade pearl to v0.9.0


## [2.0.0-alpha.10] - 2021-12-02
#### Added
- Add bloom_filter_memory_limit to example config (#378)
- Add traits to support pearl #123


#### Updated
- Upgrade pearl to v0.8.1


## [2.0.0-alpha.9] - 2021-11-19
#### Fixed
- Fix allocated size computation in BloomFilterMemoryLimitHooks (#372)


## [2.0.0-alpha.8] - 2021-11-18
#### Added
- Bloom filter offloading (#301)


## [2.0.0-alpha.7] - 2021-11-09
#### Added
- Add brt mode to reverse byte order (#286)
- Add alien blobs sync API (#334)


#### Changed
- Disable AIO by default (#335)


#### Fixed
- Hardware metrics names for RAM and disk space (#358)


#### Updated
- Upgrade pearl to v0.8.0



## [2.0.0-alpha.6] - 2021-10-19
#### Added
- Add hardware metrics (#242)
- Add REST API metrics (#255)
- Include brt into release builds (rpm, deb and zip) (#344)


#### Changed
- Cleaner closes blobs instead of update (#285)
- Only stable releases to latest tag on Docker Hub (#339)
- Make Bob compile on stable toolchain.
- Add blob and index verification to blob recovery tool (#230)


#### Fixed
- Remove prometheus metrics expiration.


#### Updated
- Upgrade pearl to v0.7.1


## [2.0.0-alpha.5] - 2021-10-02
#### Added
- Add random mode in get in bobp (#215)

#### Updated
- upgrade pearl to v0.7.0.


## [2.0.0-alpha.4] - 2021-09-16
#### Added
- Add the ability to choose prometheus exporter address (#311)
- Add rest api port to config (#269)

#### Fixed
- Prometheus exporter bug which occured after migration to global exporter scheme (#322)
- Minor build issues (#327)
- Fix actual holder creation condition(#283)

#### Updated
- Libs: tonic, tonic-build, tower, tokio.
- Add Bob key size to help and version commands output
- Updated --version output format


## [2.0.0-alpha.3] - 2021-08-31
#### Added
- Add the ability to disable metrics (#241)
- Use default config in dockerfiles (#290)
- Add log file rotation to logger.yaml in examples (#297)
- Build docker images with build workflow (#308)
- Build Bob versions with 8-byte and 16-byte keys (#307)

#### Changed
- once aio is failed, it's disabled in config (#257)


## [2.0.0-alpha.2] - 2021-08-23
#### Added
- Prometheus metrics exporter (#240)
- Rate metrics (#242)
- Global exporter is used, different exporters may be load conditionally
- Run tests with GitHub Actions (#279)

#### Fixed
- Add brt to dockerfiles (#296)
- Bug with panic on load operation in rate processor (#302)


## [2.0.0-alpha.1] - 2021-08-16
#### Added
- Add api method to start disk (#182)
- Rest api for data (#187)
- Add bloom filter buffer size to config (#218)
- Setup build with GitHub actions (#266)
- Add Amazon S3 GetObject and PutObject api (#193)
- Add tool for blob recovery (brt) (#205)
- Add racks support to CCG (#186)
- Add bind ip address to config (#270)
- Add variable key size (#133)
- Support for different key sizes in REST API (#228)

#### Changed
- rename bob-tools, remove redundant versions of workspace deps (#220)
- add DiskEventsLogger error (#230)
- add methods for data to REST API specification (#234)
- Update Rocket to 0.5 (#233)
- Extend bob version (#247)

#### Fixed
- Fix backend storage trait object safety issue (#197)
- Fix dockerfiles (#203)
- Fix connectivity issues in Docker Swarm (use 0.0.0.0 in some cases) (#270)
- Fix metrics gaps in graphite (#274)


## [1.6.1] - 2021-04-14
#### Updated
- upgrade pearl to v0.5.14


## [1.6.0] - 2021-03-08
#### Changed
- Reorganisation (#175)
  - split crate into separate subcrates bob, bob-backend, bob-tools
  - move configs, metrics, data, node mods to bob-common
  - tmp remove mock bob client import
  - remove unused deps
  - ignore generated grpc file
  - move pearl metrics to bob-common
  - move config examples

#### Added
- Disk removal control and recovery (#174)
  - Fix: forget to change state in run method
  - Fix review issues
  - Fix semaphore logic
  - Add run semaphore to limit simultaneously initializing DiskControllers
  - Fix test in dcr


## [1.5.1] - 2021-02-24
#### Changed
- parallel index dumping

#### Added
- new alien directory configuration
- new api endpoint: cluster distribution function

#### Fixed
- Build issue after merging request with updated alien directory configuration
- Fix panic in some cases in push_metrics
- fixed metrics prefix
- minor fix for dump semaphores

#### Updated
- Update pearl to 0.5.8


## [1.5.0] - 2021-01-20
#### Changed
- Complete code review and deep refactoring
- Stability and performance improvements
- Search logic of get rewrited. Which leads to improvement of the get performance: up to 50% in normal case, up to 80% in case with reading from aliens
- reworked put algorithm to increase amount of work to be completed in background
- logs improved
- close open blobs by timeout to reduce memory footprint.
- allow partial completion of PUT (#104)
- optional AIO

#### Added
- retrieve records count via http api method, in partition info
- API method to retrieve local dir structure of vdisk replicas. #109
- ssh to docker cluster runner. #106
- for test utility bobp: add all remaining record tasks to last batch. #108
- error descriptionsi for dcr
- dcr instructions to README.md
- nodes to API
- new metrics drain and counters initialization

#### Fixed
- piling all alien records into one vdisk
- loss of records after restart of the cluster
- problems with reading from alien dirs in some cases
- use unreleased version of rio to fix build on musl
- pearl issues with index files
- outdated usage of the partitions old ID. #107
- indexing in bobp with flag -f
- aliens distribution in some cases

#### Updated
- update pearl
- stable tokio runtime


## [1.4.0] - 2020-03-27
#### Updated
- API add partition delete
- bobp errors detalization


## [1.3.0] - 2020-03-02
#### Updated
- pearl updated, improved check existence performance

#### Fixed
- misc minor fixes


## [1.2.1] - 2020-02-06


## [1.2.0] - 2020-01-28
#### Added
- Config cluster generator
- bob test utility


## [1.1.1] - 2020-01-17
#### Fixed
- bobd cli version

#### Updated
- tonic up to 0.1.0


## [1.1.0] - 2019-12-26


## [1.0.0] - 2019-10-03
#### Changed
- Initial version<|MERGE_RESOLUTION|>--- conflicted
+++ resolved
@@ -4,10 +4,7 @@
 
 ## [Unreleased]
 #### Added
-<<<<<<< HEAD
 - Corrupted blobs count metric (#464)
-
-=======
 - 'Exists' method through HEAD request in REST API (#691)
 - Support for 'exists' method in bobt (#691)
 - Round robin algorithm for alien nodes selection (#570)
@@ -15,7 +12,6 @@
 - Integration tests (#518)
 - Added integration tests for aliens (#642)
 - Added integration tests for bobt (#648)
->>>>>>> cb4ac58f
 
 #### Changed
 - Use bytes to pass data to pearl (#597)
