--- conflicted
+++ resolved
@@ -4,12 +4,9 @@
 
 ## [Unreleased]
 #### Added
-<<<<<<< HEAD
 - Add hardware metrics ([#242](https://github.com/qoollo/bob/pull/267))
-=======
 - Include brt into release builds (rpm, deb and zip) ([#344](https://github.com/qoollo/bob/pull/344))
 
->>>>>>> ba03bd2e
 
 #### Changed
 - Only stable releases to latest tag on Docker Hub ([#339](https://github.com/qoollo/bob/pull/339))
