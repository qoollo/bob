--- conflicted
+++ resolved
@@ -10,11 +10,8 @@
 - Support for files, file name patterns, key ranges and a 'exists' subcommand to 'bobc' (#539)
 
 #### Changed
-<<<<<<< HEAD
 - Using interval logger in metric exporter to reduce error log density (#592)
-=======
 - Change locks to sync where possible (#472)
->>>>>>> 4ae75c95
 
 #### Fixed
 - Clear bloom-filter memory on remount (#636)
