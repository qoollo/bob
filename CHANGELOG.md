--- conflicted
+++ resolved
@@ -7,7 +7,7 @@
 
 
 #### Changed
-
+- Hostname resolving in background tasks (#529)
 
 #### Fixed
 
@@ -24,15 +24,11 @@
 
 #### Changed
 - Update rust edition to 2021 (#484)
-<<<<<<< HEAD
-- Hostname resolving in background tasks (#529)
-=======
 - Remove unnecessary data clone (#506)
 - Compare vdiskid first (#594)
 - Optimize finding actual holders (#595)
 - Logger output directed to stdout instead of stderr in bobt (#651)
 - Replaced deprecated chrono functions (#660)
->>>>>>> b0df4e7f
 
 #### Fixed
 - Print full error text received from Pearl in exist function (#581)
