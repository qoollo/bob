# Changelog
Bob versions changelog


## [Unreleased]
#### Added
- Add clusterwide delete operation (#364)
- TLS support, TLS for grpc or rest can be enabled via cluster & node config (#303)

#### Changed
- Update rust edition to 2021 (#484)
<<<<<<< HEAD
- Remove unnecessary data clone (#506)
=======
- Compare vdiskid first (#594)
>>>>>>> 127f4680

#### Fixed
- Print full error text received from Pearl in exist function (#581)
- Fix alien indexes offloading (#560)
- Internode auth works properly with nodes on same ip (#548)
- Fix response in delete request (#558)
- Fixed panic in brt because of duplicate long arg name (#563)
- Make username and password args of `bobt` optional (#555)

#### Updated



## [2.1.0-alpha.5] - 2022-08-04
#### Added
- Add occupied disk space to api and metrics (#501)
- If no credentials provided and default user specified in config, then request will have default user permissions (#437)
- SHA512 hash of password with salt 'bob' can be specified instead of password (#304)
- User's permissions can be set via role and/or claims (#408)
- Check correctness tool, bobt (#542)

#### Changed
- Move files for linux packages into separate directory (#534)
- Defer index offload on deletion (#363)

#### Fixed
- Fixed internode authorization error (#530)
- "CredentialsNotProvided", "UserNotFound", "UnauthorizedRequest" now have "Unauthenticated" code (#528)
- Added conversion of "unauthorized" status into internal error (#540)

#### Updated
- Pearl updated to v0.13.0


## [2.1.0-alpha.4] - 2022-07-04
#### Added
- Memory limit for indexes (#466)
- Add support for logstash (#243)
- Access management (#217)
  - Nodes authentication (#318)
  - Authorization parameters in bobp (#425)
  - Http API authentication (#217)

#### Changed
- Rocket replaced with axum (#217)
- Add special cmp for keys with sizes aligned with word (#496)
- Publish available ram metric instead of calculated free ram, used ram is now calculated (#508)
- Log about disk availability would be written once (#499)

#### Fixed


#### Updated



## [2.1.0-alpha.3] - 2022-05-31
#### Added
- Number of vdisks per disk in ccg can be specified via -p arg (#459)
- Dockerfile arguments propagation (#483)

#### Changed
- Number of vdisks in ccg now is defined by -p or -d arg only, -exact arg removed (#459)
- RAM metrics (bob ram, total ram, used ram, free ram) are published in bytes now (#463)
- CPU iowait & disks iowait, iops are now collected via procfs (#461)
- Move brt utils to pearl (#415)

#### Fixed
- Fix docker image build parametrization (#494)

#### Updated
- Update rocket to v0.5.0-rc.2 (#486)
- Update Pearl to v0.12.0 


## [2.1.0-alpha.2] - 2022-04-26
#### Added
- Added grpc exist testing feature to bobp (#419)
- Add support for hierarchical range filters (#439)

#### Changed
- Deleted dcr utility (#370)
- Put error logs now agregate in one line every 5 sec (in case of disk disconnection) (#420)

#### Fixed
- Fix ping and timeout leading to sending too much requests (#438)
- Get & Put speed calculation in bobp (#419)

#### Updated
- Update Pearl to v0.11.0


## [2.1.0-alpha.1] - 2022-04-04
#### Added
- Add iops & iowait disk metrics (collected via iostat) & cpu_iowait metric (#342)
- Add refkey to support pearl #141
- API method for occupied space info (#404)
- Added -init_folders flag that creates bob and alien folders (#180)
- If bob and alien folders doesn't exist bobd will panic (#398)
- root_dir_name to node configuration api (#440)

#### Changed
- All hardware metrics are now placed in 'hardware' group (#452)

#### Fixed
- brt: Version in BlobHeader now changes during migration (#447)
- brt: Default target version is now 1 instead of 2 (#448)

#### Updated
- Update pearl to v0.10.0


## [2.1.0-alpha.0] - 2022-02-21
#### Added
- Bloom filters memory metric (#400)
- Add bob ram usage metric (#393)
- Add REST API method for data deletion (#221)


#### Changed
- File descriptors metric now tries to use lsof | wc first (#359)


#### Fixed
- Used disk space metric calculation fix (#376)
- Fix partitions removal response code (#405)
- No more use of MockBobClient in production (#389)
- Ubuntu docker image build error (#412)
- Fix panic on nodes request (#429)

#### Updated
- Configs now support human readable formats (in max_blob_size & bloom_filter_memory_limit) (#388)
- Upgrade pearl to v0.9.2


## [2.0.0-alpha.11] - 2021-12-10
#### Added
- Hierarchical filters (#333)


#### Fixed
- Disk space metrics calculation fix (#376)


#### Updated
- Upgrade pearl to v0.9.0


## [2.0.0-alpha.10] - 2021-12-02
#### Added
- Add bloom_filter_memory_limit to example config (#378)
- Add traits to support pearl #123


#### Updated
- Upgrade pearl to v0.8.1


## [2.0.0-alpha.9] - 2021-11-19
#### Fixed
- Fix allocated size computation in BloomFilterMemoryLimitHooks (#372)


## [2.0.0-alpha.8] - 2021-11-18
#### Added
- Bloom filter offloading (#301)


## [2.0.0-alpha.7] - 2021-11-09
#### Added
- Add brt mode to reverse byte order (#286)
- Add alien blobs sync API (#334)


#### Changed
- Disable AIO by default (#335)


#### Fixed
- Hardware metrics names for RAM and disk space (#358)


#### Updated
- Upgrade pearl to v0.8.0



## [2.0.0-alpha.6] - 2021-10-19
#### Added
- Add hardware metrics (#242)
- Add REST API metrics (#255)
- Include brt into release builds (rpm, deb and zip) (#344)


#### Changed
- Cleaner closes blobs instead of update (#285)
- Only stable releases to latest tag on Docker Hub (#339)
- Make Bob compile on stable toolchain.
- Add blob and index verification to blob recovery tool (#230)


#### Fixed
- Remove prometheus metrics expiration.


#### Updated
- Upgrade pearl to v0.7.1


## [2.0.0-alpha.5] - 2021-10-02
#### Added
- Add random mode in get in bobp (#215)

#### Updated
- upgrade pearl to v0.7.0.


## [2.0.0-alpha.4] - 2021-09-16
#### Added
- Add the ability to choose prometheus exporter address (#311)
- Add rest api port to config (#269)

#### Fixed
- Prometheus exporter bug which occured after migration to global exporter scheme (#322)
- Minor build issues (#327)
- Fix actual holder creation condition(#283)

#### Updated
- Libs: tonic, tonic-build, tower, tokio.
- Add Bob key size to help and version commands output
- Updated --version output format


## [2.0.0-alpha.3] - 2021-08-31
#### Added
- Add the ability to disable metrics (#241)
- Use default config in dockerfiles (#290)
- Add log file rotation to logger.yaml in examples (#297)
- Build docker images with build workflow (#308)
- Build Bob versions with 8-byte and 16-byte keys (#307)

#### Changed
- once aio is failed, it's disabled in config (#257)


## [2.0.0-alpha.2] - 2021-08-23
#### Added
- Prometheus metrics exporter (#240)
- Rate metrics (#242)
- Global exporter is used, different exporters may be load conditionally
- Run tests with GitHub Actions (#279)

#### Fixed
- Add brt to dockerfiles (#296)
- Bug with panic on load operation in rate processor (#302)


## [2.0.0-alpha.1] - 2021-08-16
#### Added
- Add api method to start disk (#182)
- Rest api for data (#187)
- Add bloom filter buffer size to config (#218)
- Setup build with GitHub actions (#266)
- Add Amazon S3 GetObject and PutObject api (#193)
- Add tool for blob recovery (brt) (#205)
- Add racks support to CCG (#186)
- Add bind ip address to config (#270)
- Add variable key size (#133)
- Support for different key sizes in REST API (#228)

#### Changed
- rename bob-tools, remove redundant versions of workspace deps (#220)
- add DiskEventsLogger error (#230)
- add methods for data to REST API specification (#234)
- Update Rocket to 0.5 (#233)
- Extend bob version (#247)

#### Fixed
- Fix backend storage trait object safety issue (#197)
- Fix dockerfiles (#203)
- Fix connectivity issues in Docker Swarm (use 0.0.0.0 in some cases) (#270)
- Fix metrics gaps in graphite (#274)


## [1.6.1] - 2021-04-14
#### Updated
- upgrade pearl to v0.5.14


## [1.6.0] - 2021-03-08
#### Changed
- Reorganisation (#175)
  - split crate into separate subcrates bob, bob-backend, bob-tools
  - move configs, metrics, data, node mods to bob-common
  - tmp remove mock bob client import
  - remove unused deps
  - ignore generated grpc file
  - move pearl metrics to bob-common
  - move config examples

#### Added
- Disk removal control and recovery (#174)
  - Fix: forget to change state in run method
  - Fix review issues
  - Fix semaphore logic
  - Add run semaphore to limit simultaneously initializing DiskControllers
  - Fix test in dcr


## [1.5.1] - 2021-02-24
#### Changed
- parallel index dumping

#### Added
- new alien directory configuration
- new api endpoint: cluster distribution function

#### Fixed
- Build issue after merging request with updated alien directory configuration
- Fix panic in some cases in push_metrics
- fixed metrics prefix
- minor fix for dump semaphores

#### Updated
- Update pearl to 0.5.8


## [1.5.0] - 2021-01-20
#### Changed
- Complete code review and deep refactoring
- Stability and performance improvements
- Search logic of get rewrited. Which leads to improvement of the get performance: up to 50% in normal case, up to 80% in case with reading from aliens
- reworked put algorithm to increase amount of work to be completed in background
- logs improved
- close open blobs by timeout to reduce memory footprint.
- allow partial completion of PUT (#104)
- optional AIO

#### Added
- retrieve records count via http api method, in partition info
- API method to retrieve local dir structure of vdisk replicas. #109
- ssh to docker cluster runner. #106
- for test utility bobp: add all remaining record tasks to last batch. #108
- error descriptionsi for dcr
- dcr instructions to README.md
- nodes to API
- new metrics drain and counters initialization

#### Fixed
- piling all alien records into one vdisk
- loss of records after restart of the cluster
- problems with reading from alien dirs in some cases
- use unreleased version of rio to fix build on musl
- pearl issues with index files
- outdated usage of the partitions old ID. #107
- indexing in bobp with flag -f
- aliens distribution in some cases

#### Updated
- update pearl
- stable tokio runtime


## [1.4.0] - 2020-03-27
#### Updated
- API add partition delete
- bobp errors detalization


## [1.3.0] - 2020-03-02
#### Updated
- pearl updated, improved check existence performance

#### Fixed
- misc minor fixes


## [1.2.1] - 2020-02-06


## [1.2.0] - 2020-01-28
#### Added
- Config cluster generator
- bob test utility


## [1.1.1] - 2020-01-17
#### Fixed
- bobd cli version

#### Updated
- tonic up to 0.1.0


## [1.1.0] - 2019-12-26


## [1.0.0] - 2019-10-03
#### Changed
- Initial version<|MERGE_RESOLUTION|>--- conflicted
+++ resolved
@@ -9,11 +9,8 @@
 
 #### Changed
 - Update rust edition to 2021 (#484)
-<<<<<<< HEAD
 - Remove unnecessary data clone (#506)
-=======
 - Compare vdiskid first (#594)
->>>>>>> 127f4680
 
 #### Fixed
 - Print full error text received from Pearl in exist function (#581)
