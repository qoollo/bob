# Changelog
Bob versions changelog


## [Unreleased]
#### Added


#### Changed


#### Fixed


#### Updated



## [2.1.0-alpha.7] - 2022-11-28
#### Added
- Include bobt into the zip archive attached to the release infrastructure (#669)
- Include bobc into release builds (#569)
- Added blob-info and index-info features to brt (#356)
- Support for files, file name patterns, key ranges and a 'exists' subcommand to 'bobc' (#539)

#### Changed
- Using interval logger in metric exporter to reduce error log density (#592)
- Using standard Authorization header for basic auth (#616)
- Change locks to sync where possible (#472)

#### Fixed
- Clear bloom-filter memory on remount (#636)

#### Updated
- Pearl updated to v0.15.0 (#668)
- Updated versions of dependencies (#551)


## [2.1.0-alpha.6] - 2022-11-15
#### Added
- Add clusterwide delete operation (#364)
- TLS support, TLS for grpc or rest can be enabled via cluster & node config (#303)
- Final summary and return code to `bobt` (#649)

#### Changed
- Update rust edition to 2021 (#484)
- Remove unnecessary data clone (#506)
- Compare vdiskid first (#594)
- Optimize finding actual holders (#595)
<<<<<<< HEAD
- Use bytes to pass data to pearl (#597)
=======
- Logger output directed to stdout instead of stderr in bobt (#651)
- Replaced deprecated chrono functions (#660)
>>>>>>> 49a30a59

#### Fixed
- Print full error text received from Pearl in exist function (#581)
- Fix alien indexes offloading (#560)
- Internode auth works properly with nodes on same ip (#548)
- Fix response in delete request (#558)
- Fixed panic in brt because of duplicate long arg name (#563)
- Make username and password args of `bobt` optional (#555)
- Replaced deleted Pipers crate (#646)

#### Updated
- Pearl updated to v0.14.0 (#659)


## [2.1.0-alpha.5] - 2022-08-04
#### Added
- Add occupied disk space to api and metrics (#501)
- If no credentials provided and default user specified in config, then request will have default user permissions (#437)
- SHA512 hash of password with salt 'bob' can be specified instead of password (#304)
- User's permissions can be set via role and/or claims (#408)
- Check correctness tool, bobt (#542)

#### Changed
- Move files for linux packages into separate directory (#534)
- Defer index offload on deletion (#363)

#### Fixed
- Fixed internode authorization error (#530)
- "CredentialsNotProvided", "UserNotFound", "UnauthorizedRequest" now have "Unauthenticated" code (#528)
- Added conversion of "unauthorized" status into internal error (#540)

#### Updated
- Pearl updated to v0.13.0


## [2.1.0-alpha.4] - 2022-07-04
#### Added
- Memory limit for indexes (#466)
- Add support for logstash (#243)
- Access management (#217)
  - Nodes authentication (#318)
  - Authorization parameters in bobp (#425)
  - Http API authentication (#217)

#### Changed
- Rocket replaced with axum (#217)
- Add special cmp for keys with sizes aligned with word (#496)
- Publish available ram metric instead of calculated free ram, used ram is now calculated (#508)
- Log about disk availability would be written once (#499)

#### Fixed


#### Updated



## [2.1.0-alpha.3] - 2022-05-31
#### Added
- Number of vdisks per disk in ccg can be specified via -p arg (#459)
- Dockerfile arguments propagation (#483)

#### Changed
- Number of vdisks in ccg now is defined by -p or -d arg only, -exact arg removed (#459)
- RAM metrics (bob ram, total ram, used ram, free ram) are published in bytes now (#463)
- CPU iowait & disks iowait, iops are now collected via procfs (#461)
- Move brt utils to pearl (#415)

#### Fixed
- Fix docker image build parametrization (#494)

#### Updated
- Update rocket to v0.5.0-rc.2 (#486)
- Update Pearl to v0.12.0 


## [2.1.0-alpha.2] - 2022-04-26
#### Added
- Added grpc exist testing feature to bobp (#419)
- Add support for hierarchical range filters (#439)

#### Changed
- Deleted dcr utility (#370)
- Put error logs now agregate in one line every 5 sec (in case of disk disconnection) (#420)

#### Fixed
- Fix ping and timeout leading to sending too much requests (#438)
- Get & Put speed calculation in bobp (#419)

#### Updated
- Update Pearl to v0.11.0


## [2.1.0-alpha.1] - 2022-04-04
#### Added
- Add iops & iowait disk metrics (collected via iostat) & cpu_iowait metric (#342)
- Add refkey to support pearl #141
- API method for occupied space info (#404)
- Added -init_folders flag that creates bob and alien folders (#180)
- If bob and alien folders doesn't exist bobd will panic (#398)
- root_dir_name to node configuration api (#440)

#### Changed
- All hardware metrics are now placed in 'hardware' group (#452)

#### Fixed
- brt: Version in BlobHeader now changes during migration (#447)
- brt: Default target version is now 1 instead of 2 (#448)

#### Updated
- Update pearl to v0.10.0


## [2.1.0-alpha.0] - 2022-02-21
#### Added
- Bloom filters memory metric (#400)
- Add bob ram usage metric (#393)
- Add REST API method for data deletion (#221)


#### Changed
- File descriptors metric now tries to use lsof | wc first (#359)


#### Fixed
- Used disk space metric calculation fix (#376)
- Fix partitions removal response code (#405)
- No more use of MockBobClient in production (#389)
- Ubuntu docker image build error (#412)
- Fix panic on nodes request (#429)

#### Updated
- Configs now support human readable formats (in max_blob_size & bloom_filter_memory_limit) (#388)
- Upgrade pearl to v0.9.2


## [2.0.0-alpha.11] - 2021-12-10
#### Added
- Hierarchical filters (#333)


#### Fixed
- Disk space metrics calculation fix (#376)


#### Updated
- Upgrade pearl to v0.9.0


## [2.0.0-alpha.10] - 2021-12-02
#### Added
- Add bloom_filter_memory_limit to example config (#378)
- Add traits to support pearl #123


#### Updated
- Upgrade pearl to v0.8.1


## [2.0.0-alpha.9] - 2021-11-19
#### Fixed
- Fix allocated size computation in BloomFilterMemoryLimitHooks (#372)


## [2.0.0-alpha.8] - 2021-11-18
#### Added
- Bloom filter offloading (#301)


## [2.0.0-alpha.7] - 2021-11-09
#### Added
- Add brt mode to reverse byte order (#286)
- Add alien blobs sync API (#334)


#### Changed
- Disable AIO by default (#335)


#### Fixed
- Hardware metrics names for RAM and disk space (#358)


#### Updated
- Upgrade pearl to v0.8.0



## [2.0.0-alpha.6] - 2021-10-19
#### Added
- Add hardware metrics (#242)
- Add REST API metrics (#255)
- Include brt into release builds (rpm, deb and zip) (#344)


#### Changed
- Cleaner closes blobs instead of update (#285)
- Only stable releases to latest tag on Docker Hub (#339)
- Make Bob compile on stable toolchain.
- Add blob and index verification to blob recovery tool (#230)


#### Fixed
- Remove prometheus metrics expiration.


#### Updated
- Upgrade pearl to v0.7.1


## [2.0.0-alpha.5] - 2021-10-02
#### Added
- Add random mode in get in bobp (#215)

#### Updated
- upgrade pearl to v0.7.0.


## [2.0.0-alpha.4] - 2021-09-16
#### Added
- Add the ability to choose prometheus exporter address (#311)
- Add rest api port to config (#269)

#### Fixed
- Prometheus exporter bug which occured after migration to global exporter scheme (#322)
- Minor build issues (#327)
- Fix actual holder creation condition(#283)

#### Updated
- Libs: tonic, tonic-build, tower, tokio.
- Add Bob key size to help and version commands output
- Updated --version output format


## [2.0.0-alpha.3] - 2021-08-31
#### Added
- Add the ability to disable metrics (#241)
- Use default config in dockerfiles (#290)
- Add log file rotation to logger.yaml in examples (#297)
- Build docker images with build workflow (#308)
- Build Bob versions with 8-byte and 16-byte keys (#307)

#### Changed
- once aio is failed, it's disabled in config (#257)


## [2.0.0-alpha.2] - 2021-08-23
#### Added
- Prometheus metrics exporter (#240)
- Rate metrics (#242)
- Global exporter is used, different exporters may be load conditionally
- Run tests with GitHub Actions (#279)

#### Fixed
- Add brt to dockerfiles (#296)
- Bug with panic on load operation in rate processor (#302)


## [2.0.0-alpha.1] - 2021-08-16
#### Added
- Add api method to start disk (#182)
- Rest api for data (#187)
- Add bloom filter buffer size to config (#218)
- Setup build with GitHub actions (#266)
- Add Amazon S3 GetObject and PutObject api (#193)
- Add tool for blob recovery (brt) (#205)
- Add racks support to CCG (#186)
- Add bind ip address to config (#270)
- Add variable key size (#133)
- Support for different key sizes in REST API (#228)

#### Changed
- rename bob-tools, remove redundant versions of workspace deps (#220)
- add DiskEventsLogger error (#230)
- add methods for data to REST API specification (#234)
- Update Rocket to 0.5 (#233)
- Extend bob version (#247)

#### Fixed
- Fix backend storage trait object safety issue (#197)
- Fix dockerfiles (#203)
- Fix connectivity issues in Docker Swarm (use 0.0.0.0 in some cases) (#270)
- Fix metrics gaps in graphite (#274)


## [1.6.1] - 2021-04-14
#### Updated
- upgrade pearl to v0.5.14


## [1.6.0] - 2021-03-08
#### Changed
- Reorganisation (#175)
  - split crate into separate subcrates bob, bob-backend, bob-tools
  - move configs, metrics, data, node mods to bob-common
  - tmp remove mock bob client import
  - remove unused deps
  - ignore generated grpc file
  - move pearl metrics to bob-common
  - move config examples

#### Added
- Disk removal control and recovery (#174)
  - Fix: forget to change state in run method
  - Fix review issues
  - Fix semaphore logic
  - Add run semaphore to limit simultaneously initializing DiskControllers
  - Fix test in dcr


## [1.5.1] - 2021-02-24
#### Changed
- parallel index dumping

#### Added
- new alien directory configuration
- new api endpoint: cluster distribution function

#### Fixed
- Build issue after merging request with updated alien directory configuration
- Fix panic in some cases in push_metrics
- fixed metrics prefix
- minor fix for dump semaphores

#### Updated
- Update pearl to 0.5.8


## [1.5.0] - 2021-01-20
#### Changed
- Complete code review and deep refactoring
- Stability and performance improvements
- Search logic of get rewrited. Which leads to improvement of the get performance: up to 50% in normal case, up to 80% in case with reading from aliens
- reworked put algorithm to increase amount of work to be completed in background
- logs improved
- close open blobs by timeout to reduce memory footprint.
- allow partial completion of PUT (#104)
- optional AIO

#### Added
- retrieve records count via http api method, in partition info
- API method to retrieve local dir structure of vdisk replicas. #109
- ssh to docker cluster runner. #106
- for test utility bobp: add all remaining record tasks to last batch. #108
- error descriptionsi for dcr
- dcr instructions to README.md
- nodes to API
- new metrics drain and counters initialization

#### Fixed
- piling all alien records into one vdisk
- loss of records after restart of the cluster
- problems with reading from alien dirs in some cases
- use unreleased version of rio to fix build on musl
- pearl issues with index files
- outdated usage of the partitions old ID. #107
- indexing in bobp with flag -f
- aliens distribution in some cases

#### Updated
- update pearl
- stable tokio runtime


## [1.4.0] - 2020-03-27
#### Updated
- API add partition delete
- bobp errors detalization


## [1.3.0] - 2020-03-02
#### Updated
- pearl updated, improved check existence performance

#### Fixed
- misc minor fixes


## [1.2.1] - 2020-02-06


## [1.2.0] - 2020-01-28
#### Added
- Config cluster generator
- bob test utility


## [1.1.1] - 2020-01-17
#### Fixed
- bobd cli version

#### Updated
- tonic up to 0.1.0


## [1.1.0] - 2019-12-26


## [1.0.0] - 2019-10-03
#### Changed
- Initial version<|MERGE_RESOLUTION|>--- conflicted
+++ resolved
@@ -7,7 +7,7 @@
 
 
 #### Changed
-
+- Use bytes to pass data to pearl (#597)
 
 #### Fixed
 
@@ -47,12 +47,8 @@
 - Remove unnecessary data clone (#506)
 - Compare vdiskid first (#594)
 - Optimize finding actual holders (#595)
-<<<<<<< HEAD
-- Use bytes to pass data to pearl (#597)
-=======
 - Logger output directed to stdout instead of stderr in bobt (#651)
 - Replaced deprecated chrono functions (#660)
->>>>>>> 49a30a59
 
 #### Fixed
 - Print full error text received from Pearl in exist function (#581)
