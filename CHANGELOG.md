# Changelog
Bob versions changelog


## [Unreleased]
#### Added


#### Changed


#### Fixed
- Minor build issues ([#327](https://github.com/qoollo/bob/pull/327))


#### Updated
- Libs: tonic, tonic-build, tower, tokio.


## [2.0.0-alpha.3] - 2021-08-31
#### Added
- Add the ability to disable metrics (#241)
- Use default config in dockerfiles (#290)
- Add log file rotation to logger.yaml in examples (#297)
- Build docker images with build workflow (#308)
- Build Bob versions with 8-byte and 16-byte keys (#307)

#### Changed
- once aio is failed, it's disabled in config (#257)


## [2.0.0-alpha.2] - 2021-08-23
#### Added
- Prometheus metrics exporter (#240)
- Rate metrics (#242)
- Global exporter is used, different exporters may be load conditionally
- Run tests with GitHub Actions (#279)

#### Fixed

- Add brt to dockerfiles (#296)
- Bug with panic on load operation in rate processor (#302)


## [2.0.0-alpha.1] - 2021-08-16
#### Added
- Add api method to start disk (#182)
- Rest api for data (#187)
- Add bloom filter buffer size to config (#218)
- Setup build with GitHub actions (#266)
- Add Amazon S3 GetObject and PutObject api (#193)
- Add tool for blob recovery (brt) (#205)
- Add racks support to CCG (#186)
- Add bind ip address to config (#270)
- Add variable key size (#133)
- Support for different key sizes in REST API (#228)

#### Changed
- rename bob-tools, remove redundant versions of workspace deps (#220)
- add DiskEventsLogger error (#230)
- add methods for data to REST API specification (#234)
- Update Rocket to 0.5 (#233)
- Extend bob version (#247)

#### Fixed
<<<<<<< HEAD
- Fix backend storage trait object safety issue ([#197](https://github.com/qoollo/bob/pull/197))
- Fix dockerfiles ([#203](https://github.com/qoollo/bob/pull/203))
- Fix actual holder creation condition([#283](https://github.com/qoollo/bob/pull/283))
=======
- Fix backend storage trait object safety issue (#197)
- Fix dockerfiles (#203)
- Fix connectivity issues in Docker Swarm (use 0.0.0.0 in some cases) (#270)
- Fix metrics gaps in graphite (#274)
>>>>>>> 6caccfdb


## [1.6.1] - 2021-04-14
#### Updated
- upgrade pearl to v0.5.14


## [1.6.0] - 2021-03-08
#### Changed
- Reorganisation (#175)
  - split crate into separate subcrates bob, bob-backend, bob-tools
  - move configs, metrics, data, node mods to bob-common
  - tmp remove mock bob client import
  - remove unused deps
  - ignore generated grpc file
  - move pearl metrics to bob-common
  - move config examples

#### Added
- Disk removal control and recovery (#174)
  - Fix: forget to change state in run method
  - Fix review issues
  - Fix semaphore logic
  - Add run semaphore to limit simultaneously initializing DiskControllers
  - Fix test in dcr


## [1.5.1] - 2021-02-24
#### Changed
- parallel index dumping

#### Added
- new alien directory configuration
- new api endpoint: cluster distribution function

#### Fixed
- Build issue after merging request with updated alien directory configuration
- Fix panic in some cases in push_metrics
- fixed metrics prefix
- minor fix for dump semaphores

#### Updated
- Update pearl to 0.5.8


## [1.5.0] - 2021-01-20
#### Changed
- Complete code review and deep refactoring
- Stability and performance improvements
- Search logic of get rewrited. Which leads to improvement of the get performance: up to 50% in normal case, up to 80% in case with reading from aliens
- reworked put algorithm to increase amount of work to be completed in background
- logs improved
- close open blobs by timeout to reduce memory footprint.
- allow partial completion of PUT (#104)
- optional AIO

#### Added
- retrieve records count via http api method, in partition info
- API method to retrieve local dir structure of vdisk replicas. #109
- ssh to docker cluster runner. #106
- for test utility bobp: add all remaining record tasks to last batch. #108
- error descriptionsi for dcr
- dcr instructions to README.md
- nodes to API
- new metrics drain and counters initialization

#### Fixed
- piling all alien records into one vdisk
- loss of records after restart of the cluster
- problems with reading from alien dirs in some cases
- use unreleased version of rio to fix build on musl
- pearl issues with index files
- outdated usage of the partitions old ID. #107
- indexing in bobp with flag -f
- aliens distribution in some cases

#### Updated
- update pearl
- stable tokio runtime


## [1.4.0] - 2020-03-27
#### Updated
- API add partition delete
- bobp errors detalization


## [1.3.0] - 2020-03-02
#### Updated
- pearl updated, improved check existence performance

#### Fixed
- misc minor fixes


## [1.2.1] - 2020-02-06


## [1.2.0] - 2020-01-28
#### Added
- Config cluster generator
- bob test utility


## [1.1.1] - 2020-01-17
#### Fixed
- bobd cli version

#### Updated
- tonic up to 0.1.0


## [1.1.0] - 2019-12-26


## [1.0.0] - 2019-10-03
#### Changed
- Initial version<|MERGE_RESOLUTION|>--- conflicted
+++ resolved
@@ -11,7 +11,7 @@
 
 #### Fixed
 - Minor build issues ([#327](https://github.com/qoollo/bob/pull/327))
-
+- Fix actual holder creation condition([#283](https://github.com/qoollo/bob/pull/283))
 
 #### Updated
 - Libs: tonic, tonic-build, tower, tokio.
@@ -63,16 +63,10 @@
 - Extend bob version (#247)
 
 #### Fixed
-<<<<<<< HEAD
-- Fix backend storage trait object safety issue ([#197](https://github.com/qoollo/bob/pull/197))
-- Fix dockerfiles ([#203](https://github.com/qoollo/bob/pull/203))
-- Fix actual holder creation condition([#283](https://github.com/qoollo/bob/pull/283))
-=======
 - Fix backend storage trait object safety issue (#197)
 - Fix dockerfiles (#203)
 - Fix connectivity issues in Docker Swarm (use 0.0.0.0 in some cases) (#270)
 - Fix metrics gaps in graphite (#274)
->>>>>>> 6caccfdb
 
 
 ## [1.6.1] - 2021-04-14
