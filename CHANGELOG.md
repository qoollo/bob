# Changelog
Bob versions changelog


## [Unreleased]
#### Added
<<<<<<< HEAD
- Added -init_folders flag that creates bob and alien folders (#180)
=======


#### Changed


#### Fixed
- Version in BlobHeader now changes during migration (#447)
- Default target version is now 1 instead of 2 (#448)

#### Updated


## [2.1.0-alpha.0] - 2021-02-21
#### Added
>>>>>>> 3de9adf4
- Bloom filters memory metric (#400)
- Add bob ram usage metric (#393)
- Add REST API method for data deletion (#221)


#### Changed
- File descriptors metric now tries to use lsof | wc first (#359)
- If bob and alien folders doesn't exist bobd will panic (#398)


#### Fixed
- Used disk space metric calculation fix (#376)
- Fix partitions removal response code (#405)
- No more use of MockBobClient in production (#389)
- Ubuntu docker image build error (#412)
- Fix panic on nodes request (#429)

#### Updated
- Configs now support human readable formats (in max_blob_size & bloom_filter_memory_limit) (#388)
- Upgrade pearl to v0.9.2


## [2.0.0-alpha.11] - 2021-12-10
#### Added
- Hierarchical filters (#333)


#### Fixed
- Disk space metrics calculation fix (#376)


#### Updated
- Upgrade pearl to v0.9.0


## [2.0.0-alpha.10] - 2021-12-02
#### Added
- Add bloom_filter_memory_limit to example config (#378)
- Add traits to support pearl #123


#### Updated
- Upgrade pearl to v0.8.1


## [2.0.0-alpha.9] - 2021-11-19
#### Fixed
- Fix allocated size computation in BloomFilterMemoryLimitHooks (#372)


## [2.0.0-alpha.8] - 2021-11-18
#### Added
- Bloom filter offloading (#301)


## [2.0.0-alpha.7] - 2021-11-09
#### Added
- Add brt mode to reverse byte order (#286)
- Add alien blobs sync API (#334)


#### Changed
- Disable AIO by default (#335)


#### Fixed
- Hardware metrics names for RAM and disk space (#358)


#### Updated
- Upgrade pearl to v0.8.0



## [2.0.0-alpha.6] - 2021-10-19
#### Added
- Add hardware metrics (#242)
- Add REST API metrics (#255)
- Include brt into release builds (rpm, deb and zip) (#344)


#### Changed
- Cleaner closes blobs instead of update (#285)
- Only stable releases to latest tag on Docker Hub (#339)
- Make Bob compile on stable toolchain.
- Add blob and index verification to blob recovery tool (#230)


#### Fixed
- Remove prometheus metrics expiration.


#### Updated
- Upgrade pearl to v0.7.1


## [2.0.0-alpha.5] - 2021-10-02
#### Added
- Add random mode in get in bobp (#215)

#### Updated
- upgrade pearl to v0.7.0.


## [2.0.0-alpha.4] - 2021-09-16
#### Added
- Add the ability to choose prometheus exporter address (#311)
- Add rest api port to config (#269)

#### Fixed
- Prometheus exporter bug which occured after migration to global exporter scheme (#322)
- Minor build issues (#327)
- Fix actual holder creation condition(#283)

#### Updated
- Libs: tonic, tonic-build, tower, tokio.
- Add Bob key size to help and version commands output
- Updated --version output format


## [2.0.0-alpha.3] - 2021-08-31
#### Added
- Add the ability to disable metrics (#241)
- Use default config in dockerfiles (#290)
- Add log file rotation to logger.yaml in examples (#297)
- Build docker images with build workflow (#308)
- Build Bob versions with 8-byte and 16-byte keys (#307)

#### Changed
- once aio is failed, it's disabled in config (#257)


## [2.0.0-alpha.2] - 2021-08-23
#### Added
- Prometheus metrics exporter (#240)
- Rate metrics (#242)
- Global exporter is used, different exporters may be load conditionally
- Run tests with GitHub Actions (#279)

#### Fixed
- Add brt to dockerfiles (#296)
- Bug with panic on load operation in rate processor (#302)


## [2.0.0-alpha.1] - 2021-08-16
#### Added
- Add api method to start disk (#182)
- Rest api for data (#187)
- Add bloom filter buffer size to config (#218)
- Setup build with GitHub actions (#266)
- Add Amazon S3 GetObject and PutObject api (#193)
- Add tool for blob recovery (brt) (#205)
- Add racks support to CCG (#186)
- Add bind ip address to config (#270)
- Add variable key size (#133)
- Support for different key sizes in REST API (#228)

#### Changed
- rename bob-tools, remove redundant versions of workspace deps (#220)
- add DiskEventsLogger error (#230)
- add methods for data to REST API specification (#234)
- Update Rocket to 0.5 (#233)
- Extend bob version (#247)

#### Fixed
- Fix backend storage trait object safety issue (#197)
- Fix dockerfiles (#203)
- Fix connectivity issues in Docker Swarm (use 0.0.0.0 in some cases) (#270)
- Fix metrics gaps in graphite (#274)


## [1.6.1] - 2021-04-14
#### Updated
- upgrade pearl to v0.5.14


## [1.6.0] - 2021-03-08
#### Changed
- Reorganisation (#175)
  - split crate into separate subcrates bob, bob-backend, bob-tools
  - move configs, metrics, data, node mods to bob-common
  - tmp remove mock bob client import
  - remove unused deps
  - ignore generated grpc file
  - move pearl metrics to bob-common
  - move config examples

#### Added
- Disk removal control and recovery (#174)
  - Fix: forget to change state in run method
  - Fix review issues
  - Fix semaphore logic
  - Add run semaphore to limit simultaneously initializing DiskControllers
  - Fix test in dcr


## [1.5.1] - 2021-02-24
#### Changed
- parallel index dumping

#### Added
- new alien directory configuration
- new api endpoint: cluster distribution function

#### Fixed
- Build issue after merging request with updated alien directory configuration
- Fix panic in some cases in push_metrics
- fixed metrics prefix
- minor fix for dump semaphores

#### Updated
- Update pearl to 0.5.8


## [1.5.0] - 2021-01-20
#### Changed
- Complete code review and deep refactoring
- Stability and performance improvements
- Search logic of get rewrited. Which leads to improvement of the get performance: up to 50% in normal case, up to 80% in case with reading from aliens
- reworked put algorithm to increase amount of work to be completed in background
- logs improved
- close open blobs by timeout to reduce memory footprint.
- allow partial completion of PUT (#104)
- optional AIO

#### Added
- retrieve records count via http api method, in partition info
- API method to retrieve local dir structure of vdisk replicas. #109
- ssh to docker cluster runner. #106
- for test utility bobp: add all remaining record tasks to last batch. #108
- error descriptionsi for dcr
- dcr instructions to README.md
- nodes to API
- new metrics drain and counters initialization

#### Fixed
- piling all alien records into one vdisk
- loss of records after restart of the cluster
- problems with reading from alien dirs in some cases
- use unreleased version of rio to fix build on musl
- pearl issues with index files
- outdated usage of the partitions old ID. #107
- indexing in bobp with flag -f
- aliens distribution in some cases

#### Updated
- update pearl
- stable tokio runtime


## [1.4.0] - 2020-03-27
#### Updated
- API add partition delete
- bobp errors detalization


## [1.3.0] - 2020-03-02
#### Updated
- pearl updated, improved check existence performance

#### Fixed
- misc minor fixes


## [1.2.1] - 2020-02-06


## [1.2.0] - 2020-01-28
#### Added
- Config cluster generator
- bob test utility


## [1.1.1] - 2020-01-17
#### Fixed
- bobd cli version

#### Updated
- tonic up to 0.1.0


## [1.1.0] - 2019-12-26


## [1.0.0] - 2019-10-03
#### Changed
- Initial version<|MERGE_RESOLUTION|>--- conflicted
+++ resolved
@@ -4,24 +4,21 @@
 
 ## [Unreleased]
 #### Added
-<<<<<<< HEAD
 - Added -init_folders flag that creates bob and alien folders (#180)
-=======
-
-
-#### Changed
-
-
-#### Fixed
-- Version in BlobHeader now changes during migration (#447)
-- Default target version is now 1 instead of 2 (#448)
+
+
+#### Changed
+
+
+#### Fixed
+- brt: Version in BlobHeader now changes during migration (#447)
+- brt: Default target version is now 1 instead of 2 (#448)
 
 #### Updated
 
 
 ## [2.1.0-alpha.0] - 2021-02-21
 #### Added
->>>>>>> 3de9adf4
 - Bloom filters memory metric (#400)
 - Add bob ram usage metric (#393)
 - Add REST API method for data deletion (#221)
