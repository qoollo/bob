# Changelog
Bob versions changelog


## [Unreleased]
#### Added
- Blob performes fsync if buffered bytes are larger than max_dirty_bytes_before_sync config param (#748)

#### Changed
- Use cargo workspace to declare dependencies to avoid their duplication (#821)
- Record timestamp is now passed to Pearl level and used to find newest record in get and exist functions (#708)
<<<<<<< HEAD
- Save gRPC error when parsing status (#842)
=======
- Increased number and max delay of retries for Bob state checking in integration tests (#856)
>>>>>>> 13671c1a

#### Fixed


#### Updated
- Update crates versions: tokio, bytes, uuid, infer, base64, bitflags, regex, async-lock (#769)
- Pearl updated to v0.20.0 (#848)
- Pearl updated to v0.21.0 (#855)


## [2.1.0-alpha.12] - 2023-09-23
#### Added


#### Changed


#### Fixed
- Fix log level for operations (#837)

#### Updated



## [2.1.0-alpha.11] - 2023-09-20
#### Added
- Bobd test mode (#550)
- Added optional get & exist optimization that skips old partitions by its timestamp (#702)
- Added mimalloc allocator for musl target (#688)
- Added jemalloc-profile for memory profiling (#797)
- Proper support for GetSource::ALL requests (#723)

#### Changed
- BobClient clone overhead reduced (#774)
- Node struct internals placed inside Arc to reduce clone overhead (#724)
- NodeName and DiskName types introduced to reduce clone overhead (#775)
- Avoid Pearl Storage clone (#791)
- Make iouring optional (#567)
- Add different logs for different branches in error on vdisk search (#808)

#### Fixed
- Ensure correct working when node contains multiple replicas of single vdisk (#654)
- Fix memory leak due to prometheus lib (#788)
- Fix for grinder delete metrics not being initialized (#824)
- Fix chrono deprecated function warning (#832)
- Fix lsof zombie spawn (#830)

#### Updated
- Pearl updated to v0.19.0 (#798)


## [2.1.0-alpha.10] - 2023-05-11
#### Added
- Quorum argument for manual workflow dispatch for integration tests (#749)
- Reconnect to a node when Ping is received from it (#625)
- Fast ping at the start (#657)
- Client metrics are initialized at the start (#761)
- Exist test on doubled range of keys for integration tests (#764)
- Used swap and bob virtual memory metrics added to hardware metrics (#771)
- Added validate_data_checksum_in_index_regen field to pearl config (#607)
- Lookup existence in aliens (#576)
- Separate local and remote lookup (#585)
- Exist test for alien integration tests (#726)

#### Changed
- Make local put parallel to remote (#573)
- Prefer online nodes for aliens, while maintaining uniform distribution (#571)
- Build release binaries and docker images with `release-lto` profile (#714)
- Use read lock instead of write on hierarchical filters update to improve performance (#596)
- Abort on panic in any of the threads (#782)

#### Fixed
- Fix incorrect exist result due to variables sharing between keys (#762)
- Fix unit of measurement of memory in hardware metrics (#772)
- Fix rust deprecation warning (#779)
- Fix subtraction overflow in cleaner (#781)

#### Updated
- Logger to logstash updated to qoollo-log4rs-logstash v0.2 (#681)
- Pearl updated to v0.18.0 (#778)


## [2.1.0-alpha.9] - 2023-01-16
#### Added
- Added exist key metrics to grinder and exist metrics to pearl (#709)

#### Changed
- Removed `open_blobs_soft_limit` and `open_blobs_hard_limit` from node config example (#703)
- Add condition to background_put (#589)

#### Fixed
- Fix incorrect timestamp used in `Group::delete()` (#741)
- Fixed incorrect execution of aliens integration tests (#736)
- Fixed unsafe timestamp comparison condition in `Group::get` and `Group::exist` (#750)

#### Updated
- Pearl updated to v0.17.0 (#752)


## [2.1.0-alpha.8] - 2023-01-13
#### Added
- Added grpc delete testing feature to bobp (#663)
- Corrupted blobs count metric (#464)
- 'Exists' method through HEAD request in REST API (#691)
- Support for 'exists' method in bobt (#691)
- Round robin algorithm for alien nodes selection (#570)
- 'release-lto' and 'integration-test' build profiles added (#704)
- Crossplatform terminal signal handling (#725)
- Integration tests (#518)
- Added integration tests for aliens (#642)
- Added integration tests for bobt (#648)
- Added authentification support for integration tests (#672)
- Add support for `delete` operation to `bobc` (#664)
- Support for authorization to `bobc` (#679)

#### Changed
- Use bytes to pass data to pearl (#597)
- Log message about the lack of connection to graphite became more understandable (#684)
- Hostname resolving in background tasks (#529)
- Removed broken logic of holder creation from group::run function (#701)
- Remove 'termion' crate from dependencies (#718)
- Make delete operation recoverable (#533)
- Binaries sizes reduced for 'integration-test' profile (#727)
- Configurable build profiles in Dockerfiles (#717)

#### Fixed
- Data access operations will be protected during remount to prevent data loss (#683)
- PID unsafe type conversion fixed (#719)
- Holders returned by read_vdisk_directory() are now ordered by start_timestamp (#700)

#### Updated
- Pearl updated to v0.16.0 (#706)


## [2.1.0-alpha.7] - 2022-11-28
#### Added
- Include bobt into the zip archive attached to the release infrastructure (#669)
- Include bobc into release builds (#569)
- Added blob-info and index-info features to brt (#356)
- Support for files, file name patterns, key ranges and a 'exists' subcommand to 'bobc' (#539)

#### Changed
- Using interval logger in metric exporter to reduce error log density (#592)
- Using standard Authorization header for basic auth (#616)
- Change locks to sync where possible (#472)

#### Fixed
- Clear bloom-filter memory on remount (#636)

#### Updated
- Pearl updated to v0.15.0 (#668)
- Updated versions of dependencies (#551)


## [2.1.0-alpha.6] - 2022-11-15
#### Added
- Add clusterwide delete operation (#364)
- TLS support, TLS for grpc or rest can be enabled via cluster & node config (#303)
- Final summary and return code to `bobt` (#649)

#### Changed
- Update rust edition to 2021 (#484)
- Remove unnecessary data clone (#506)
- Compare vdiskid first (#594)
- Optimize finding actual holders (#595)
- Logger output directed to stdout instead of stderr in bobt (#651)
- Replaced deprecated chrono functions (#660)

#### Fixed
- Print full error text received from Pearl in exist function (#581)
- Fix alien indexes offloading (#560)
- Internode auth works properly with nodes on same ip (#548)
- Fix response in delete request (#558)
- Fixed panic in brt because of duplicate long arg name (#563)
- Make username and password args of `bobt` optional (#555)
- Replaced deleted Pipers crate (#646)

#### Updated
- Pearl updated to v0.14.0 (#659)


## [2.1.0-alpha.5] - 2022-08-04
#### Added
- Add occupied disk space to api and metrics (#501)
- If no credentials provided and default user specified in config, then request will have default user permissions (#437)
- SHA512 hash of password with salt 'bob' can be specified instead of password (#304)
- User's permissions can be set via role and/or claims (#408)
- Check correctness tool, bobt (#542)

#### Changed
- Move files for linux packages into separate directory (#534)
- Defer index offload on deletion (#363)

#### Fixed
- Fixed internode authorization error (#530)
- "CredentialsNotProvided", "UserNotFound", "UnauthorizedRequest" now have "Unauthenticated" code (#528)
- Added conversion of "unauthorized" status into internal error (#540)

#### Updated
- Pearl updated to v0.13.0


## [2.1.0-alpha.4] - 2022-07-04
#### Added
- Memory limit for indexes (#466)
- Add support for logstash (#243)
- Access management (#217)
  - Nodes authentication (#318)
  - Authorization parameters in bobp (#425)
  - Http API authentication (#217)

#### Changed
- Rocket replaced with axum (#217)
- Add special cmp for keys with sizes aligned with word (#496)
- Publish available ram metric instead of calculated free ram, used ram is now calculated (#508)
- Log about disk availability would be written once (#499)

#### Fixed


#### Updated



## [2.1.0-alpha.3] - 2022-05-31
#### Added
- Number of vdisks per disk in ccg can be specified via -p arg (#459)
- Dockerfile arguments propagation (#483)

#### Changed
- Number of vdisks in ccg now is defined by -p or -d arg only, -exact arg removed (#459)
- RAM metrics (bob ram, total ram, used ram, free ram) are published in bytes now (#463)
- CPU iowait & disks iowait, iops are now collected via procfs (#461)
- Move brt utils to pearl (#415)

#### Fixed
- Fix docker image build parametrization (#494)

#### Updated
- Update rocket to v0.5.0-rc.2 (#486)
- Update Pearl to v0.12.0 


## [2.1.0-alpha.2] - 2022-04-26
#### Added
- Added grpc exist testing feature to bobp (#419)
- Add support for hierarchical range filters (#439)

#### Changed
- Deleted dcr utility (#370)
- Put error logs now agregate in one line every 5 sec (in case of disk disconnection) (#420)

#### Fixed
- Fix ping and timeout leading to sending too much requests (#438)
- Get & Put speed calculation in bobp (#419)

#### Updated
- Update Pearl to v0.11.0


## [2.1.0-alpha.1] - 2022-04-04
#### Added
- Add iops & iowait disk metrics (collected via iostat) & cpu_iowait metric (#342)
- Add refkey to support pearl #141
- API method for occupied space info (#404)
- Added -init_folders flag that creates bob and alien folders (#180)
- If bob and alien folders doesn't exist bobd will panic (#398)
- root_dir_name to node configuration api (#440)

#### Changed
- All hardware metrics are now placed in 'hardware' group (#452)

#### Fixed
- brt: Version in BlobHeader now changes during migration (#447)
- brt: Default target version is now 1 instead of 2 (#448)

#### Updated
- Update pearl to v0.10.0


## [2.1.0-alpha.0] - 2022-02-21
#### Added
- Bloom filters memory metric (#400)
- Add bob ram usage metric (#393)
- Add REST API method for data deletion (#221)


#### Changed
- File descriptors metric now tries to use lsof | wc first (#359)


#### Fixed
- Used disk space metric calculation fix (#376)
- Fix partitions removal response code (#405)
- No more use of MockBobClient in production (#389)
- Ubuntu docker image build error (#412)
- Fix panic on nodes request (#429)

#### Updated
- Configs now support human readable formats (in max_blob_size & bloom_filter_memory_limit) (#388)
- Upgrade pearl to v0.9.2


## [2.0.0-alpha.11] - 2021-12-10
#### Added
- Hierarchical filters (#333)


#### Fixed
- Disk space metrics calculation fix (#376)


#### Updated
- Upgrade pearl to v0.9.0


## [2.0.0-alpha.10] - 2021-12-02
#### Added
- Add bloom_filter_memory_limit to example config (#378)
- Add traits to support pearl #123


#### Updated
- Upgrade pearl to v0.8.1


## [2.0.0-alpha.9] - 2021-11-19
#### Fixed
- Fix allocated size computation in BloomFilterMemoryLimitHooks (#372)


## [2.0.0-alpha.8] - 2021-11-18
#### Added
- Bloom filter offloading (#301)


## [2.0.0-alpha.7] - 2021-11-09
#### Added
- Add brt mode to reverse byte order (#286)
- Add alien blobs sync API (#334)


#### Changed
- Disable AIO by default (#335)


#### Fixed
- Hardware metrics names for RAM and disk space (#358)


#### Updated
- Upgrade pearl to v0.8.0



## [2.0.0-alpha.6] - 2021-10-19
#### Added
- Add hardware metrics (#242)
- Add REST API metrics (#255)
- Include brt into release builds (rpm, deb and zip) (#344)


#### Changed
- Cleaner closes blobs instead of update (#285)
- Only stable releases to latest tag on Docker Hub (#339)
- Make Bob compile on stable toolchain.
- Add blob and index verification to blob recovery tool (#230)


#### Fixed
- Remove prometheus metrics expiration.


#### Updated
- Upgrade pearl to v0.7.1


## [2.0.0-alpha.5] - 2021-10-02
#### Added
- Add random mode in get in bobp (#215)

#### Updated
- upgrade pearl to v0.7.0.


## [2.0.0-alpha.4] - 2021-09-16
#### Added
- Add the ability to choose prometheus exporter address (#311)
- Add rest api port to config (#269)

#### Fixed
- Prometheus exporter bug which occured after migration to global exporter scheme (#322)
- Minor build issues (#327)
- Fix actual holder creation condition(#283)

#### Updated
- Libs: tonic, tonic-build, tower, tokio.
- Add Bob key size to help and version commands output
- Updated --version output format


## [2.0.0-alpha.3] - 2021-08-31
#### Added
- Add the ability to disable metrics (#241)
- Use default config in dockerfiles (#290)
- Add log file rotation to logger.yaml in examples (#297)
- Build docker images with build workflow (#308)
- Build Bob versions with 8-byte and 16-byte keys (#307)

#### Changed
- once aio is failed, it's disabled in config (#257)


## [2.0.0-alpha.2] - 2021-08-23
#### Added
- Prometheus metrics exporter (#240)
- Rate metrics (#242)
- Global exporter is used, different exporters may be load conditionally
- Run tests with GitHub Actions (#279)

#### Fixed
- Add brt to dockerfiles (#296)
- Bug with panic on load operation in rate processor (#302)


## [2.0.0-alpha.1] - 2021-08-16
#### Added
- Add api method to start disk (#182)
- Rest api for data (#187)
- Add bloom filter buffer size to config (#218)
- Setup build with GitHub actions (#266)
- Add Amazon S3 GetObject and PutObject api (#193)
- Add tool for blob recovery (brt) (#205)
- Add racks support to CCG (#186)
- Add bind ip address to config (#270)
- Add variable key size (#133)
- Support for different key sizes in REST API (#228)

#### Changed
- rename bob-tools, remove redundant versions of workspace deps (#220)
- add DiskEventsLogger error (#230)
- add methods for data to REST API specification (#234)
- Update Rocket to 0.5 (#233)
- Extend bob version (#247)

#### Fixed
- Fix backend storage trait object safety issue (#197)
- Fix dockerfiles (#203)
- Fix connectivity issues in Docker Swarm (use 0.0.0.0 in some cases) (#270)
- Fix metrics gaps in graphite (#274)


## [1.6.1] - 2021-04-14
#### Updated
- upgrade pearl to v0.5.14


## [1.6.0] - 2021-03-08
#### Changed
- Reorganisation (#175)
  - split crate into separate subcrates bob, bob-backend, bob-tools
  - move configs, metrics, data, node mods to bob-common
  - tmp remove mock bob client import
  - remove unused deps
  - ignore generated grpc file
  - move pearl metrics to bob-common
  - move config examples

#### Added
- Disk removal control and recovery (#174)
  - Fix: forget to change state in run method
  - Fix review issues
  - Fix semaphore logic
  - Add run semaphore to limit simultaneously initializing DiskControllers
  - Fix test in dcr


## [1.5.1] - 2021-02-24
#### Changed
- parallel index dumping

#### Added
- new alien directory configuration
- new api endpoint: cluster distribution function

#### Fixed
- Build issue after merging request with updated alien directory configuration
- Fix panic in some cases in push_metrics
- fixed metrics prefix
- minor fix for dump semaphores

#### Updated
- Update pearl to 0.5.8


## [1.5.0] - 2021-01-20
#### Changed
- Complete code review and deep refactoring
- Stability and performance improvements
- Search logic of get rewrited. Which leads to improvement of the get performance: up to 50% in normal case, up to 80% in case with reading from aliens
- reworked put algorithm to increase amount of work to be completed in background
- logs improved
- close open blobs by timeout to reduce memory footprint.
- allow partial completion of PUT (#104)
- optional AIO

#### Added
- retrieve records count via http api method, in partition info
- API method to retrieve local dir structure of vdisk replicas. #109
- ssh to docker cluster runner. #106
- for test utility bobp: add all remaining record tasks to last batch. #108
- error descriptionsi for dcr
- dcr instructions to README.md
- nodes to API
- new metrics drain and counters initialization

#### Fixed
- piling all alien records into one vdisk
- loss of records after restart of the cluster
- problems with reading from alien dirs in some cases
- use unreleased version of rio to fix build on musl
- pearl issues with index files
- outdated usage of the partitions old ID. #107
- indexing in bobp with flag -f
- aliens distribution in some cases

#### Updated
- update pearl
- stable tokio runtime


## [1.4.0] - 2020-03-27
#### Updated
- API add partition delete
- bobp errors detalization


## [1.3.0] - 2020-03-02
#### Updated
- pearl updated, improved check existence performance

#### Fixed
- misc minor fixes


## [1.2.1] - 2020-02-06


## [1.2.0] - 2020-01-28
#### Added
- Config cluster generator
- bob test utility


## [1.1.1] - 2020-01-17
#### Fixed
- bobd cli version

#### Updated
- tonic up to 0.1.0


## [1.1.0] - 2019-12-26


## [1.0.0] - 2019-10-03
#### Changed
- Initial version<|MERGE_RESOLUTION|>--- conflicted
+++ resolved
@@ -9,11 +9,8 @@
 #### Changed
 - Use cargo workspace to declare dependencies to avoid their duplication (#821)
 - Record timestamp is now passed to Pearl level and used to find newest record in get and exist functions (#708)
-<<<<<<< HEAD
 - Save gRPC error when parsing status (#842)
-=======
 - Increased number and max delay of retries for Bob state checking in integration tests (#856)
->>>>>>> 13671c1a
 
 #### Fixed
 
