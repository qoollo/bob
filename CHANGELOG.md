# Changelog
Bob versions changelog


## [Unreleased]
#### Added


#### Changed


#### Fixed
<<<<<<< HEAD
- Fix response in delete request (#558)

=======
- Fixed panic in brt because of duplicate long arg name (#563)
>>>>>>> e4ec8c7b

#### Updated



## [2.1.0-alpha.5] - 2022-08-04
#### Added
- Add occupied disk space to api and metrics (#501)
- If no credentials provided and default user specified in config, then request will have default user permissions (#437)
- SHA512 hash of password with salt 'bob' can be specified instead of password (#304)
- User's permissions can be set via role and/or claims (#408)
- Check correctness tool, bobt (#542)

#### Changed
- Move files for linux packages into separate directory (#534)
- Defer index offload on deletion (#363)

#### Fixed
- Fixed internode authorization error (#530)
- "CredentialsNotProvided", "UserNotFound", "UnauthorizedRequest" now have "Unauthenticated" code (#528)
- Added conversion of "unauthorized" status into internal error (#540)

#### Updated
- Pearl updated to v0.13.0


## [2.1.0-alpha.4] - 2022-07-04
#### Added
- Memory limit for indexes (#466)
- Add support for logstash (#243)
- Access management (#217)
  - Nodes authentication (#318)
  - Authorization parameters in bobp (#425)
  - Http API authentication (#217)

#### Changed
- Rocket replaced with axum (#217)
- Add special cmp for keys with sizes aligned with word (#496)
- Publish available ram metric instead of calculated free ram, used ram is now calculated (#508)
- Log about disk availability would be written once (#499)

#### Fixed


#### Updated



## [2.1.0-alpha.3] - 2022-05-31
#### Added
- Number of vdisks per disk in ccg can be specified via -p arg (#459)
- Dockerfile arguments propagation (#483)

#### Changed
- Number of vdisks in ccg now is defined by -p or -d arg only, -exact arg removed (#459)
- RAM metrics (bob ram, total ram, used ram, free ram) are published in bytes now (#463)
- CPU iowait & disks iowait, iops are now collected via procfs (#461)
- Move brt utils to pearl (#415)

#### Fixed
- Fix docker image build parametrization (#494)

#### Updated
- Update rocket to v0.5.0-rc.2 (#486)
- Update Pearl to v0.12.0 


## [2.1.0-alpha.2] - 2022-04-26
#### Added
- Added grpc exist testing feature to bobp (#419)
- Add support for hierarchical range filters (#439)

#### Changed
- Deleted dcr utility (#370)
- Put error logs now agregate in one line every 5 sec (in case of disk disconnection) (#420)

#### Fixed
- Fix ping and timeout leading to sending too much requests (#438)
- Get & Put speed calculation in bobp (#419)

#### Updated
- Update Pearl to v0.11.0


## [2.1.0-alpha.1] - 2022-04-04
#### Added
- Add iops & iowait disk metrics (collected via iostat) & cpu_iowait metric (#342)
- Add refkey to support pearl #141
- API method for occupied space info (#404)
- Added -init_folders flag that creates bob and alien folders (#180)
- If bob and alien folders doesn't exist bobd will panic (#398)
- root_dir_name to node configuration api (#440)

#### Changed
- All hardware metrics are now placed in 'hardware' group (#452)

#### Fixed
- brt: Version in BlobHeader now changes during migration (#447)
- brt: Default target version is now 1 instead of 2 (#448)

#### Updated
- Update pearl to v0.10.0


## [2.1.0-alpha.0] - 2022-02-21
#### Added
- Bloom filters memory metric (#400)
- Add bob ram usage metric (#393)
- Add REST API method for data deletion (#221)


#### Changed
- File descriptors metric now tries to use lsof | wc first (#359)


#### Fixed
- Used disk space metric calculation fix (#376)
- Fix partitions removal response code (#405)
- No more use of MockBobClient in production (#389)
- Ubuntu docker image build error (#412)
- Fix panic on nodes request (#429)

#### Updated
- Configs now support human readable formats (in max_blob_size & bloom_filter_memory_limit) (#388)
- Upgrade pearl to v0.9.2


## [2.0.0-alpha.11] - 2021-12-10
#### Added
- Hierarchical filters (#333)


#### Fixed
- Disk space metrics calculation fix (#376)


#### Updated
- Upgrade pearl to v0.9.0


## [2.0.0-alpha.10] - 2021-12-02
#### Added
- Add bloom_filter_memory_limit to example config (#378)
- Add traits to support pearl #123


#### Updated
- Upgrade pearl to v0.8.1


## [2.0.0-alpha.9] - 2021-11-19
#### Fixed
- Fix allocated size computation in BloomFilterMemoryLimitHooks (#372)


## [2.0.0-alpha.8] - 2021-11-18
#### Added
- Bloom filter offloading (#301)


## [2.0.0-alpha.7] - 2021-11-09
#### Added
- Add brt mode to reverse byte order (#286)
- Add alien blobs sync API (#334)


#### Changed
- Disable AIO by default (#335)


#### Fixed
- Hardware metrics names for RAM and disk space (#358)


#### Updated
- Upgrade pearl to v0.8.0



## [2.0.0-alpha.6] - 2021-10-19
#### Added
- Add hardware metrics (#242)
- Add REST API metrics (#255)
- Include brt into release builds (rpm, deb and zip) (#344)


#### Changed
- Cleaner closes blobs instead of update (#285)
- Only stable releases to latest tag on Docker Hub (#339)
- Make Bob compile on stable toolchain.
- Add blob and index verification to blob recovery tool (#230)


#### Fixed
- Remove prometheus metrics expiration.


#### Updated
- Upgrade pearl to v0.7.1


## [2.0.0-alpha.5] - 2021-10-02
#### Added
- Add random mode in get in bobp (#215)

#### Updated
- upgrade pearl to v0.7.0.


## [2.0.0-alpha.4] - 2021-09-16
#### Added
- Add the ability to choose prometheus exporter address (#311)
- Add rest api port to config (#269)

#### Fixed
- Prometheus exporter bug which occured after migration to global exporter scheme (#322)
- Minor build issues (#327)
- Fix actual holder creation condition(#283)

#### Updated
- Libs: tonic, tonic-build, tower, tokio.
- Add Bob key size to help and version commands output
- Updated --version output format


## [2.0.0-alpha.3] - 2021-08-31
#### Added
- Add the ability to disable metrics (#241)
- Use default config in dockerfiles (#290)
- Add log file rotation to logger.yaml in examples (#297)
- Build docker images with build workflow (#308)
- Build Bob versions with 8-byte and 16-byte keys (#307)

#### Changed
- once aio is failed, it's disabled in config (#257)


## [2.0.0-alpha.2] - 2021-08-23
#### Added
- Prometheus metrics exporter (#240)
- Rate metrics (#242)
- Global exporter is used, different exporters may be load conditionally
- Run tests with GitHub Actions (#279)

#### Fixed
- Add brt to dockerfiles (#296)
- Bug with panic on load operation in rate processor (#302)


## [2.0.0-alpha.1] - 2021-08-16
#### Added
- Add api method to start disk (#182)
- Rest api for data (#187)
- Add bloom filter buffer size to config (#218)
- Setup build with GitHub actions (#266)
- Add Amazon S3 GetObject and PutObject api (#193)
- Add tool for blob recovery (brt) (#205)
- Add racks support to CCG (#186)
- Add bind ip address to config (#270)
- Add variable key size (#133)
- Support for different key sizes in REST API (#228)

#### Changed
- rename bob-tools, remove redundant versions of workspace deps (#220)
- add DiskEventsLogger error (#230)
- add methods for data to REST API specification (#234)
- Update Rocket to 0.5 (#233)
- Extend bob version (#247)

#### Fixed
- Fix backend storage trait object safety issue (#197)
- Fix dockerfiles (#203)
- Fix connectivity issues in Docker Swarm (use 0.0.0.0 in some cases) (#270)
- Fix metrics gaps in graphite (#274)


## [1.6.1] - 2021-04-14
#### Updated
- upgrade pearl to v0.5.14


## [1.6.0] - 2021-03-08
#### Changed
- Reorganisation (#175)
  - split crate into separate subcrates bob, bob-backend, bob-tools
  - move configs, metrics, data, node mods to bob-common
  - tmp remove mock bob client import
  - remove unused deps
  - ignore generated grpc file
  - move pearl metrics to bob-common
  - move config examples

#### Added
- Disk removal control and recovery (#174)
  - Fix: forget to change state in run method
  - Fix review issues
  - Fix semaphore logic
  - Add run semaphore to limit simultaneously initializing DiskControllers
  - Fix test in dcr


## [1.5.1] - 2021-02-24
#### Changed
- parallel index dumping

#### Added
- new alien directory configuration
- new api endpoint: cluster distribution function

#### Fixed
- Build issue after merging request with updated alien directory configuration
- Fix panic in some cases in push_metrics
- fixed metrics prefix
- minor fix for dump semaphores

#### Updated
- Update pearl to 0.5.8


## [1.5.0] - 2021-01-20
#### Changed
- Complete code review and deep refactoring
- Stability and performance improvements
- Search logic of get rewrited. Which leads to improvement of the get performance: up to 50% in normal case, up to 80% in case with reading from aliens
- reworked put algorithm to increase amount of work to be completed in background
- logs improved
- close open blobs by timeout to reduce memory footprint.
- allow partial completion of PUT (#104)
- optional AIO

#### Added
- retrieve records count via http api method, in partition info
- API method to retrieve local dir structure of vdisk replicas. #109
- ssh to docker cluster runner. #106
- for test utility bobp: add all remaining record tasks to last batch. #108
- error descriptionsi for dcr
- dcr instructions to README.md
- nodes to API
- new metrics drain and counters initialization

#### Fixed
- piling all alien records into one vdisk
- loss of records after restart of the cluster
- problems with reading from alien dirs in some cases
- use unreleased version of rio to fix build on musl
- pearl issues with index files
- outdated usage of the partitions old ID. #107
- indexing in bobp with flag -f
- aliens distribution in some cases

#### Updated
- update pearl
- stable tokio runtime


## [1.4.0] - 2020-03-27
#### Updated
- API add partition delete
- bobp errors detalization


## [1.3.0] - 2020-03-02
#### Updated
- pearl updated, improved check existence performance

#### Fixed
- misc minor fixes


## [1.2.1] - 2020-02-06


## [1.2.0] - 2020-01-28
#### Added
- Config cluster generator
- bob test utility


## [1.1.1] - 2020-01-17
#### Fixed
- bobd cli version

#### Updated
- tonic up to 0.1.0


## [1.1.0] - 2019-12-26


## [1.0.0] - 2019-10-03
#### Changed
- Initial version<|MERGE_RESOLUTION|>--- conflicted
+++ resolved
@@ -10,12 +10,8 @@
 
 
 #### Fixed
-<<<<<<< HEAD
 - Fix response in delete request (#558)
-
-=======
 - Fixed panic in brt because of duplicate long arg name (#563)
->>>>>>> e4ec8c7b
 
 #### Updated
 
