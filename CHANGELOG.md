# Changelog
Bob versions changelog


## [Unreleased]
#### Added
<<<<<<< HEAD
- Bloom filters memory metric (#400)
=======
- Add bob ram usage metric (#393)
>>>>>>> 5dcbb882

#### Changed
- File descriptors metric now tries to use lsof | wc first (#359)


#### Fixed
- Fix partitions removal response code (#405)
- No more use of MockBobClient in production (#389)
- Ubuntu docker image build error (#412)


#### Updated
- Configs now support human readable formats (in max_blob_size & bloom_filter_memory_limit) (#388)


## [2.0.0-alpha.11] - 2021-12-10
#### Added
- Hierarchical filters (#333)


#### Fixed
- Disk space metrics calculation fix (#376)


#### Updated
- Upgrade pearl to v0.9.0


## [2.0.0-alpha.10] - 2021-12-02
#### Added
- Add bloom_filter_memory_limit to example config (#378)
- Add traits to support pearl #123


#### Updated
- Upgrade pearl to v0.8.1


## [2.0.0-alpha.9] - 2021-11-19
#### Fixed
- Fix allocated size computation in BloomFilterMemoryLimitHooks (#372)


## [2.0.0-alpha.8] - 2021-11-18
#### Added
- Bloom filter offloading (#301)


## [2.0.0-alpha.7] - 2021-11-09
#### Added
- Add brt mode to reverse byte order (#286)
- Add alien blobs sync API (#334)


#### Changed
- Disable AIO by default (#335)


#### Fixed
- Hardware metrics names for RAM and disk space (#358)


#### Updated
- Upgrade pearl to v0.8.0



## [2.0.0-alpha.6] - 2021-10-19
#### Added
- Add hardware metrics (#242)
- Add REST API metrics (#255)
- Include brt into release builds (rpm, deb and zip) (#344)


#### Changed
- Cleaner closes blobs instead of update (#285)
- Only stable releases to latest tag on Docker Hub (#339)
- Make Bob compile on stable toolchain.
- Add blob and index verification to blob recovery tool (#230)


#### Fixed
- Remove prometheus metrics expiration.


#### Updated
- Upgrade pearl to v0.7.1


## [2.0.0-alpha.5] - 2021-10-02
#### Added
- Add random mode in get in bobp (#215)

#### Updated
- upgrade pearl to v0.7.0.


## [2.0.0-alpha.4] - 2021-09-16
#### Added
- Add the ability to choose prometheus exporter address (#311)
- Add rest api port to config (#269)

#### Fixed
- Prometheus exporter bug which occured after migration to global exporter scheme (#322)
- Minor build issues (#327)
- Fix actual holder creation condition(#283)

#### Updated
- Libs: tonic, tonic-build, tower, tokio.
- Add Bob key size to help and version commands output
- Updated --version output format


## [2.0.0-alpha.3] - 2021-08-31
#### Added
- Add the ability to disable metrics (#241)
- Use default config in dockerfiles (#290)
- Add log file rotation to logger.yaml in examples (#297)
- Build docker images with build workflow (#308)
- Build Bob versions with 8-byte and 16-byte keys (#307)

#### Changed
- once aio is failed, it's disabled in config (#257)


## [2.0.0-alpha.2] - 2021-08-23
#### Added
- Prometheus metrics exporter (#240)
- Rate metrics (#242)
- Global exporter is used, different exporters may be load conditionally
- Run tests with GitHub Actions (#279)

#### Fixed
- Add brt to dockerfiles (#296)
- Bug with panic on load operation in rate processor (#302)


## [2.0.0-alpha.1] - 2021-08-16
#### Added
- Add api method to start disk (#182)
- Rest api for data (#187)
- Add bloom filter buffer size to config (#218)
- Setup build with GitHub actions (#266)
- Add Amazon S3 GetObject and PutObject api (#193)
- Add tool for blob recovery (brt) (#205)
- Add racks support to CCG (#186)
- Add bind ip address to config (#270)
- Add variable key size (#133)
- Support for different key sizes in REST API (#228)

#### Changed
- rename bob-tools, remove redundant versions of workspace deps (#220)
- add DiskEventsLogger error (#230)
- add methods for data to REST API specification (#234)
- Update Rocket to 0.5 (#233)
- Extend bob version (#247)

#### Fixed
- Fix backend storage trait object safety issue (#197)
- Fix dockerfiles (#203)
- Fix connectivity issues in Docker Swarm (use 0.0.0.0 in some cases) (#270)
- Fix metrics gaps in graphite (#274)


## [1.6.1] - 2021-04-14
#### Updated
- upgrade pearl to v0.5.14


## [1.6.0] - 2021-03-08
#### Changed
- Reorganisation (#175)
  - split crate into separate subcrates bob, bob-backend, bob-tools
  - move configs, metrics, data, node mods to bob-common
  - tmp remove mock bob client import
  - remove unused deps
  - ignore generated grpc file
  - move pearl metrics to bob-common
  - move config examples

#### Added
- Disk removal control and recovery (#174)
  - Fix: forget to change state in run method
  - Fix review issues
  - Fix semaphore logic
  - Add run semaphore to limit simultaneously initializing DiskControllers
  - Fix test in dcr


## [1.5.1] - 2021-02-24
#### Changed
- parallel index dumping

#### Added
- new alien directory configuration
- new api endpoint: cluster distribution function

#### Fixed
- Build issue after merging request with updated alien directory configuration
- Fix panic in some cases in push_metrics
- fixed metrics prefix
- minor fix for dump semaphores

#### Updated
- Update pearl to 0.5.8


## [1.5.0] - 2021-01-20
#### Changed
- Complete code review and deep refactoring
- Stability and performance improvements
- Search logic of get rewrited. Which leads to improvement of the get performance: up to 50% in normal case, up to 80% in case with reading from aliens
- reworked put algorithm to increase amount of work to be completed in background
- logs improved
- close open blobs by timeout to reduce memory footprint.
- allow partial completion of PUT (#104)
- optional AIO

#### Added
- retrieve records count via http api method, in partition info
- API method to retrieve local dir structure of vdisk replicas. #109
- ssh to docker cluster runner. #106
- for test utility bobp: add all remaining record tasks to last batch. #108
- error descriptionsi for dcr
- dcr instructions to README.md
- nodes to API
- new metrics drain and counters initialization

#### Fixed
- piling all alien records into one vdisk
- loss of records after restart of the cluster
- problems with reading from alien dirs in some cases
- use unreleased version of rio to fix build on musl
- pearl issues with index files
- outdated usage of the partitions old ID. #107
- indexing in bobp with flag -f
- aliens distribution in some cases

#### Updated
- update pearl
- stable tokio runtime


## [1.4.0] - 2020-03-27
#### Updated
- API add partition delete
- bobp errors detalization


## [1.3.0] - 2020-03-02
#### Updated
- pearl updated, improved check existence performance

#### Fixed
- misc minor fixes


## [1.2.1] - 2020-02-06


## [1.2.0] - 2020-01-28
#### Added
- Config cluster generator
- bob test utility


## [1.1.1] - 2020-01-17
#### Fixed
- bobd cli version

#### Updated
- tonic up to 0.1.0


## [1.1.0] - 2019-12-26


## [1.0.0] - 2019-10-03
#### Changed
- Initial version<|MERGE_RESOLUTION|>--- conflicted
+++ resolved
@@ -4,11 +4,8 @@
 
 ## [Unreleased]
 #### Added
-<<<<<<< HEAD
 - Bloom filters memory metric (#400)
-=======
 - Add bob ram usage metric (#393)
->>>>>>> 5dcbb882
 
 #### Changed
 - File descriptors metric now tries to use lsof | wc first (#359)
