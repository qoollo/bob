--- conflicted
+++ resolved
@@ -10,9 +10,6 @@
 
 
 #### Fixed
-<<<<<<< HEAD
-- Fix partitions removal response code (#405)
-=======
 - Version in BlobHeader now changes during migration (#447)
 - Default target version is now 1 instead of 2 (#448)
 
@@ -36,7 +33,6 @@
 - No more use of MockBobClient in production (#389)
 - Ubuntu docker image build error (#412)
 - Fix panic on nodes request (#429)
->>>>>>> 3de9adf4
 
 #### Updated
 - Configs now support human readable formats (in max_blob_size & bloom_filter_memory_limit) (#388)
