--- conflicted
+++ resolved
@@ -4,14 +4,11 @@
 
 ## [Unreleased]
 #### Added
-<<<<<<< HEAD
-- Added -init_foledrs flag that creates bob and alien folders (#180)
-=======
+- Added -init_folders flag that creates bob and alien folders (#180)
 - Bloom filters memory metric (#400)
 - Add bob ram usage metric (#393)
 - Add REST API method for data deletion ([#221](https://github.com/qoollo/bob/pull/221))
 
->>>>>>> d02df834
 
 #### Changed
 - File descriptors metric now tries to use lsof | wc first (#359)
