--- conflicted
+++ resolved
@@ -4,13 +4,10 @@
 
 ## [Unreleased]
 #### Added
-<<<<<<< HEAD
-- Lookup existence in aliens, separate local and remote lookup (#576, #585)
-
-=======
 - 'Exists' method through HEAD request in REST API (#691)
 - Support for 'exists' method in bobt (#691)
->>>>>>> ade0eadf
+- Lookup existence in aliens (#576)
+- Separate local and remote lookup (#585)
 
 #### Changed
 - Log message about the lack of connection to graphite became more understandable (#684)
