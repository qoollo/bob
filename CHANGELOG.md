# Changelog
Bob versions changelog


## [Unreleased]
#### Added
- 'Exists' method through HEAD request in REST API (#691)
- Support for 'exists' method in bobt (#691)
- Round robin algorithm for alien nodes selection (#570)
- 'release-lto' and 'integration-test' build profiles added (#704)
- Crossplatform terminal signal handling (#725)
- Integration tests (#518)
- Added integration tests for aliens (#642)
- Added integration tests for bobt (#648)

#### Changed
- Use bytes to pass data to pearl (#597)
- Log message about the lack of connection to graphite became more understandable (#684)
- Hostname resolving in background tasks (#529)
<<<<<<< HEAD
- Removed broken logic of holder creation from group::run function (#701)

#### Fixed
- Data access operations will be protected during remount to prevent data loss (#683)
=======
- Remove 'termion' crate from dependencies (#718)
- Make delete operation recoverable (#533)
- Binaries sizes reduced for 'integration-test' profile (#727)

#### Fixed
- PID unsafe type conversion fixed (#719)
>>>>>>> 99ede406

#### Updated
- Pearl updated to v0.16.0 (#706)


## [2.1.0-alpha.7] - 2022-11-28
#### Added
- Include bobt into the zip archive attached to the release infrastructure (#669)
- Include bobc into release builds (#569)
- Added blob-info and index-info features to brt (#356)
- Support for files, file name patterns, key ranges and a 'exists' subcommand to 'bobc' (#539)

#### Changed
- Using interval logger in metric exporter to reduce error log density (#592)
- Using standard Authorization header for basic auth (#616)
- Change locks to sync where possible (#472)

#### Fixed
- Clear bloom-filter memory on remount (#636)

#### Updated
- Pearl updated to v0.15.0 (#668)
- Updated versions of dependencies (#551)


## [2.1.0-alpha.6] - 2022-11-15
#### Added
- Add clusterwide delete operation (#364)
- TLS support, TLS for grpc or rest can be enabled via cluster & node config (#303)
- Final summary and return code to `bobt` (#649)

#### Changed
- Update rust edition to 2021 (#484)
- Remove unnecessary data clone (#506)
- Compare vdiskid first (#594)
- Optimize finding actual holders (#595)
- Logger output directed to stdout instead of stderr in bobt (#651)
- Replaced deprecated chrono functions (#660)

#### Fixed
- Print full error text received from Pearl in exist function (#581)
- Fix alien indexes offloading (#560)
- Internode auth works properly with nodes on same ip (#548)
- Fix response in delete request (#558)
- Fixed panic in brt because of duplicate long arg name (#563)
- Make username and password args of `bobt` optional (#555)
- Replaced deleted Pipers crate (#646)

#### Updated
- Pearl updated to v0.14.0 (#659)


## [2.1.0-alpha.5] - 2022-08-04
#### Added
- Add occupied disk space to api and metrics (#501)
- If no credentials provided and default user specified in config, then request will have default user permissions (#437)
- SHA512 hash of password with salt 'bob' can be specified instead of password (#304)
- User's permissions can be set via role and/or claims (#408)
- Check correctness tool, bobt (#542)

#### Changed
- Move files for linux packages into separate directory (#534)
- Defer index offload on deletion (#363)

#### Fixed
- Fixed internode authorization error (#530)
- "CredentialsNotProvided", "UserNotFound", "UnauthorizedRequest" now have "Unauthenticated" code (#528)
- Added conversion of "unauthorized" status into internal error (#540)

#### Updated
- Pearl updated to v0.13.0


## [2.1.0-alpha.4] - 2022-07-04
#### Added
- Memory limit for indexes (#466)
- Add support for logstash (#243)
- Access management (#217)
  - Nodes authentication (#318)
  - Authorization parameters in bobp (#425)
  - Http API authentication (#217)

#### Changed
- Rocket replaced with axum (#217)
- Add special cmp for keys with sizes aligned with word (#496)
- Publish available ram metric instead of calculated free ram, used ram is now calculated (#508)
- Log about disk availability would be written once (#499)

#### Fixed


#### Updated



## [2.1.0-alpha.3] - 2022-05-31
#### Added
- Number of vdisks per disk in ccg can be specified via -p arg (#459)
- Dockerfile arguments propagation (#483)

#### Changed
- Number of vdisks in ccg now is defined by -p or -d arg only, -exact arg removed (#459)
- RAM metrics (bob ram, total ram, used ram, free ram) are published in bytes now (#463)
- CPU iowait & disks iowait, iops are now collected via procfs (#461)
- Move brt utils to pearl (#415)

#### Fixed
- Fix docker image build parametrization (#494)

#### Updated
- Update rocket to v0.5.0-rc.2 (#486)
- Update Pearl to v0.12.0 


## [2.1.0-alpha.2] - 2022-04-26
#### Added
- Added grpc exist testing feature to bobp (#419)
- Add support for hierarchical range filters (#439)

#### Changed
- Deleted dcr utility (#370)
- Put error logs now agregate in one line every 5 sec (in case of disk disconnection) (#420)

#### Fixed
- Fix ping and timeout leading to sending too much requests (#438)
- Get & Put speed calculation in bobp (#419)

#### Updated
- Update Pearl to v0.11.0


## [2.1.0-alpha.1] - 2022-04-04
#### Added
- Add iops & iowait disk metrics (collected via iostat) & cpu_iowait metric (#342)
- Add refkey to support pearl #141
- API method for occupied space info (#404)
- Added -init_folders flag that creates bob and alien folders (#180)
- If bob and alien folders doesn't exist bobd will panic (#398)
- root_dir_name to node configuration api (#440)

#### Changed
- All hardware metrics are now placed in 'hardware' group (#452)

#### Fixed
- brt: Version in BlobHeader now changes during migration (#447)
- brt: Default target version is now 1 instead of 2 (#448)

#### Updated
- Update pearl to v0.10.0


## [2.1.0-alpha.0] - 2022-02-21
#### Added
- Bloom filters memory metric (#400)
- Add bob ram usage metric (#393)
- Add REST API method for data deletion (#221)


#### Changed
- File descriptors metric now tries to use lsof | wc first (#359)


#### Fixed
- Used disk space metric calculation fix (#376)
- Fix partitions removal response code (#405)
- No more use of MockBobClient in production (#389)
- Ubuntu docker image build error (#412)
- Fix panic on nodes request (#429)

#### Updated
- Configs now support human readable formats (in max_blob_size & bloom_filter_memory_limit) (#388)
- Upgrade pearl to v0.9.2


## [2.0.0-alpha.11] - 2021-12-10
#### Added
- Hierarchical filters (#333)


#### Fixed
- Disk space metrics calculation fix (#376)


#### Updated
- Upgrade pearl to v0.9.0


## [2.0.0-alpha.10] - 2021-12-02
#### Added
- Add bloom_filter_memory_limit to example config (#378)
- Add traits to support pearl #123


#### Updated
- Upgrade pearl to v0.8.1


## [2.0.0-alpha.9] - 2021-11-19
#### Fixed
- Fix allocated size computation in BloomFilterMemoryLimitHooks (#372)


## [2.0.0-alpha.8] - 2021-11-18
#### Added
- Bloom filter offloading (#301)


## [2.0.0-alpha.7] - 2021-11-09
#### Added
- Add brt mode to reverse byte order (#286)
- Add alien blobs sync API (#334)


#### Changed
- Disable AIO by default (#335)


#### Fixed
- Hardware metrics names for RAM and disk space (#358)


#### Updated
- Upgrade pearl to v0.8.0



## [2.0.0-alpha.6] - 2021-10-19
#### Added
- Add hardware metrics (#242)
- Add REST API metrics (#255)
- Include brt into release builds (rpm, deb and zip) (#344)


#### Changed
- Cleaner closes blobs instead of update (#285)
- Only stable releases to latest tag on Docker Hub (#339)
- Make Bob compile on stable toolchain.
- Add blob and index verification to blob recovery tool (#230)


#### Fixed
- Remove prometheus metrics expiration.


#### Updated
- Upgrade pearl to v0.7.1


## [2.0.0-alpha.5] - 2021-10-02
#### Added
- Add random mode in get in bobp (#215)

#### Updated
- upgrade pearl to v0.7.0.


## [2.0.0-alpha.4] - 2021-09-16
#### Added
- Add the ability to choose prometheus exporter address (#311)
- Add rest api port to config (#269)

#### Fixed
- Prometheus exporter bug which occured after migration to global exporter scheme (#322)
- Minor build issues (#327)
- Fix actual holder creation condition(#283)

#### Updated
- Libs: tonic, tonic-build, tower, tokio.
- Add Bob key size to help and version commands output
- Updated --version output format


## [2.0.0-alpha.3] - 2021-08-31
#### Added
- Add the ability to disable metrics (#241)
- Use default config in dockerfiles (#290)
- Add log file rotation to logger.yaml in examples (#297)
- Build docker images with build workflow (#308)
- Build Bob versions with 8-byte and 16-byte keys (#307)

#### Changed
- once aio is failed, it's disabled in config (#257)


## [2.0.0-alpha.2] - 2021-08-23
#### Added
- Prometheus metrics exporter (#240)
- Rate metrics (#242)
- Global exporter is used, different exporters may be load conditionally
- Run tests with GitHub Actions (#279)

#### Fixed
- Add brt to dockerfiles (#296)
- Bug with panic on load operation in rate processor (#302)


## [2.0.0-alpha.1] - 2021-08-16
#### Added
- Add api method to start disk (#182)
- Rest api for data (#187)
- Add bloom filter buffer size to config (#218)
- Setup build with GitHub actions (#266)
- Add Amazon S3 GetObject and PutObject api (#193)
- Add tool for blob recovery (brt) (#205)
- Add racks support to CCG (#186)
- Add bind ip address to config (#270)
- Add variable key size (#133)
- Support for different key sizes in REST API (#228)

#### Changed
- rename bob-tools, remove redundant versions of workspace deps (#220)
- add DiskEventsLogger error (#230)
- add methods for data to REST API specification (#234)
- Update Rocket to 0.5 (#233)
- Extend bob version (#247)

#### Fixed
- Fix backend storage trait object safety issue (#197)
- Fix dockerfiles (#203)
- Fix connectivity issues in Docker Swarm (use 0.0.0.0 in some cases) (#270)
- Fix metrics gaps in graphite (#274)


## [1.6.1] - 2021-04-14
#### Updated
- upgrade pearl to v0.5.14


## [1.6.0] - 2021-03-08
#### Changed
- Reorganisation (#175)
  - split crate into separate subcrates bob, bob-backend, bob-tools
  - move configs, metrics, data, node mods to bob-common
  - tmp remove mock bob client import
  - remove unused deps
  - ignore generated grpc file
  - move pearl metrics to bob-common
  - move config examples

#### Added
- Disk removal control and recovery (#174)
  - Fix: forget to change state in run method
  - Fix review issues
  - Fix semaphore logic
  - Add run semaphore to limit simultaneously initializing DiskControllers
  - Fix test in dcr


## [1.5.1] - 2021-02-24
#### Changed
- parallel index dumping

#### Added
- new alien directory configuration
- new api endpoint: cluster distribution function

#### Fixed
- Build issue after merging request with updated alien directory configuration
- Fix panic in some cases in push_metrics
- fixed metrics prefix
- minor fix for dump semaphores

#### Updated
- Update pearl to 0.5.8


## [1.5.0] - 2021-01-20
#### Changed
- Complete code review and deep refactoring
- Stability and performance improvements
- Search logic of get rewrited. Which leads to improvement of the get performance: up to 50% in normal case, up to 80% in case with reading from aliens
- reworked put algorithm to increase amount of work to be completed in background
- logs improved
- close open blobs by timeout to reduce memory footprint.
- allow partial completion of PUT (#104)
- optional AIO

#### Added
- retrieve records count via http api method, in partition info
- API method to retrieve local dir structure of vdisk replicas. #109
- ssh to docker cluster runner. #106
- for test utility bobp: add all remaining record tasks to last batch. #108
- error descriptionsi for dcr
- dcr instructions to README.md
- nodes to API
- new metrics drain and counters initialization

#### Fixed
- piling all alien records into one vdisk
- loss of records after restart of the cluster
- problems with reading from alien dirs in some cases
- use unreleased version of rio to fix build on musl
- pearl issues with index files
- outdated usage of the partitions old ID. #107
- indexing in bobp with flag -f
- aliens distribution in some cases

#### Updated
- update pearl
- stable tokio runtime


## [1.4.0] - 2020-03-27
#### Updated
- API add partition delete
- bobp errors detalization


## [1.3.0] - 2020-03-02
#### Updated
- pearl updated, improved check existence performance

#### Fixed
- misc minor fixes


## [1.2.1] - 2020-02-06


## [1.2.0] - 2020-01-28
#### Added
- Config cluster generator
- bob test utility


## [1.1.1] - 2020-01-17
#### Fixed
- bobd cli version

#### Updated
- tonic up to 0.1.0


## [1.1.0] - 2019-12-26


## [1.0.0] - 2019-10-03
#### Changed
- Initial version<|MERGE_RESOLUTION|>--- conflicted
+++ resolved
@@ -17,19 +17,14 @@
 - Use bytes to pass data to pearl (#597)
 - Log message about the lack of connection to graphite became more understandable (#684)
 - Hostname resolving in background tasks (#529)
-<<<<<<< HEAD
 - Removed broken logic of holder creation from group::run function (#701)
-
-#### Fixed
-- Data access operations will be protected during remount to prevent data loss (#683)
-=======
 - Remove 'termion' crate from dependencies (#718)
 - Make delete operation recoverable (#533)
 - Binaries sizes reduced for 'integration-test' profile (#727)
 
 #### Fixed
+- Data access operations will be protected during remount to prevent data loss (#683)
 - PID unsafe type conversion fixed (#719)
->>>>>>> 99ede406
 
 #### Updated
 - Pearl updated to v0.16.0 (#706)
