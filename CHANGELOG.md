# Changelog
Bob versions changelog


## [Unreleased]
#### Added
<<<<<<< HEAD
- Add api method to start disk ([#182](https://github.com/qoollo/bob/pull/182))
- Rest api for data ([#187](https://github.com/qoollo/bob/pull/187))
- Add bloom filter buffer size to config ([#218](https://github.com/qoollo/bob/pull/218))
- Setup build with GitHub actions ([#266](https://github.com/qoollo/bob/pull/273))
- Add Amazon S3 GetObject and PutObject api ([#193](https://github.com/qoollo/bob/pull/193))
- Add tool for blob recovery (brt) ([#205](https://github.com/qoollo/bob/pull/205))
- Add racks support to CCG ([#186](https://github.com/qoollo/bob/pull/186))
- Add brt mode to reverse byte order ([#286](https://github.com/qoollo/bob/pull/286))

#### Changed
- rename bob-tools, remove redundant versions of workspace deps ([#220](https://github.com/qoollo/bob/pull/220))
- add DiskEventsLogger error ([#230](https://github.com/qoollo/bob/pull/230))
- add methods for data to REST API specification ([#234](https://github.com/qoollo/bob/pull/234))
- add blob and index verification to blob recovery tool ([#230](https://github.com/qoollo/bob/pull/230))
=======



#### Changed



#### Fixed



#### Updated



## [2.0.0-alpha.6] - 2021-10-19
#### Added
- Add hardware metrics (#242)
- Add REST API metrics (#255)
- Include brt into release builds (rpm, deb and zip) (#344)


#### Changed
- Cleaner closes blobs instead of update (#285)
- Only stable releases to latest tag on Docker Hub (#339)
- Make Bob compile on stable toolchain.
- Add blob and index verification to blob recovery tool (#230)


#### Fixed
- Remove prometheus metrics expiration.


#### Updated
- Upgrade pearl to v0.7.1


## [2.0.0-alpha.5] - 2021-10-02
#### Added
- Add random mode in get in bobp (#215)

#### Updated
- upgrade pearl to v0.7.0.


## [2.0.0-alpha.4] - 2021-09-16
#### Added
- Add the ability to choose prometheus exporter address (#311)
- Add rest api port to config (#269)

#### Fixed
- Prometheus exporter bug which occured after migration to global exporter scheme (#322)
- Minor build issues (#327)
- Fix actual holder creation condition(#283)

#### Updated
- Libs: tonic, tonic-build, tower, tokio.
- Add Bob key size to help and version commands output
- Updated --version output format


## [2.0.0-alpha.3] - 2021-08-31
#### Added
- Add the ability to disable metrics (#241)
- Use default config in dockerfiles (#290)
- Add log file rotation to logger.yaml in examples (#297)
- Build docker images with build workflow (#308)
- Build Bob versions with 8-byte and 16-byte keys (#307)

#### Changed
- once aio is failed, it's disabled in config (#257)


## [2.0.0-alpha.2] - 2021-08-23
#### Added
- Prometheus metrics exporter (#240)
- Rate metrics (#242)
- Global exporter is used, different exporters may be load conditionally
- Run tests with GitHub Actions (#279)

#### Fixed
- Add brt to dockerfiles (#296)
- Bug with panic on load operation in rate processor (#302)


## [2.0.0-alpha.1] - 2021-08-16
#### Added
- Add api method to start disk (#182)
- Rest api for data (#187)
- Add bloom filter buffer size to config (#218)
- Setup build with GitHub actions (#266)
- Add Amazon S3 GetObject and PutObject api (#193)
- Add tool for blob recovery (brt) (#205)
- Add racks support to CCG (#186)
- Add bind ip address to config (#270)
- Add variable key size (#133)
- Support for different key sizes in REST API (#228)

#### Changed
- rename bob-tools, remove redundant versions of workspace deps (#220)
- add DiskEventsLogger error (#230)
- add methods for data to REST API specification (#234)
- Update Rocket to 0.5 (#233)
- Extend bob version (#247)
>>>>>>> eb9c0f3d

#### Fixed
- Fix backend storage trait object safety issue (#197)
- Fix dockerfiles (#203)
- Fix connectivity issues in Docker Swarm (use 0.0.0.0 in some cases) (#270)
- Fix metrics gaps in graphite (#274)


## [1.6.1] - 2021-04-14
#### Updated
- upgrade pearl to v0.5.14


## [1.6.0] - 2021-03-08
#### Changed
- Reorganisation (#175)
  - split crate into separate subcrates bob, bob-backend, bob-tools
  - move configs, metrics, data, node mods to bob-common
  - tmp remove mock bob client import
  - remove unused deps
  - ignore generated grpc file
  - move pearl metrics to bob-common
  - move config examples

#### Added
- Disk removal control and recovery (#174)
  - Fix: forget to change state in run method
  - Fix review issues
  - Fix semaphore logic
  - Add run semaphore to limit simultaneously initializing DiskControllers
  - Fix test in dcr


## [1.5.1] - 2021-02-24
#### Changed
- parallel index dumping

#### Added
- new alien directory configuration
- new api endpoint: cluster distribution function

#### Fixed
- Build issue after merging request with updated alien directory configuration
- Fix panic in some cases in push_metrics
- fixed metrics prefix
- minor fix for dump semaphores

#### Updated
- Update pearl to 0.5.8


## [1.5.0] - 2021-01-20
#### Changed
- Complete code review and deep refactoring
- Stability and performance improvements
- Search logic of get rewrited. Which leads to improvement of the get performance: up to 50% in normal case, up to 80% in case with reading from aliens
- reworked put algorithm to increase amount of work to be completed in background
- logs improved
- close open blobs by timeout to reduce memory footprint.
- allow partial completion of PUT (#104)
- optional AIO

#### Added
- retrieve records count via http api method, in partition info
- API method to retrieve local dir structure of vdisk replicas. #109
- ssh to docker cluster runner. #106
- for test utility bobp: add all remaining record tasks to last batch. #108
- error descriptionsi for dcr
- dcr instructions to README.md
- nodes to API
- new metrics drain and counters initialization

#### Fixed
- piling all alien records into one vdisk
- loss of records after restart of the cluster
- problems with reading from alien dirs in some cases
- use unreleased version of rio to fix build on musl
- pearl issues with index files
- outdated usage of the partitions old ID. #107
- indexing in bobp with flag -f
- aliens distribution in some cases

#### Updated
- update pearl
- stable tokio runtime


## [1.4.0] - 2020-03-27
#### Updated
- API add partition delete
- bobp errors detalization


## [1.3.0] - 2020-03-02
#### Updated
- pearl updated, improved check existence performance

#### Fixed
- misc minor fixes


## [1.2.1] - 2020-02-06


## [1.2.0] - 2020-01-28
#### Added
- Config cluster generator
- bob test utility


## [1.1.1] - 2020-01-17
#### Fixed
- bobd cli version

#### Updated
- tonic up to 0.1.0


## [1.1.0] - 2019-12-26


## [1.0.0] - 2019-10-03
#### Changed
- Initial version<|MERGE_RESOLUTION|>--- conflicted
+++ resolved
@@ -4,22 +4,7 @@
 
 ## [Unreleased]
 #### Added
-<<<<<<< HEAD
-- Add api method to start disk ([#182](https://github.com/qoollo/bob/pull/182))
-- Rest api for data ([#187](https://github.com/qoollo/bob/pull/187))
-- Add bloom filter buffer size to config ([#218](https://github.com/qoollo/bob/pull/218))
-- Setup build with GitHub actions ([#266](https://github.com/qoollo/bob/pull/273))
-- Add Amazon S3 GetObject and PutObject api ([#193](https://github.com/qoollo/bob/pull/193))
-- Add tool for blob recovery (brt) ([#205](https://github.com/qoollo/bob/pull/205))
-- Add racks support to CCG ([#186](https://github.com/qoollo/bob/pull/186))
 - Add brt mode to reverse byte order ([#286](https://github.com/qoollo/bob/pull/286))
-
-#### Changed
-- rename bob-tools, remove redundant versions of workspace deps ([#220](https://github.com/qoollo/bob/pull/220))
-- add DiskEventsLogger error ([#230](https://github.com/qoollo/bob/pull/230))
-- add methods for data to REST API specification ([#234](https://github.com/qoollo/bob/pull/234))
-- add blob and index verification to blob recovery tool ([#230](https://github.com/qoollo/bob/pull/230))
-=======
 
 
 
@@ -124,7 +109,6 @@
 - add methods for data to REST API specification (#234)
 - Update Rocket to 0.5 (#233)
 - Extend bob version (#247)
->>>>>>> eb9c0f3d
 
 #### Fixed
 - Fix backend storage trait object safety issue (#197)
