# Changelog
Bob versions changelog


## [Unreleased]
#### Added
- Quorum argument for manual workflow dispatch for integration tests (#749)
- Reconnect to a node when Ping is received from it (#625)
- Fast ping at the start (#657)
- Client metrics are initialized at the start (#761)
- Exist test on doubled range of keys for integration tests (#764)
- Used swap and bob virtual memory metrics added to hardware metrics (#771)
- Added validate_data_checksum_in_index_regen field to pearl config (#607)

#### Changed
- Make local put parallel to remote (#573)
- Prefer online nodes for aliens, while maintaining uniform distribution (#571)
- Build release binaries and docker images with `release-lto` profile (#714)
<<<<<<< HEAD
- Make iouring optional (#567)
=======
- Use read lock instead of write on hierarchical filters update to improve performance (#596)
>>>>>>> 82254edd

#### Fixed
- Fix incorrect exist result due to variables sharing between keys (#762)
- Fix unit of measurement of memory in hardware metrics (#772)

#### Updated
- Logger to logstash updated to qoollo-log4rs-logstash v0.2 (#681)
- Pearl updated to v0.18.0 (#778)


## [2.1.0-alpha.9] - 2023-01-16
#### Added
- Added exist key metrics to grinder and exist metrics to pearl (#709)

#### Changed
- Removed `open_blobs_soft_limit` and `open_blobs_hard_limit` from node config example (#703)
- Add condition to background_put (#589)

#### Fixed
- Fix incorrect timestamp used in `Group::delete()` (#741)
- Fixed incorrect execution of aliens integration tests (#736)
- Fixed unsafe timestamp comparison condition in `Group::get` and `Group::exist` (#750)

#### Updated
- Pearl updated to v0.17.0 (#752)


## [2.1.0-alpha.8] - 2023-01-13
#### Added
- Added grpc delete testing feature to bobp (#663)
- Corrupted blobs count metric (#464)
- 'Exists' method through HEAD request in REST API (#691)
- Support for 'exists' method in bobt (#691)
- Round robin algorithm for alien nodes selection (#570)
- 'release-lto' and 'integration-test' build profiles added (#704)
- Crossplatform terminal signal handling (#725)
- Integration tests (#518)
- Added integration tests for aliens (#642)
- Added integration tests for bobt (#648)
- Added authentification support for integration tests (#672)
- Add support for `delete` operation to `bobc` (#664)
- Support for authorization to `bobc` (#679)

#### Changed
- Use bytes to pass data to pearl (#597)
- Log message about the lack of connection to graphite became more understandable (#684)
- Hostname resolving in background tasks (#529)
- Removed broken logic of holder creation from group::run function (#701)
- Remove 'termion' crate from dependencies (#718)
- Make delete operation recoverable (#533)
- Binaries sizes reduced for 'integration-test' profile (#727)
- Configurable build profiles in Dockerfiles (#717)

#### Fixed
- Data access operations will be protected during remount to prevent data loss (#683)
- PID unsafe type conversion fixed (#719)
- Holders returned by read_vdisk_directory() are now ordered by start_timestamp (#700)

#### Updated
- Pearl updated to v0.16.0 (#706)


## [2.1.0-alpha.7] - 2022-11-28
#### Added
- Include bobt into the zip archive attached to the release infrastructure (#669)
- Include bobc into release builds (#569)
- Added blob-info and index-info features to brt (#356)
- Support for files, file name patterns, key ranges and a 'exists' subcommand to 'bobc' (#539)

#### Changed
- Using interval logger in metric exporter to reduce error log density (#592)
- Using standard Authorization header for basic auth (#616)
- Change locks to sync where possible (#472)

#### Fixed
- Clear bloom-filter memory on remount (#636)

#### Updated
- Pearl updated to v0.15.0 (#668)
- Updated versions of dependencies (#551)


## [2.1.0-alpha.6] - 2022-11-15
#### Added
- Add clusterwide delete operation (#364)
- TLS support, TLS for grpc or rest can be enabled via cluster & node config (#303)
- Final summary and return code to `bobt` (#649)

#### Changed
- Update rust edition to 2021 (#484)
- Remove unnecessary data clone (#506)
- Compare vdiskid first (#594)
- Optimize finding actual holders (#595)
- Logger output directed to stdout instead of stderr in bobt (#651)
- Replaced deprecated chrono functions (#660)

#### Fixed
- Print full error text received from Pearl in exist function (#581)
- Fix alien indexes offloading (#560)
- Internode auth works properly with nodes on same ip (#548)
- Fix response in delete request (#558)
- Fixed panic in brt because of duplicate long arg name (#563)
- Make username and password args of `bobt` optional (#555)
- Replaced deleted Pipers crate (#646)

#### Updated
- Pearl updated to v0.14.0 (#659)


## [2.1.0-alpha.5] - 2022-08-04
#### Added
- Add occupied disk space to api and metrics (#501)
- If no credentials provided and default user specified in config, then request will have default user permissions (#437)
- SHA512 hash of password with salt 'bob' can be specified instead of password (#304)
- User's permissions can be set via role and/or claims (#408)
- Check correctness tool, bobt (#542)

#### Changed
- Move files for linux packages into separate directory (#534)
- Defer index offload on deletion (#363)

#### Fixed
- Fixed internode authorization error (#530)
- "CredentialsNotProvided", "UserNotFound", "UnauthorizedRequest" now have "Unauthenticated" code (#528)
- Added conversion of "unauthorized" status into internal error (#540)

#### Updated
- Pearl updated to v0.13.0


## [2.1.0-alpha.4] - 2022-07-04
#### Added
- Memory limit for indexes (#466)
- Add support for logstash (#243)
- Access management (#217)
  - Nodes authentication (#318)
  - Authorization parameters in bobp (#425)
  - Http API authentication (#217)

#### Changed
- Rocket replaced with axum (#217)
- Add special cmp for keys with sizes aligned with word (#496)
- Publish available ram metric instead of calculated free ram, used ram is now calculated (#508)
- Log about disk availability would be written once (#499)

#### Fixed


#### Updated



## [2.1.0-alpha.3] - 2022-05-31
#### Added
- Number of vdisks per disk in ccg can be specified via -p arg (#459)
- Dockerfile arguments propagation (#483)

#### Changed
- Number of vdisks in ccg now is defined by -p or -d arg only, -exact arg removed (#459)
- RAM metrics (bob ram, total ram, used ram, free ram) are published in bytes now (#463)
- CPU iowait & disks iowait, iops are now collected via procfs (#461)
- Move brt utils to pearl (#415)

#### Fixed
- Fix docker image build parametrization (#494)

#### Updated
- Update rocket to v0.5.0-rc.2 (#486)
- Update Pearl to v0.12.0 


## [2.1.0-alpha.2] - 2022-04-26
#### Added
- Added grpc exist testing feature to bobp (#419)
- Add support for hierarchical range filters (#439)

#### Changed
- Deleted dcr utility (#370)
- Put error logs now agregate in one line every 5 sec (in case of disk disconnection) (#420)

#### Fixed
- Fix ping and timeout leading to sending too much requests (#438)
- Get & Put speed calculation in bobp (#419)

#### Updated
- Update Pearl to v0.11.0


## [2.1.0-alpha.1] - 2022-04-04
#### Added
- Add iops & iowait disk metrics (collected via iostat) & cpu_iowait metric (#342)
- Add refkey to support pearl #141
- API method for occupied space info (#404)
- Added -init_folders flag that creates bob and alien folders (#180)
- If bob and alien folders doesn't exist bobd will panic (#398)
- root_dir_name to node configuration api (#440)

#### Changed
- All hardware metrics are now placed in 'hardware' group (#452)

#### Fixed
- brt: Version in BlobHeader now changes during migration (#447)
- brt: Default target version is now 1 instead of 2 (#448)

#### Updated
- Update pearl to v0.10.0


## [2.1.0-alpha.0] - 2022-02-21
#### Added
- Bloom filters memory metric (#400)
- Add bob ram usage metric (#393)
- Add REST API method for data deletion (#221)


#### Changed
- File descriptors metric now tries to use lsof | wc first (#359)


#### Fixed
- Used disk space metric calculation fix (#376)
- Fix partitions removal response code (#405)
- No more use of MockBobClient in production (#389)
- Ubuntu docker image build error (#412)
- Fix panic on nodes request (#429)

#### Updated
- Configs now support human readable formats (in max_blob_size & bloom_filter_memory_limit) (#388)
- Upgrade pearl to v0.9.2


## [2.0.0-alpha.11] - 2021-12-10
#### Added
- Hierarchical filters (#333)


#### Fixed
- Disk space metrics calculation fix (#376)


#### Updated
- Upgrade pearl to v0.9.0


## [2.0.0-alpha.10] - 2021-12-02
#### Added
- Add bloom_filter_memory_limit to example config (#378)
- Add traits to support pearl #123


#### Updated
- Upgrade pearl to v0.8.1


## [2.0.0-alpha.9] - 2021-11-19
#### Fixed
- Fix allocated size computation in BloomFilterMemoryLimitHooks (#372)


## [2.0.0-alpha.8] - 2021-11-18
#### Added
- Bloom filter offloading (#301)


## [2.0.0-alpha.7] - 2021-11-09
#### Added
- Add brt mode to reverse byte order (#286)
- Add alien blobs sync API (#334)


#### Changed
- Disable AIO by default (#335)


#### Fixed
- Hardware metrics names for RAM and disk space (#358)


#### Updated
- Upgrade pearl to v0.8.0



## [2.0.0-alpha.6] - 2021-10-19
#### Added
- Add hardware metrics (#242)
- Add REST API metrics (#255)
- Include brt into release builds (rpm, deb and zip) (#344)


#### Changed
- Cleaner closes blobs instead of update (#285)
- Only stable releases to latest tag on Docker Hub (#339)
- Make Bob compile on stable toolchain.
- Add blob and index verification to blob recovery tool (#230)


#### Fixed
- Remove prometheus metrics expiration.


#### Updated
- Upgrade pearl to v0.7.1


## [2.0.0-alpha.5] - 2021-10-02
#### Added
- Add random mode in get in bobp (#215)

#### Updated
- upgrade pearl to v0.7.0.


## [2.0.0-alpha.4] - 2021-09-16
#### Added
- Add the ability to choose prometheus exporter address (#311)
- Add rest api port to config (#269)

#### Fixed
- Prometheus exporter bug which occured after migration to global exporter scheme (#322)
- Minor build issues (#327)
- Fix actual holder creation condition(#283)

#### Updated
- Libs: tonic, tonic-build, tower, tokio.
- Add Bob key size to help and version commands output
- Updated --version output format


## [2.0.0-alpha.3] - 2021-08-31
#### Added
- Add the ability to disable metrics (#241)
- Use default config in dockerfiles (#290)
- Add log file rotation to logger.yaml in examples (#297)
- Build docker images with build workflow (#308)
- Build Bob versions with 8-byte and 16-byte keys (#307)

#### Changed
- once aio is failed, it's disabled in config (#257)


## [2.0.0-alpha.2] - 2021-08-23
#### Added
- Prometheus metrics exporter (#240)
- Rate metrics (#242)
- Global exporter is used, different exporters may be load conditionally
- Run tests with GitHub Actions (#279)

#### Fixed
- Add brt to dockerfiles (#296)
- Bug with panic on load operation in rate processor (#302)


## [2.0.0-alpha.1] - 2021-08-16
#### Added
- Add api method to start disk (#182)
- Rest api for data (#187)
- Add bloom filter buffer size to config (#218)
- Setup build with GitHub actions (#266)
- Add Amazon S3 GetObject and PutObject api (#193)
- Add tool for blob recovery (brt) (#205)
- Add racks support to CCG (#186)
- Add bind ip address to config (#270)
- Add variable key size (#133)
- Support for different key sizes in REST API (#228)

#### Changed
- rename bob-tools, remove redundant versions of workspace deps (#220)
- add DiskEventsLogger error (#230)
- add methods for data to REST API specification (#234)
- Update Rocket to 0.5 (#233)
- Extend bob version (#247)

#### Fixed
- Fix backend storage trait object safety issue (#197)
- Fix dockerfiles (#203)
- Fix connectivity issues in Docker Swarm (use 0.0.0.0 in some cases) (#270)
- Fix metrics gaps in graphite (#274)


## [1.6.1] - 2021-04-14
#### Updated
- upgrade pearl to v0.5.14


## [1.6.0] - 2021-03-08
#### Changed
- Reorganisation (#175)
  - split crate into separate subcrates bob, bob-backend, bob-tools
  - move configs, metrics, data, node mods to bob-common
  - tmp remove mock bob client import
  - remove unused deps
  - ignore generated grpc file
  - move pearl metrics to bob-common
  - move config examples

#### Added
- Disk removal control and recovery (#174)
  - Fix: forget to change state in run method
  - Fix review issues
  - Fix semaphore logic
  - Add run semaphore to limit simultaneously initializing DiskControllers
  - Fix test in dcr


## [1.5.1] - 2021-02-24
#### Changed
- parallel index dumping

#### Added
- new alien directory configuration
- new api endpoint: cluster distribution function

#### Fixed
- Build issue after merging request with updated alien directory configuration
- Fix panic in some cases in push_metrics
- fixed metrics prefix
- minor fix for dump semaphores

#### Updated
- Update pearl to 0.5.8


## [1.5.0] - 2021-01-20
#### Changed
- Complete code review and deep refactoring
- Stability and performance improvements
- Search logic of get rewrited. Which leads to improvement of the get performance: up to 50% in normal case, up to 80% in case with reading from aliens
- reworked put algorithm to increase amount of work to be completed in background
- logs improved
- close open blobs by timeout to reduce memory footprint.
- allow partial completion of PUT (#104)
- optional AIO

#### Added
- retrieve records count via http api method, in partition info
- API method to retrieve local dir structure of vdisk replicas. #109
- ssh to docker cluster runner. #106
- for test utility bobp: add all remaining record tasks to last batch. #108
- error descriptionsi for dcr
- dcr instructions to README.md
- nodes to API
- new metrics drain and counters initialization

#### Fixed
- piling all alien records into one vdisk
- loss of records after restart of the cluster
- problems with reading from alien dirs in some cases
- use unreleased version of rio to fix build on musl
- pearl issues with index files
- outdated usage of the partitions old ID. #107
- indexing in bobp with flag -f
- aliens distribution in some cases

#### Updated
- update pearl
- stable tokio runtime


## [1.4.0] - 2020-03-27
#### Updated
- API add partition delete
- bobp errors detalization


## [1.3.0] - 2020-03-02
#### Updated
- pearl updated, improved check existence performance

#### Fixed
- misc minor fixes


## [1.2.1] - 2020-02-06


## [1.2.0] - 2020-01-28
#### Added
- Config cluster generator
- bob test utility


## [1.1.1] - 2020-01-17
#### Fixed
- bobd cli version

#### Updated
- tonic up to 0.1.0


## [1.1.0] - 2019-12-26


## [1.0.0] - 2019-10-03
#### Changed
- Initial version<|MERGE_RESOLUTION|>--- conflicted
+++ resolved
@@ -16,11 +16,8 @@
 - Make local put parallel to remote (#573)
 - Prefer online nodes for aliens, while maintaining uniform distribution (#571)
 - Build release binaries and docker images with `release-lto` profile (#714)
-<<<<<<< HEAD
 - Make iouring optional (#567)
-=======
 - Use read lock instead of write on hierarchical filters update to improve performance (#596)
->>>>>>> 82254edd
 
 #### Fixed
 - Fix incorrect exist result due to variables sharing between keys (#762)
