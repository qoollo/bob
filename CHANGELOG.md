--- conflicted
+++ resolved
@@ -9,6 +9,7 @@
 #### Changed
 - Removed `open_blobs_soft_limit` and `open_blobs_hard_limit` from node config example (#703)
 - Add condition to background_put (#589)
+- Make local put parallel to remote (#573)
 
 #### Fixed
 - Fix incorrect timestamp used in `Group::delete()` (#741)
@@ -85,12 +86,8 @@
 - Remove unnecessary data clone (#506)
 - Compare vdiskid first (#594)
 - Optimize finding actual holders (#595)
-<<<<<<< HEAD
-- Make local put parallel to remote (#573)
-=======
 - Logger output directed to stdout instead of stderr in bobt (#651)
 - Replaced deprecated chrono functions (#660)
->>>>>>> 5d793262
 
 #### Fixed
 - Print full error text received from Pearl in exist function (#581)
