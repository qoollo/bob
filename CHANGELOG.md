--- conflicted
+++ resolved
@@ -22,11 +22,8 @@
 #### Fixed
 - Fix backend storage trait object safety issue ([#197](https://github.com/qoollo/bob/pull/197))
 - Fix dockerfiles ([#203](https://github.com/qoollo/bob/pull/203))
-<<<<<<< HEAD
+- Fix connectivity issues in Docker Swarm (use 0.0.0.0 in some cases) ([#270](https://github.com/qoollo/bob/pull/270))
 - Fix metrics gaps in graphite (change timeout logic in sending thread, [#274](https://github.com/qoollo/bob/pull/275))
-=======
-- Fix connectivity issues in Docker Swarm (use 0.0.0.0 in some cases) ([#270](https://github.com/qoollo/bob/pull/270))
->>>>>>> 35ab695a
 
 
 ## [1.6.1] - 2021-04-14
