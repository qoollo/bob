--- conflicted
+++ resolved
@@ -4,16 +4,13 @@
 
 ## [Unreleased]
 #### Added
-<<<<<<< HEAD
-- Special handling of a single holder result (#595)
-=======
 - Add clusterwide delete operation (#364)
 - TLS support, TLS for grpc or rest can be enabled via cluster & node config (#303)
->>>>>>> 127f4680
 
 #### Changed
 - Update rust edition to 2021 (#484)
 - Compare vdiskid first (#594)
+- Optimize finding actual holders (#595)
 
 #### Fixed
 - Print full error text received from Pearl in exist function (#581)
