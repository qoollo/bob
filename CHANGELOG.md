--- conflicted
+++ resolved
@@ -7,14 +7,11 @@
 - Added mimalloc allocator for musl target (#688)
 
 #### Changed
-<<<<<<< HEAD
 - BobClient clone overhead reduced (#774)
 - Node struct internals placed inside Arc to reduce clone overhead (#724)
 - NodeName and DiskName types introduced to reduce clone overhead (#775)
-=======
 - Avoid Pearl Storage clone (#791)
 - Make iouring optional (#567)
->>>>>>> 0151283c
 
 #### Fixed
 
