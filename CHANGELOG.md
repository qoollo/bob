--- conflicted
+++ resolved
@@ -7,7 +7,9 @@
 - Added mimalloc allocator for musl target (#688)
 
 #### Changed
-
+- BobClient clone overhead reduced (#774)
+- Node struct internals placed inside Arc to reduce clone overhead (#724)
+- NodeName and DiskName types introduced to reduce clone overhead (#775)
 
 #### Fixed
 
@@ -34,13 +36,7 @@
 - Prefer online nodes for aliens, while maintaining uniform distribution (#571)
 - Build release binaries and docker images with `release-lto` profile (#714)
 - Use read lock instead of write on hierarchical filters update to improve performance (#596)
-<<<<<<< HEAD
-- BobClient clone overhead reduced (#774)
-- Node struct internals placed inside Arc to reduce clone overhead (#724)
-- NodeName and DiskName types introduced to reduce clone overhead (#775)
-=======
 - Abort on panic in any of the threads (#782)
->>>>>>> ff8b27a8
 
 #### Fixed
 - Fix incorrect exist result due to variables sharing between keys (#762)
