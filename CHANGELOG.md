--- conflicted
+++ resolved
@@ -4,23 +4,16 @@
 
 ## [Unreleased]
 #### Added
-<<<<<<< HEAD
-- Integration tests
-
-#### Changed
-- 'Exists' method through HEAD request in REST API (#691)
-- Support for 'exists' method in bobt (#691)
-=======
 - 'Exists' method through HEAD request in REST API (#691)
 - Support for 'exists' method in bobt (#691)
 - Round robin algorithm for alien nodes selection (#570)
+- Integration tests (#518)
+
 
 #### Changed
 - Use bytes to pass data to pearl (#597)
->>>>>>> db32b3c5
 - Log message about the lack of connection to graphite became more understandable (#684)
 - Hostname resolving in background tasks (#529)
-- Added authentification support for integration tests (#672)
 
 #### Fixed
 
