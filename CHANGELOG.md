--- conflicted
+++ resolved
@@ -18,6 +18,7 @@
 - Add different logs for different branches in error on vdisk search (#808)
 
 #### Fixed
+- Error propagation for JoinHandle errors (#572)
 - Fix memory leak due to prometheus lib (#788)
 - Fix for grinder delete metrics not being initialized (#824)
 
@@ -65,13 +66,9 @@
 - Add condition to background_put (#589)
 
 #### Fixed
-<<<<<<< HEAD
-- Error propagation for JoinHandle errors (#572)
-=======
 - Fix incorrect timestamp used in `Group::delete()` (#741)
 - Fixed incorrect execution of aliens integration tests (#736)
 - Fixed unsafe timestamp comparison condition in `Group::get` and `Group::exist` (#750)
->>>>>>> 9a1553b4
 
 #### Updated
 - Pearl updated to v0.17.0 (#752)
