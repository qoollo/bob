# Changelog
Bob versions changelog


## [Unreleased]
#### Added
<<<<<<< HEAD
- Support for files, file name patterns, key ranges and a 'exists' subcommand to 'bobc' (#539)

=======
- Added blob-info and index-info features to brt (#356)
>>>>>>> cf517be2

#### Changed
- Change locks to sync where possible (#472)

#### Fixed
- Clear bloom-filter memory on remount (#636)

#### Updated
- Pearl updated to v0.15.0 (#668)
- Updated versions of dependencies (#551)


## [2.1.0-alpha.6] - 2022-11-15
#### Added
- Add clusterwide delete operation (#364)
- TLS support, TLS for grpc or rest can be enabled via cluster & node config (#303)
- Final summary and return code to `bobt` (#649)

#### Changed
- Update rust edition to 2021 (#484)
- Remove unnecessary data clone (#506)
- Compare vdiskid first (#594)
- Optimize finding actual holders (#595)
- Logger output directed to stdout instead of stderr in bobt (#651)
- Replaced deprecated chrono functions (#660)

#### Fixed
- Print full error text received from Pearl in exist function (#581)
- Fix alien indexes offloading (#560)
- Internode auth works properly with nodes on same ip (#548)
- Fix response in delete request (#558)
- Fixed panic in brt because of duplicate long arg name (#563)
- Make username and password args of `bobt` optional (#555)
- Replaced deleted Pipers crate (#646)

#### Updated
- Pearl updated to v0.14.0 (#659)


## [2.1.0-alpha.5] - 2022-08-04
#### Added
- Add occupied disk space to api and metrics (#501)
- If no credentials provided and default user specified in config, then request will have default user permissions (#437)
- SHA512 hash of password with salt 'bob' can be specified instead of password (#304)
- User's permissions can be set via role and/or claims (#408)
- Check correctness tool, bobt (#542)

#### Changed
- Move files for linux packages into separate directory (#534)
- Defer index offload on deletion (#363)

#### Fixed
- Fixed internode authorization error (#530)
- "CredentialsNotProvided", "UserNotFound", "UnauthorizedRequest" now have "Unauthenticated" code (#528)
- Added conversion of "unauthorized" status into internal error (#540)

#### Updated
- Pearl updated to v0.13.0


## [2.1.0-alpha.4] - 2022-07-04
#### Added
- Memory limit for indexes (#466)
- Add support for logstash (#243)
- Access management (#217)
  - Nodes authentication (#318)
  - Authorization parameters in bobp (#425)
  - Http API authentication (#217)

#### Changed
- Rocket replaced with axum (#217)
- Add special cmp for keys with sizes aligned with word (#496)
- Publish available ram metric instead of calculated free ram, used ram is now calculated (#508)
- Log about disk availability would be written once (#499)

#### Fixed


#### Updated



## [2.1.0-alpha.3] - 2022-05-31
#### Added
- Number of vdisks per disk in ccg can be specified via -p arg (#459)
- Dockerfile arguments propagation (#483)

#### Changed
- Number of vdisks in ccg now is defined by -p or -d arg only, -exact arg removed (#459)
- RAM metrics (bob ram, total ram, used ram, free ram) are published in bytes now (#463)
- CPU iowait & disks iowait, iops are now collected via procfs (#461)
- Move brt utils to pearl (#415)

#### Fixed
- Fix docker image build parametrization (#494)

#### Updated
- Update rocket to v0.5.0-rc.2 (#486)
- Update Pearl to v0.12.0 


## [2.1.0-alpha.2] - 2022-04-26
#### Added
- Added grpc exist testing feature to bobp (#419)
- Add support for hierarchical range filters (#439)

#### Changed
- Deleted dcr utility (#370)
- Put error logs now agregate in one line every 5 sec (in case of disk disconnection) (#420)

#### Fixed
- Fix ping and timeout leading to sending too much requests (#438)
- Get & Put speed calculation in bobp (#419)

#### Updated
- Update Pearl to v0.11.0


## [2.1.0-alpha.1] - 2022-04-04
#### Added
- Add iops & iowait disk metrics (collected via iostat) & cpu_iowait metric (#342)
- Add refkey to support pearl #141
- API method for occupied space info (#404)
- Added -init_folders flag that creates bob and alien folders (#180)
- If bob and alien folders doesn't exist bobd will panic (#398)
- root_dir_name to node configuration api (#440)

#### Changed
- All hardware metrics are now placed in 'hardware' group (#452)

#### Fixed
- brt: Version in BlobHeader now changes during migration (#447)
- brt: Default target version is now 1 instead of 2 (#448)

#### Updated
- Update pearl to v0.10.0


## [2.1.0-alpha.0] - 2022-02-21
#### Added
- Bloom filters memory metric (#400)
- Add bob ram usage metric (#393)
- Add REST API method for data deletion (#221)


#### Changed
- File descriptors metric now tries to use lsof | wc first (#359)


#### Fixed
- Used disk space metric calculation fix (#376)
- Fix partitions removal response code (#405)
- No more use of MockBobClient in production (#389)
- Ubuntu docker image build error (#412)
- Fix panic on nodes request (#429)

#### Updated
- Configs now support human readable formats (in max_blob_size & bloom_filter_memory_limit) (#388)
- Upgrade pearl to v0.9.2


## [2.0.0-alpha.11] - 2021-12-10
#### Added
- Hierarchical filters (#333)


#### Fixed
- Disk space metrics calculation fix (#376)


#### Updated
- Upgrade pearl to v0.9.0


## [2.0.0-alpha.10] - 2021-12-02
#### Added
- Add bloom_filter_memory_limit to example config (#378)
- Add traits to support pearl #123


#### Updated
- Upgrade pearl to v0.8.1


## [2.0.0-alpha.9] - 2021-11-19
#### Fixed
- Fix allocated size computation in BloomFilterMemoryLimitHooks (#372)


## [2.0.0-alpha.8] - 2021-11-18
#### Added
- Bloom filter offloading (#301)


## [2.0.0-alpha.7] - 2021-11-09
#### Added
- Add brt mode to reverse byte order (#286)
- Add alien blobs sync API (#334)


#### Changed
- Disable AIO by default (#335)


#### Fixed
- Hardware metrics names for RAM and disk space (#358)


#### Updated
- Upgrade pearl to v0.8.0



## [2.0.0-alpha.6] - 2021-10-19
#### Added
- Add hardware metrics (#242)
- Add REST API metrics (#255)
- Include brt into release builds (rpm, deb and zip) (#344)


#### Changed
- Cleaner closes blobs instead of update (#285)
- Only stable releases to latest tag on Docker Hub (#339)
- Make Bob compile on stable toolchain.
- Add blob and index verification to blob recovery tool (#230)


#### Fixed
- Remove prometheus metrics expiration.


#### Updated
- Upgrade pearl to v0.7.1


## [2.0.0-alpha.5] - 2021-10-02
#### Added
- Add random mode in get in bobp (#215)

#### Updated
- upgrade pearl to v0.7.0.


## [2.0.0-alpha.4] - 2021-09-16
#### Added
- Add the ability to choose prometheus exporter address (#311)
- Add rest api port to config (#269)

#### Fixed
- Prometheus exporter bug which occured after migration to global exporter scheme (#322)
- Minor build issues (#327)
- Fix actual holder creation condition(#283)

#### Updated
- Libs: tonic, tonic-build, tower, tokio.
- Add Bob key size to help and version commands output
- Updated --version output format


## [2.0.0-alpha.3] - 2021-08-31
#### Added
- Add the ability to disable metrics (#241)
- Use default config in dockerfiles (#290)
- Add log file rotation to logger.yaml in examples (#297)
- Build docker images with build workflow (#308)
- Build Bob versions with 8-byte and 16-byte keys (#307)

#### Changed
- once aio is failed, it's disabled in config (#257)


## [2.0.0-alpha.2] - 2021-08-23
#### Added
- Prometheus metrics exporter (#240)
- Rate metrics (#242)
- Global exporter is used, different exporters may be load conditionally
- Run tests with GitHub Actions (#279)

#### Fixed
- Add brt to dockerfiles (#296)
- Bug with panic on load operation in rate processor (#302)


## [2.0.0-alpha.1] - 2021-08-16
#### Added
- Add api method to start disk (#182)
- Rest api for data (#187)
- Add bloom filter buffer size to config (#218)
- Setup build with GitHub actions (#266)
- Add Amazon S3 GetObject and PutObject api (#193)
- Add tool for blob recovery (brt) (#205)
- Add racks support to CCG (#186)
- Add bind ip address to config (#270)
- Add variable key size (#133)
- Support for different key sizes in REST API (#228)

#### Changed
- rename bob-tools, remove redundant versions of workspace deps (#220)
- add DiskEventsLogger error (#230)
- add methods for data to REST API specification (#234)
- Update Rocket to 0.5 (#233)
- Extend bob version (#247)

#### Fixed
- Fix backend storage trait object safety issue (#197)
- Fix dockerfiles (#203)
- Fix connectivity issues in Docker Swarm (use 0.0.0.0 in some cases) (#270)
- Fix metrics gaps in graphite (#274)


## [1.6.1] - 2021-04-14
#### Updated
- upgrade pearl to v0.5.14


## [1.6.0] - 2021-03-08
#### Changed
- Reorganisation (#175)
  - split crate into separate subcrates bob, bob-backend, bob-tools
  - move configs, metrics, data, node mods to bob-common
  - tmp remove mock bob client import
  - remove unused deps
  - ignore generated grpc file
  - move pearl metrics to bob-common
  - move config examples

#### Added
- Disk removal control and recovery (#174)
  - Fix: forget to change state in run method
  - Fix review issues
  - Fix semaphore logic
  - Add run semaphore to limit simultaneously initializing DiskControllers
  - Fix test in dcr


## [1.5.1] - 2021-02-24
#### Changed
- parallel index dumping

#### Added
- new alien directory configuration
- new api endpoint: cluster distribution function

#### Fixed
- Build issue after merging request with updated alien directory configuration
- Fix panic in some cases in push_metrics
- fixed metrics prefix
- minor fix for dump semaphores

#### Updated
- Update pearl to 0.5.8


## [1.5.0] - 2021-01-20
#### Changed
- Complete code review and deep refactoring
- Stability and performance improvements
- Search logic of get rewrited. Which leads to improvement of the get performance: up to 50% in normal case, up to 80% in case with reading from aliens
- reworked put algorithm to increase amount of work to be completed in background
- logs improved
- close open blobs by timeout to reduce memory footprint.
- allow partial completion of PUT (#104)
- optional AIO

#### Added
- retrieve records count via http api method, in partition info
- API method to retrieve local dir structure of vdisk replicas. #109
- ssh to docker cluster runner. #106
- for test utility bobp: add all remaining record tasks to last batch. #108
- error descriptionsi for dcr
- dcr instructions to README.md
- nodes to API
- new metrics drain and counters initialization

#### Fixed
- piling all alien records into one vdisk
- loss of records after restart of the cluster
- problems with reading from alien dirs in some cases
- use unreleased version of rio to fix build on musl
- pearl issues with index files
- outdated usage of the partitions old ID. #107
- indexing in bobp with flag -f
- aliens distribution in some cases

#### Updated
- update pearl
- stable tokio runtime


## [1.4.0] - 2020-03-27
#### Updated
- API add partition delete
- bobp errors detalization


## [1.3.0] - 2020-03-02
#### Updated
- pearl updated, improved check existence performance

#### Fixed
- misc minor fixes


## [1.2.1] - 2020-02-06


## [1.2.0] - 2020-01-28
#### Added
- Config cluster generator
- bob test utility


## [1.1.1] - 2020-01-17
#### Fixed
- bobd cli version

#### Updated
- tonic up to 0.1.0


## [1.1.0] - 2019-12-26


## [1.0.0] - 2019-10-03
#### Changed
- Initial version<|MERGE_RESOLUTION|>--- conflicted
+++ resolved
@@ -4,12 +4,8 @@
 
 ## [Unreleased]
 #### Added
-<<<<<<< HEAD
+- Added blob-info and index-info features to brt (#356)
 - Support for files, file name patterns, key ranges and a 'exists' subcommand to 'bobc' (#539)
-
-=======
-- Added blob-info and index-info features to brt (#356)
->>>>>>> cf517be2
 
 #### Changed
 - Change locks to sync where possible (#472)
