# Changelog
Bob versions changelog


## [Unreleased]
#### Added
- Added exist key metrics to grinder and exist metrics to pearl (#709)

#### Changed
- Removed `open_blobs_soft_limit` and `open_blobs_hard_limit` from node config example (#703)
- Add condition to background_put (#589)

#### Fixed
- Fix incorrect timestamp used in `Group::delete()` (#741)
- Fixed incorrect execution of aliens integration tests (#736)

#### Updated



## [2.1.0-alpha.8] - 2023-01-13
#### Added
- Added grpc delete testing feature to bobp (#663)
- Corrupted blobs count metric (#464)
- 'Exists' method through HEAD request in REST API (#691)
- Support for 'exists' method in bobt (#691)
- Round robin algorithm for alien nodes selection (#570)
- 'release-lto' and 'integration-test' build profiles added (#704)
- Crossplatform terminal signal handling (#725)
- Integration tests (#518)
- Added integration tests for aliens (#642)
- Added integration tests for bobt (#648)
- Added authentification support for integration tests (#672)
<<<<<<< HEAD
- Send aliens to online nodes first (#570)
=======
- Add support for `delete` operation to `bobc` (#664)
- Support for authorization to `bobc` (#679)
>>>>>>> 230cf887

#### Changed
- Use bytes to pass data to pearl (#597)
- Log message about the lack of connection to graphite became more understandable (#684)
- Hostname resolving in background tasks (#529)
- Removed broken logic of holder creation from group::run function (#701)
- Remove 'termion' crate from dependencies (#718)
- Make delete operation recoverable (#533)
- Binaries sizes reduced for 'integration-test' profile (#727)
- Configurable build profiles in Dockerfiles (#717)

#### Fixed
- Data access operations will be protected during remount to prevent data loss (#683)
- PID unsafe type conversion fixed (#719)
- Holders returned by read_vdisk_directory() are now ordered by start_timestamp (#700)

#### Updated
- Pearl updated to v0.16.0 (#706)


## [2.1.0-alpha.7] - 2022-11-28
#### Added
- Include bobt into the zip archive attached to the release infrastructure (#669)
- Include bobc into release builds (#569)
- Added blob-info and index-info features to brt (#356)
- Support for files, file name patterns, key ranges and a 'exists' subcommand to 'bobc' (#539)

#### Changed
- Using interval logger in metric exporter to reduce error log density (#592)
- Using standard Authorization header for basic auth (#616)
- Change locks to sync where possible (#472)

#### Fixed
- Clear bloom-filter memory on remount (#636)

#### Updated
- Pearl updated to v0.15.0 (#668)
- Updated versions of dependencies (#551)


## [2.1.0-alpha.6] - 2022-11-15
#### Added
- Add clusterwide delete operation (#364)
- TLS support, TLS for grpc or rest can be enabled via cluster & node config (#303)
- Final summary and return code to `bobt` (#649)

#### Changed
- Update rust edition to 2021 (#484)
- Remove unnecessary data clone (#506)
- Compare vdiskid first (#594)
- Optimize finding actual holders (#595)
- Logger output directed to stdout instead of stderr in bobt (#651)
- Replaced deprecated chrono functions (#660)

#### Fixed
- Print full error text received from Pearl in exist function (#581)
- Fix alien indexes offloading (#560)
- Internode auth works properly with nodes on same ip (#548)
- Fix response in delete request (#558)
- Fixed panic in brt because of duplicate long arg name (#563)
- Make username and password args of `bobt` optional (#555)
- Replaced deleted Pipers crate (#646)

#### Updated
- Pearl updated to v0.14.0 (#659)


## [2.1.0-alpha.5] - 2022-08-04
#### Added
- Add occupied disk space to api and metrics (#501)
- If no credentials provided and default user specified in config, then request will have default user permissions (#437)
- SHA512 hash of password with salt 'bob' can be specified instead of password (#304)
- User's permissions can be set via role and/or claims (#408)
- Check correctness tool, bobt (#542)

#### Changed
- Move files for linux packages into separate directory (#534)
- Defer index offload on deletion (#363)

#### Fixed
- Fixed internode authorization error (#530)
- "CredentialsNotProvided", "UserNotFound", "UnauthorizedRequest" now have "Unauthenticated" code (#528)
- Added conversion of "unauthorized" status into internal error (#540)

#### Updated
- Pearl updated to v0.13.0


## [2.1.0-alpha.4] - 2022-07-04
#### Added
- Memory limit for indexes (#466)
- Add support for logstash (#243)
- Access management (#217)
  - Nodes authentication (#318)
  - Authorization parameters in bobp (#425)
  - Http API authentication (#217)

#### Changed
- Rocket replaced with axum (#217)
- Add special cmp for keys with sizes aligned with word (#496)
- Publish available ram metric instead of calculated free ram, used ram is now calculated (#508)
- Log about disk availability would be written once (#499)

#### Fixed


#### Updated



## [2.1.0-alpha.3] - 2022-05-31
#### Added
- Number of vdisks per disk in ccg can be specified via -p arg (#459)
- Dockerfile arguments propagation (#483)

#### Changed
- Number of vdisks in ccg now is defined by -p or -d arg only, -exact arg removed (#459)
- RAM metrics (bob ram, total ram, used ram, free ram) are published in bytes now (#463)
- CPU iowait & disks iowait, iops are now collected via procfs (#461)
- Move brt utils to pearl (#415)

#### Fixed
- Fix docker image build parametrization (#494)

#### Updated
- Update rocket to v0.5.0-rc.2 (#486)
- Update Pearl to v0.12.0 


## [2.1.0-alpha.2] - 2022-04-26
#### Added
- Added grpc exist testing feature to bobp (#419)
- Add support for hierarchical range filters (#439)

#### Changed
- Deleted dcr utility (#370)
- Put error logs now agregate in one line every 5 sec (in case of disk disconnection) (#420)

#### Fixed
- Fix ping and timeout leading to sending too much requests (#438)
- Get & Put speed calculation in bobp (#419)

#### Updated
- Update Pearl to v0.11.0


## [2.1.0-alpha.1] - 2022-04-04
#### Added
- Add iops & iowait disk metrics (collected via iostat) & cpu_iowait metric (#342)
- Add refkey to support pearl #141
- API method for occupied space info (#404)
- Added -init_folders flag that creates bob and alien folders (#180)
- If bob and alien folders doesn't exist bobd will panic (#398)
- root_dir_name to node configuration api (#440)

#### Changed
- All hardware metrics are now placed in 'hardware' group (#452)

#### Fixed
- brt: Version in BlobHeader now changes during migration (#447)
- brt: Default target version is now 1 instead of 2 (#448)

#### Updated
- Update pearl to v0.10.0


## [2.1.0-alpha.0] - 2022-02-21
#### Added
- Bloom filters memory metric (#400)
- Add bob ram usage metric (#393)
- Add REST API method for data deletion (#221)


#### Changed
- File descriptors metric now tries to use lsof | wc first (#359)


#### Fixed
- Used disk space metric calculation fix (#376)
- Fix partitions removal response code (#405)
- No more use of MockBobClient in production (#389)
- Ubuntu docker image build error (#412)
- Fix panic on nodes request (#429)

#### Updated
- Configs now support human readable formats (in max_blob_size & bloom_filter_memory_limit) (#388)
- Upgrade pearl to v0.9.2


## [2.0.0-alpha.11] - 2021-12-10
#### Added
- Hierarchical filters (#333)


#### Fixed
- Disk space metrics calculation fix (#376)


#### Updated
- Upgrade pearl to v0.9.0


## [2.0.0-alpha.10] - 2021-12-02
#### Added
- Add bloom_filter_memory_limit to example config (#378)
- Add traits to support pearl #123


#### Updated
- Upgrade pearl to v0.8.1


## [2.0.0-alpha.9] - 2021-11-19
#### Fixed
- Fix allocated size computation in BloomFilterMemoryLimitHooks (#372)


## [2.0.0-alpha.8] - 2021-11-18
#### Added
- Bloom filter offloading (#301)


## [2.0.0-alpha.7] - 2021-11-09
#### Added
- Add brt mode to reverse byte order (#286)
- Add alien blobs sync API (#334)


#### Changed
- Disable AIO by default (#335)


#### Fixed
- Hardware metrics names for RAM and disk space (#358)


#### Updated
- Upgrade pearl to v0.8.0



## [2.0.0-alpha.6] - 2021-10-19
#### Added
- Add hardware metrics (#242)
- Add REST API metrics (#255)
- Include brt into release builds (rpm, deb and zip) (#344)


#### Changed
- Cleaner closes blobs instead of update (#285)
- Only stable releases to latest tag on Docker Hub (#339)
- Make Bob compile on stable toolchain.
- Add blob and index verification to blob recovery tool (#230)


#### Fixed
- Remove prometheus metrics expiration.


#### Updated
- Upgrade pearl to v0.7.1


## [2.0.0-alpha.5] - 2021-10-02
#### Added
- Add random mode in get in bobp (#215)

#### Updated
- upgrade pearl to v0.7.0.


## [2.0.0-alpha.4] - 2021-09-16
#### Added
- Add the ability to choose prometheus exporter address (#311)
- Add rest api port to config (#269)

#### Fixed
- Prometheus exporter bug which occured after migration to global exporter scheme (#322)
- Minor build issues (#327)
- Fix actual holder creation condition(#283)

#### Updated
- Libs: tonic, tonic-build, tower, tokio.
- Add Bob key size to help and version commands output
- Updated --version output format


## [2.0.0-alpha.3] - 2021-08-31
#### Added
- Add the ability to disable metrics (#241)
- Use default config in dockerfiles (#290)
- Add log file rotation to logger.yaml in examples (#297)
- Build docker images with build workflow (#308)
- Build Bob versions with 8-byte and 16-byte keys (#307)

#### Changed
- once aio is failed, it's disabled in config (#257)


## [2.0.0-alpha.2] - 2021-08-23
#### Added
- Prometheus metrics exporter (#240)
- Rate metrics (#242)
- Global exporter is used, different exporters may be load conditionally
- Run tests with GitHub Actions (#279)

#### Fixed
- Add brt to dockerfiles (#296)
- Bug with panic on load operation in rate processor (#302)


## [2.0.0-alpha.1] - 2021-08-16
#### Added
- Add api method to start disk (#182)
- Rest api for data (#187)
- Add bloom filter buffer size to config (#218)
- Setup build with GitHub actions (#266)
- Add Amazon S3 GetObject and PutObject api (#193)
- Add tool for blob recovery (brt) (#205)
- Add racks support to CCG (#186)
- Add bind ip address to config (#270)
- Add variable key size (#133)
- Support for different key sizes in REST API (#228)

#### Changed
- rename bob-tools, remove redundant versions of workspace deps (#220)
- add DiskEventsLogger error (#230)
- add methods for data to REST API specification (#234)
- Update Rocket to 0.5 (#233)
- Extend bob version (#247)

#### Fixed
- Fix backend storage trait object safety issue (#197)
- Fix dockerfiles (#203)
- Fix connectivity issues in Docker Swarm (use 0.0.0.0 in some cases) (#270)
- Fix metrics gaps in graphite (#274)


## [1.6.1] - 2021-04-14
#### Updated
- upgrade pearl to v0.5.14


## [1.6.0] - 2021-03-08
#### Changed
- Reorganisation (#175)
  - split crate into separate subcrates bob, bob-backend, bob-tools
  - move configs, metrics, data, node mods to bob-common
  - tmp remove mock bob client import
  - remove unused deps
  - ignore generated grpc file
  - move pearl metrics to bob-common
  - move config examples

#### Added
- Disk removal control and recovery (#174)
  - Fix: forget to change state in run method
  - Fix review issues
  - Fix semaphore logic
  - Add run semaphore to limit simultaneously initializing DiskControllers
  - Fix test in dcr


## [1.5.1] - 2021-02-24
#### Changed
- parallel index dumping

#### Added
- new alien directory configuration
- new api endpoint: cluster distribution function

#### Fixed
- Build issue after merging request with updated alien directory configuration
- Fix panic in some cases in push_metrics
- fixed metrics prefix
- minor fix for dump semaphores

#### Updated
- Update pearl to 0.5.8


## [1.5.0] - 2021-01-20
#### Changed
- Complete code review and deep refactoring
- Stability and performance improvements
- Search logic of get rewrited. Which leads to improvement of the get performance: up to 50% in normal case, up to 80% in case with reading from aliens
- reworked put algorithm to increase amount of work to be completed in background
- logs improved
- close open blobs by timeout to reduce memory footprint.
- allow partial completion of PUT (#104)
- optional AIO

#### Added
- retrieve records count via http api method, in partition info
- API method to retrieve local dir structure of vdisk replicas. #109
- ssh to docker cluster runner. #106
- for test utility bobp: add all remaining record tasks to last batch. #108
- error descriptionsi for dcr
- dcr instructions to README.md
- nodes to API
- new metrics drain and counters initialization

#### Fixed
- piling all alien records into one vdisk
- loss of records after restart of the cluster
- problems with reading from alien dirs in some cases
- use unreleased version of rio to fix build on musl
- pearl issues with index files
- outdated usage of the partitions old ID. #107
- indexing in bobp with flag -f
- aliens distribution in some cases

#### Updated
- update pearl
- stable tokio runtime


## [1.4.0] - 2020-03-27
#### Updated
- API add partition delete
- bobp errors detalization


## [1.3.0] - 2020-03-02
#### Updated
- pearl updated, improved check existence performance

#### Fixed
- misc minor fixes


## [1.2.1] - 2020-02-06


## [1.2.0] - 2020-01-28
#### Added
- Config cluster generator
- bob test utility


## [1.1.1] - 2020-01-17
#### Fixed
- bobd cli version

#### Updated
- tonic up to 0.1.0


## [1.1.0] - 2019-12-26


## [1.0.0] - 2019-10-03
#### Changed
- Initial version<|MERGE_RESOLUTION|>--- conflicted
+++ resolved
@@ -5,6 +5,7 @@
 ## [Unreleased]
 #### Added
 - Added exist key metrics to grinder and exist metrics to pearl (#709)
+- Send aliens to online nodes first (#570)
 
 #### Changed
 - Removed `open_blobs_soft_limit` and `open_blobs_hard_limit` from node config example (#703)
@@ -31,12 +32,8 @@
 - Added integration tests for aliens (#642)
 - Added integration tests for bobt (#648)
 - Added authentification support for integration tests (#672)
-<<<<<<< HEAD
-- Send aliens to online nodes first (#570)
-=======
 - Add support for `delete` operation to `bobc` (#664)
 - Support for authorization to `bobc` (#679)
->>>>>>> 230cf887
 
 #### Changed
 - Use bytes to pass data to pearl (#597)
