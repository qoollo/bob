--- conflicted
+++ resolved
@@ -12,10 +12,7 @@
 #### Fixed
 - Prometheus exporter bug which occured after migration to global exporter scheme (#322)
 - Minor build issues ([#327](https://github.com/qoollo/bob/pull/327))
-<<<<<<< HEAD
-=======
 - Fix actual holder creation condition([#283](https://github.com/qoollo/bob/pull/283))
->>>>>>> 9ed90d03
 
 #### Updated
 - Libs: tonic, tonic-build, tower, tokio.
