--- conflicted
+++ resolved
@@ -8,6 +8,8 @@
 
 #### Changed
 - Use cargo workspace to declare dependencies to avoid their duplication (#821)
+- Removed `open_blobs_soft_limit` and `open_blobs_hard_limit` from node config example (#703)
+- Record timestamp is now passed to Pearl level and used to find newest record in get and exist functions (#708)
 
 #### Fixed
 
@@ -94,11 +96,7 @@
 
 #### Changed
 - Removed `open_blobs_soft_limit` and `open_blobs_hard_limit` from node config example (#703)
-<<<<<<< HEAD
-- Record timestamp is now passed to Pearl level and used to find newest record in get and exist functions (#708)
-=======
 - Add condition to background_put (#589)
->>>>>>> 928faef9
 
 #### Fixed
 - Fix incorrect timestamp used in `Group::delete()` (#741)
