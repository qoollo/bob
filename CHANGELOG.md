--- conflicted
+++ resolved
@@ -6,11 +6,8 @@
 #### Added
 - Add clusterwide delete operation (#364)
 - TLS support, TLS for grpc or rest can be enabled via cluster & node config (#303)
-<<<<<<< HEAD
 - Integration tests (#518)
-=======
 - Final summary and return code to `bobt` (#649)
->>>>>>> baffc20b
 
 #### Changed
 - Update rust edition to 2021 (#484)
