# Changelog
Bob versions changelog


## [Unreleased]
#### Added


#### Changed


#### Fixed


#### Updated



## [2.1.0-alpha.6] - 2022-11-15
#### Added
- Add clusterwide delete operation (#364)
- TLS support, TLS for grpc or rest can be enabled via cluster & node config (#303)
- Final summary and return code to `bobt` (#649)

#### Changed
- Update rust edition to 2021 (#484)
- Remove unnecessary data clone (#506)
- Compare vdiskid first (#594)
- Optimize finding actual holders (#595)
- Logger output directed to stdout instead of stderr in bobt (#651)
- Replaced deprecated chrono functions (#660)

#### Fixed
- Print full error text received from Pearl in exist function (#581)
- Fix alien indexes offloading (#560)
- Internode auth works properly with nodes on same ip (#548)
- Fix response in delete request (#558)
- Fixed panic in brt because of duplicate long arg name (#563)
- Make username and password args of `bobt` optional (#555)
- Replaced deleted Pipers crate (#646)

#### Updated
<<<<<<< HEAD
- Updated versions of dependencies (#551)

=======
- Pearl updated to v0.14.0 (#659)
>>>>>>> b0df4e7f


## [2.1.0-alpha.5] - 2022-08-04
#### Added
- Add occupied disk space to api and metrics (#501)
- If no credentials provided and default user specified in config, then request will have default user permissions (#437)
- SHA512 hash of password with salt 'bob' can be specified instead of password (#304)
- User's permissions can be set via role and/or claims (#408)
- Check correctness tool, bobt (#542)

#### Changed
- Move files for linux packages into separate directory (#534)
- Defer index offload on deletion (#363)

#### Fixed
- Fixed internode authorization error (#530)
- "CredentialsNotProvided", "UserNotFound", "UnauthorizedRequest" now have "Unauthenticated" code (#528)
- Added conversion of "unauthorized" status into internal error (#540)

#### Updated
- Pearl updated to v0.13.0


## [2.1.0-alpha.4] - 2022-07-04
#### Added
- Memory limit for indexes (#466)
- Add support for logstash (#243)
- Access management (#217)
  - Nodes authentication (#318)
  - Authorization parameters in bobp (#425)
  - Http API authentication (#217)

#### Changed
- Rocket replaced with axum (#217)
- Add special cmp for keys with sizes aligned with word (#496)
- Publish available ram metric instead of calculated free ram, used ram is now calculated (#508)
- Log about disk availability would be written once (#499)

#### Fixed


#### Updated



## [2.1.0-alpha.3] - 2022-05-31
#### Added
- Number of vdisks per disk in ccg can be specified via -p arg (#459)
- Dockerfile arguments propagation (#483)

#### Changed
- Number of vdisks in ccg now is defined by -p or -d arg only, -exact arg removed (#459)
- RAM metrics (bob ram, total ram, used ram, free ram) are published in bytes now (#463)
- CPU iowait & disks iowait, iops are now collected via procfs (#461)
- Move brt utils to pearl (#415)

#### Fixed
- Fix docker image build parametrization (#494)

#### Updated
- Update rocket to v0.5.0-rc.2 (#486)
- Update Pearl to v0.12.0 


## [2.1.0-alpha.2] - 2022-04-26
#### Added
- Added grpc exist testing feature to bobp (#419)
- Add support for hierarchical range filters (#439)

#### Changed
- Deleted dcr utility (#370)
- Put error logs now agregate in one line every 5 sec (in case of disk disconnection) (#420)

#### Fixed
- Fix ping and timeout leading to sending too much requests (#438)
- Get & Put speed calculation in bobp (#419)

#### Updated
- Update Pearl to v0.11.0


## [2.1.0-alpha.1] - 2022-04-04
#### Added
- Add iops & iowait disk metrics (collected via iostat) & cpu_iowait metric (#342)
- Add refkey to support pearl #141
- API method for occupied space info (#404)
- Added -init_folders flag that creates bob and alien folders (#180)
- If bob and alien folders doesn't exist bobd will panic (#398)
- root_dir_name to node configuration api (#440)

#### Changed
- All hardware metrics are now placed in 'hardware' group (#452)

#### Fixed
- brt: Version in BlobHeader now changes during migration (#447)
- brt: Default target version is now 1 instead of 2 (#448)

#### Updated
- Update pearl to v0.10.0


## [2.1.0-alpha.0] - 2022-02-21
#### Added
- Bloom filters memory metric (#400)
- Add bob ram usage metric (#393)
- Add REST API method for data deletion (#221)


#### Changed
- File descriptors metric now tries to use lsof | wc first (#359)


#### Fixed
- Used disk space metric calculation fix (#376)
- Fix partitions removal response code (#405)
- No more use of MockBobClient in production (#389)
- Ubuntu docker image build error (#412)
- Fix panic on nodes request (#429)

#### Updated
- Configs now support human readable formats (in max_blob_size & bloom_filter_memory_limit) (#388)
- Upgrade pearl to v0.9.2


## [2.0.0-alpha.11] - 2021-12-10
#### Added
- Hierarchical filters (#333)


#### Fixed
- Disk space metrics calculation fix (#376)


#### Updated
- Upgrade pearl to v0.9.0


## [2.0.0-alpha.10] - 2021-12-02
#### Added
- Add bloom_filter_memory_limit to example config (#378)
- Add traits to support pearl #123


#### Updated
- Upgrade pearl to v0.8.1


## [2.0.0-alpha.9] - 2021-11-19
#### Fixed
- Fix allocated size computation in BloomFilterMemoryLimitHooks (#372)


## [2.0.0-alpha.8] - 2021-11-18
#### Added
- Bloom filter offloading (#301)


## [2.0.0-alpha.7] - 2021-11-09
#### Added
- Add brt mode to reverse byte order (#286)
- Add alien blobs sync API (#334)


#### Changed
- Disable AIO by default (#335)


#### Fixed
- Hardware metrics names for RAM and disk space (#358)


#### Updated
- Upgrade pearl to v0.8.0



## [2.0.0-alpha.6] - 2021-10-19
#### Added
- Add hardware metrics (#242)
- Add REST API metrics (#255)
- Include brt into release builds (rpm, deb and zip) (#344)


#### Changed
- Cleaner closes blobs instead of update (#285)
- Only stable releases to latest tag on Docker Hub (#339)
- Make Bob compile on stable toolchain.
- Add blob and index verification to blob recovery tool (#230)


#### Fixed
- Remove prometheus metrics expiration.


#### Updated
- Upgrade pearl to v0.7.1


## [2.0.0-alpha.5] - 2021-10-02
#### Added
- Add random mode in get in bobp (#215)

#### Updated
- upgrade pearl to v0.7.0.


## [2.0.0-alpha.4] - 2021-09-16
#### Added
- Add the ability to choose prometheus exporter address (#311)
- Add rest api port to config (#269)

#### Fixed
- Prometheus exporter bug which occured after migration to global exporter scheme (#322)
- Minor build issues (#327)
- Fix actual holder creation condition(#283)

#### Updated
- Libs: tonic, tonic-build, tower, tokio.
- Add Bob key size to help and version commands output
- Updated --version output format


## [2.0.0-alpha.3] - 2021-08-31
#### Added
- Add the ability to disable metrics (#241)
- Use default config in dockerfiles (#290)
- Add log file rotation to logger.yaml in examples (#297)
- Build docker images with build workflow (#308)
- Build Bob versions with 8-byte and 16-byte keys (#307)

#### Changed
- once aio is failed, it's disabled in config (#257)


## [2.0.0-alpha.2] - 2021-08-23
#### Added
- Prometheus metrics exporter (#240)
- Rate metrics (#242)
- Global exporter is used, different exporters may be load conditionally
- Run tests with GitHub Actions (#279)

#### Fixed
- Add brt to dockerfiles (#296)
- Bug with panic on load operation in rate processor (#302)


## [2.0.0-alpha.1] - 2021-08-16
#### Added
- Add api method to start disk (#182)
- Rest api for data (#187)
- Add bloom filter buffer size to config (#218)
- Setup build with GitHub actions (#266)
- Add Amazon S3 GetObject and PutObject api (#193)
- Add tool for blob recovery (brt) (#205)
- Add racks support to CCG (#186)
- Add bind ip address to config (#270)
- Add variable key size (#133)
- Support for different key sizes in REST API (#228)

#### Changed
- rename bob-tools, remove redundant versions of workspace deps (#220)
- add DiskEventsLogger error (#230)
- add methods for data to REST API specification (#234)
- Update Rocket to 0.5 (#233)
- Extend bob version (#247)

#### Fixed
- Fix backend storage trait object safety issue (#197)
- Fix dockerfiles (#203)
- Fix connectivity issues in Docker Swarm (use 0.0.0.0 in some cases) (#270)
- Fix metrics gaps in graphite (#274)


## [1.6.1] - 2021-04-14
#### Updated
- upgrade pearl to v0.5.14


## [1.6.0] - 2021-03-08
#### Changed
- Reorganisation (#175)
  - split crate into separate subcrates bob, bob-backend, bob-tools
  - move configs, metrics, data, node mods to bob-common
  - tmp remove mock bob client import
  - remove unused deps
  - ignore generated grpc file
  - move pearl metrics to bob-common
  - move config examples

#### Added
- Disk removal control and recovery (#174)
  - Fix: forget to change state in run method
  - Fix review issues
  - Fix semaphore logic
  - Add run semaphore to limit simultaneously initializing DiskControllers
  - Fix test in dcr


## [1.5.1] - 2021-02-24
#### Changed
- parallel index dumping

#### Added
- new alien directory configuration
- new api endpoint: cluster distribution function

#### Fixed
- Build issue after merging request with updated alien directory configuration
- Fix panic in some cases in push_metrics
- fixed metrics prefix
- minor fix for dump semaphores

#### Updated
- Update pearl to 0.5.8


## [1.5.0] - 2021-01-20
#### Changed
- Complete code review and deep refactoring
- Stability and performance improvements
- Search logic of get rewrited. Which leads to improvement of the get performance: up to 50% in normal case, up to 80% in case with reading from aliens
- reworked put algorithm to increase amount of work to be completed in background
- logs improved
- close open blobs by timeout to reduce memory footprint.
- allow partial completion of PUT (#104)
- optional AIO

#### Added
- retrieve records count via http api method, in partition info
- API method to retrieve local dir structure of vdisk replicas. #109
- ssh to docker cluster runner. #106
- for test utility bobp: add all remaining record tasks to last batch. #108
- error descriptionsi for dcr
- dcr instructions to README.md
- nodes to API
- new metrics drain and counters initialization

#### Fixed
- piling all alien records into one vdisk
- loss of records after restart of the cluster
- problems with reading from alien dirs in some cases
- use unreleased version of rio to fix build on musl
- pearl issues with index files
- outdated usage of the partitions old ID. #107
- indexing in bobp with flag -f
- aliens distribution in some cases

#### Updated
- update pearl
- stable tokio runtime


## [1.4.0] - 2020-03-27
#### Updated
- API add partition delete
- bobp errors detalization


## [1.3.0] - 2020-03-02
#### Updated
- pearl updated, improved check existence performance

#### Fixed
- misc minor fixes


## [1.2.1] - 2020-02-06


## [1.2.0] - 2020-01-28
#### Added
- Config cluster generator
- bob test utility


## [1.1.1] - 2020-01-17
#### Fixed
- bobd cli version

#### Updated
- tonic up to 0.1.0


## [1.1.0] - 2019-12-26


## [1.0.0] - 2019-10-03
#### Changed
- Initial version<|MERGE_RESOLUTION|>--- conflicted
+++ resolved
@@ -13,6 +13,7 @@
 
 
 #### Updated
+- Updated versions of dependencies (#551)
 
 
 
@@ -40,12 +41,7 @@
 - Replaced deleted Pipers crate (#646)
 
 #### Updated
-<<<<<<< HEAD
-- Updated versions of dependencies (#551)
-
-=======
 - Pearl updated to v0.14.0 (#659)
->>>>>>> b0df4e7f
 
 
 ## [2.1.0-alpha.5] - 2022-08-04
