--- conflicted
+++ resolved
@@ -10,12 +10,9 @@
 - Update rust edition to 2021 (#484)
 
 #### Fixed
-<<<<<<< HEAD
 - Internode auth works properly with nodes on same ip (#548)
-=======
 - Fix response in delete request (#558)
 - Fixed panic in brt because of duplicate long arg name (#563)
->>>>>>> 33d4976b
 
 #### Updated
 
