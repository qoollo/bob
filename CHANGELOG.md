--- conflicted
+++ resolved
@@ -11,13 +11,9 @@
 
 
 #### Fixed
-<<<<<<< HEAD
 - Used disk space metric calculation fix (#376)
-=======
 - No more use of MockBobClient in production (#389)
 - Ubuntu docker image build error (#412)
-
->>>>>>> a08139ce
 
 #### Updated
 - Configs now support human readable formats (in max_blob_size & bloom_filter_memory_limit) (#388)
