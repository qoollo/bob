--- conflicted
+++ resolved
@@ -9,6 +9,7 @@
 
 #### Changed
 - Only stable releases to latest tag on Docker Hub ([#339](https://github.com/qoollo/bob/pull/339))
+- Add blob and index verification to blob recovery tool ([#230](https://github.com/qoollo/bob/pull/230))
 
 
 #### Fixed
@@ -80,18 +81,11 @@
 - Support for different key sizes in REST API (#228)
 
 #### Changed
-<<<<<<< HEAD
-- rename bob-tools, remove redundant versions of workspace deps ([#220](https://github.com/qoollo/bob/pull/220))
-- add DiskEventsLogger error ([#230](https://github.com/qoollo/bob/pull/230))
-- add methods for data to REST API specification ([#234](https://github.com/qoollo/bob/pull/234))
-- add blob and index verification to blob recovery tool ([#230](https://github.com/qoollo/bob/pull/230))
-=======
 - rename bob-tools, remove redundant versions of workspace deps (#220)
 - add DiskEventsLogger error (#230)
 - add methods for data to REST API specification (#234)
 - Update Rocket to 0.5 (#233)
 - Extend bob version (#247)
->>>>>>> e37828bd
 
 #### Fixed
 - Fix backend storage trait object safety issue (#197)
