--- conflicted
+++ resolved
@@ -4,10 +4,7 @@
 
 ## [Unreleased]
 #### Added
-<<<<<<< HEAD
 - Add clusterwide delete operation (#364)
-=======
-
 
 #### Changed
 
@@ -42,7 +39,6 @@
 
 ## [2.1.0-alpha.4] - 2022-07-04
 #### Added
->>>>>>> 28d910fe
 - Memory limit for indexes (#466)
 - Add support for logstash (#243)
 - Access management (#217)
