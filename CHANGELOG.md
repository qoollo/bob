--- conflicted
+++ resolved
@@ -4,15 +4,8 @@
 
 ## [Unreleased]
 #### Added
+- Add log file rotation to logger.yaml in examples ([#297](https://github.com/qoollo/bob/pull/297))
 
-<<<<<<< HEAD
-- Prometheus metrics exporter ([#240](https://github.com/qoollo/bob/pull/251))
-- Rate metrics ([#242](https://github.com/qoollo/bob/pull/251))
-- Global exporter is used, different exporters may be load conditionally ([No issue](https://github.com/qoollo/bob/pull/251))
-- Add log file rotation to logger.yaml in examples ([#289](https://github.com/qoollo/bob/pull/297))
-
-=======
->>>>>>> 5a55f267
 #### Changed
 
 #### Fixed
