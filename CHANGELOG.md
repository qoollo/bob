# Changelog
Bob versions changelog


## [Unreleased]
#### Added
- 'Exists' method through HEAD request in REST API (#691)
- Support for 'exists' method in bobt (#691)

#### Changed
- Log message about the lack of connection to graphite became more understandable (#684)
- Hostname resolving in background tasks (#529)

#### Fixed


#### Updated



## [2.1.0-alpha.7] - 2022-11-28
#### Added
- Include bobt into the zip archive attached to the release infrastructure (#669)
- Include bobc into release builds (#569)
- Added blob-info and index-info features to brt (#356)
- Support for files, file name patterns, key ranges and a 'exists' subcommand to 'bobc' (#539)

#### Changed
- Using interval logger in metric exporter to reduce error log density (#592)
- Using standard Authorization header for basic auth (#616)
- Change locks to sync where possible (#472)

#### Fixed
- Clear bloom-filter memory on remount (#636)

#### Updated
- Pearl updated to v0.15.0 (#668)
- Updated versions of dependencies (#551)


## [2.1.0-alpha.6] - 2022-11-15
#### Added
- Add clusterwide delete operation (#364)
- TLS support, TLS for grpc or rest can be enabled via cluster & node config (#303)
- Final summary and return code to `bobt` (#649)

#### Changed
- Update rust edition to 2021 (#484)
- Remove unnecessary data clone (#506)
- Compare vdiskid first (#594)
- Optimize finding actual holders (#595)
<<<<<<< HEAD
- Add condition to background_put (#589)
=======
- Logger output directed to stdout instead of stderr in bobt (#651)
- Replaced deprecated chrono functions (#660)
>>>>>>> ade0eadf

#### Fixed
- Print full error text received from Pearl in exist function (#581)
- Fix alien indexes offloading (#560)
- Internode auth works properly with nodes on same ip (#548)
- Fix response in delete request (#558)
- Fixed panic in brt because of duplicate long arg name (#563)
- Make username and password args of `bobt` optional (#555)
- Replaced deleted Pipers crate (#646)

#### Updated
- Pearl updated to v0.14.0 (#659)


## [2.1.0-alpha.5] - 2022-08-04
#### Added
- Add occupied disk space to api and metrics (#501)
- If no credentials provided and default user specified in config, then request will have default user permissions (#437)
- SHA512 hash of password with salt 'bob' can be specified instead of password (#304)
- User's permissions can be set via role and/or claims (#408)
- Check correctness tool, bobt (#542)

#### Changed
- Move files for linux packages into separate directory (#534)
- Defer index offload on deletion (#363)

#### Fixed
- Fixed internode authorization error (#530)
- "CredentialsNotProvided", "UserNotFound", "UnauthorizedRequest" now have "Unauthenticated" code (#528)
- Added conversion of "unauthorized" status into internal error (#540)

#### Updated
- Pearl updated to v0.13.0


## [2.1.0-alpha.4] - 2022-07-04
#### Added
- Memory limit for indexes (#466)
- Add support for logstash (#243)
- Access management (#217)
  - Nodes authentication (#318)
  - Authorization parameters in bobp (#425)
  - Http API authentication (#217)

#### Changed
- Rocket replaced with axum (#217)
- Add special cmp for keys with sizes aligned with word (#496)
- Publish available ram metric instead of calculated free ram, used ram is now calculated (#508)
- Log about disk availability would be written once (#499)

#### Fixed


#### Updated



## [2.1.0-alpha.3] - 2022-05-31
#### Added
- Number of vdisks per disk in ccg can be specified via -p arg (#459)
- Dockerfile arguments propagation (#483)

#### Changed
- Number of vdisks in ccg now is defined by -p or -d arg only, -exact arg removed (#459)
- RAM metrics (bob ram, total ram, used ram, free ram) are published in bytes now (#463)
- CPU iowait & disks iowait, iops are now collected via procfs (#461)
- Move brt utils to pearl (#415)

#### Fixed
- Fix docker image build parametrization (#494)

#### Updated
- Update rocket to v0.5.0-rc.2 (#486)
- Update Pearl to v0.12.0 


## [2.1.0-alpha.2] - 2022-04-26
#### Added
- Added grpc exist testing feature to bobp (#419)
- Add support for hierarchical range filters (#439)

#### Changed
- Deleted dcr utility (#370)
- Put error logs now agregate in one line every 5 sec (in case of disk disconnection) (#420)

#### Fixed
- Fix ping and timeout leading to sending too much requests (#438)
- Get & Put speed calculation in bobp (#419)

#### Updated
- Update Pearl to v0.11.0


## [2.1.0-alpha.1] - 2022-04-04
#### Added
- Add iops & iowait disk metrics (collected via iostat) & cpu_iowait metric (#342)
- Add refkey to support pearl #141
- API method for occupied space info (#404)
- Added -init_folders flag that creates bob and alien folders (#180)
- If bob and alien folders doesn't exist bobd will panic (#398)
- root_dir_name to node configuration api (#440)

#### Changed
- All hardware metrics are now placed in 'hardware' group (#452)

#### Fixed
- brt: Version in BlobHeader now changes during migration (#447)
- brt: Default target version is now 1 instead of 2 (#448)

#### Updated
- Update pearl to v0.10.0


## [2.1.0-alpha.0] - 2022-02-21
#### Added
- Bloom filters memory metric (#400)
- Add bob ram usage metric (#393)
- Add REST API method for data deletion (#221)


#### Changed
- File descriptors metric now tries to use lsof | wc first (#359)


#### Fixed
- Used disk space metric calculation fix (#376)
- Fix partitions removal response code (#405)
- No more use of MockBobClient in production (#389)
- Ubuntu docker image build error (#412)
- Fix panic on nodes request (#429)

#### Updated
- Configs now support human readable formats (in max_blob_size & bloom_filter_memory_limit) (#388)
- Upgrade pearl to v0.9.2


## [2.0.0-alpha.11] - 2021-12-10
#### Added
- Hierarchical filters (#333)


#### Fixed
- Disk space metrics calculation fix (#376)


#### Updated
- Upgrade pearl to v0.9.0


## [2.0.0-alpha.10] - 2021-12-02
#### Added
- Add bloom_filter_memory_limit to example config (#378)
- Add traits to support pearl #123


#### Updated
- Upgrade pearl to v0.8.1


## [2.0.0-alpha.9] - 2021-11-19
#### Fixed
- Fix allocated size computation in BloomFilterMemoryLimitHooks (#372)


## [2.0.0-alpha.8] - 2021-11-18
#### Added
- Bloom filter offloading (#301)


## [2.0.0-alpha.7] - 2021-11-09
#### Added
- Add brt mode to reverse byte order (#286)
- Add alien blobs sync API (#334)


#### Changed
- Disable AIO by default (#335)


#### Fixed
- Hardware metrics names for RAM and disk space (#358)


#### Updated
- Upgrade pearl to v0.8.0



## [2.0.0-alpha.6] - 2021-10-19
#### Added
- Add hardware metrics (#242)
- Add REST API metrics (#255)
- Include brt into release builds (rpm, deb and zip) (#344)


#### Changed
- Cleaner closes blobs instead of update (#285)
- Only stable releases to latest tag on Docker Hub (#339)
- Make Bob compile on stable toolchain.
- Add blob and index verification to blob recovery tool (#230)


#### Fixed
- Remove prometheus metrics expiration.


#### Updated
- Upgrade pearl to v0.7.1


## [2.0.0-alpha.5] - 2021-10-02
#### Added
- Add random mode in get in bobp (#215)

#### Updated
- upgrade pearl to v0.7.0.


## [2.0.0-alpha.4] - 2021-09-16
#### Added
- Add the ability to choose prometheus exporter address (#311)
- Add rest api port to config (#269)

#### Fixed
- Prometheus exporter bug which occured after migration to global exporter scheme (#322)
- Minor build issues (#327)
- Fix actual holder creation condition(#283)

#### Updated
- Libs: tonic, tonic-build, tower, tokio.
- Add Bob key size to help and version commands output
- Updated --version output format


## [2.0.0-alpha.3] - 2021-08-31
#### Added
- Add the ability to disable metrics (#241)
- Use default config in dockerfiles (#290)
- Add log file rotation to logger.yaml in examples (#297)
- Build docker images with build workflow (#308)
- Build Bob versions with 8-byte and 16-byte keys (#307)

#### Changed
- once aio is failed, it's disabled in config (#257)


## [2.0.0-alpha.2] - 2021-08-23
#### Added
- Prometheus metrics exporter (#240)
- Rate metrics (#242)
- Global exporter is used, different exporters may be load conditionally
- Run tests with GitHub Actions (#279)

#### Fixed
- Add brt to dockerfiles (#296)
- Bug with panic on load operation in rate processor (#302)


## [2.0.0-alpha.1] - 2021-08-16
#### Added
- Add api method to start disk (#182)
- Rest api for data (#187)
- Add bloom filter buffer size to config (#218)
- Setup build with GitHub actions (#266)
- Add Amazon S3 GetObject and PutObject api (#193)
- Add tool for blob recovery (brt) (#205)
- Add racks support to CCG (#186)
- Add bind ip address to config (#270)
- Add variable key size (#133)
- Support for different key sizes in REST API (#228)

#### Changed
- rename bob-tools, remove redundant versions of workspace deps (#220)
- add DiskEventsLogger error (#230)
- add methods for data to REST API specification (#234)
- Update Rocket to 0.5 (#233)
- Extend bob version (#247)

#### Fixed
- Fix backend storage trait object safety issue (#197)
- Fix dockerfiles (#203)
- Fix connectivity issues in Docker Swarm (use 0.0.0.0 in some cases) (#270)
- Fix metrics gaps in graphite (#274)


## [1.6.1] - 2021-04-14
#### Updated
- upgrade pearl to v0.5.14


## [1.6.0] - 2021-03-08
#### Changed
- Reorganisation (#175)
  - split crate into separate subcrates bob, bob-backend, bob-tools
  - move configs, metrics, data, node mods to bob-common
  - tmp remove mock bob client import
  - remove unused deps
  - ignore generated grpc file
  - move pearl metrics to bob-common
  - move config examples

#### Added
- Disk removal control and recovery (#174)
  - Fix: forget to change state in run method
  - Fix review issues
  - Fix semaphore logic
  - Add run semaphore to limit simultaneously initializing DiskControllers
  - Fix test in dcr


## [1.5.1] - 2021-02-24
#### Changed
- parallel index dumping

#### Added
- new alien directory configuration
- new api endpoint: cluster distribution function

#### Fixed
- Build issue after merging request with updated alien directory configuration
- Fix panic in some cases in push_metrics
- fixed metrics prefix
- minor fix for dump semaphores

#### Updated
- Update pearl to 0.5.8


## [1.5.0] - 2021-01-20
#### Changed
- Complete code review and deep refactoring
- Stability and performance improvements
- Search logic of get rewrited. Which leads to improvement of the get performance: up to 50% in normal case, up to 80% in case with reading from aliens
- reworked put algorithm to increase amount of work to be completed in background
- logs improved
- close open blobs by timeout to reduce memory footprint.
- allow partial completion of PUT (#104)
- optional AIO

#### Added
- retrieve records count via http api method, in partition info
- API method to retrieve local dir structure of vdisk replicas. #109
- ssh to docker cluster runner. #106
- for test utility bobp: add all remaining record tasks to last batch. #108
- error descriptionsi for dcr
- dcr instructions to README.md
- nodes to API
- new metrics drain and counters initialization

#### Fixed
- piling all alien records into one vdisk
- loss of records after restart of the cluster
- problems with reading from alien dirs in some cases
- use unreleased version of rio to fix build on musl
- pearl issues with index files
- outdated usage of the partitions old ID. #107
- indexing in bobp with flag -f
- aliens distribution in some cases

#### Updated
- update pearl
- stable tokio runtime


## [1.4.0] - 2020-03-27
#### Updated
- API add partition delete
- bobp errors detalization


## [1.3.0] - 2020-03-02
#### Updated
- pearl updated, improved check existence performance

#### Fixed
- misc minor fixes


## [1.2.1] - 2020-02-06


## [1.2.0] - 2020-01-28
#### Added
- Config cluster generator
- bob test utility


## [1.1.1] - 2020-01-17
#### Fixed
- bobd cli version

#### Updated
- tonic up to 0.1.0


## [1.1.0] - 2019-12-26


## [1.0.0] - 2019-10-03
#### Changed
- Initial version<|MERGE_RESOLUTION|>--- conflicted
+++ resolved
@@ -10,6 +10,7 @@
 #### Changed
 - Log message about the lack of connection to graphite became more understandable (#684)
 - Hostname resolving in background tasks (#529)
+- Add condition to background_put (#589)
 
 #### Fixed
 
@@ -49,12 +50,8 @@
 - Remove unnecessary data clone (#506)
 - Compare vdiskid first (#594)
 - Optimize finding actual holders (#595)
-<<<<<<< HEAD
-- Add condition to background_put (#589)
-=======
 - Logger output directed to stdout instead of stderr in bobt (#651)
 - Replaced deprecated chrono functions (#660)
->>>>>>> ade0eadf
 
 #### Fixed
 - Print full error text received from Pearl in exist function (#581)
