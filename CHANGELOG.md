--- conflicted
+++ resolved
@@ -10,14 +10,10 @@
 - Update rust edition to 2021 (#484)
 
 #### Fixed
-<<<<<<< HEAD
 - Fix alien indexes offloading (#560)
-
-=======
 - Internode auth works properly with nodes on same ip (#548)
 - Fix response in delete request (#558)
 - Fixed panic in brt because of duplicate long arg name (#563)
->>>>>>> dd212652
 
 #### Updated
 
