# Changelog
Bob versions changelog


## [Unreleased]
#### Added
- 'Exists' method through HEAD request in REST API (#691)
- Support for 'exists' method in bobt (#691)
- Round robin algorithm for alien nodes selection (#570)
<<<<<<< HEAD
- Integration tests (#518)
- Added integration tests for aliens (#642)
- Added integration tests for bobt (#648)
- Build profile support in Dockerfiles (#705)
=======
- 'release-lto' and 'integration-test' build profiles added (#704)
>>>>>>> d184b9eb

#### Changed
- Use bytes to pass data to pearl (#597)
- Log message about the lack of connection to graphite became more understandable (#684)
- Hostname resolving in background tasks (#529)

#### Fixed


#### Updated
- Pearl updated to v0.16.0 (#706)


## [2.1.0-alpha.7] - 2022-11-28
#### Added
- Include bobt into the zip archive attached to the release infrastructure (#669)
- Include bobc into release builds (#569)
- Added blob-info and index-info features to brt (#356)
- Support for files, file name patterns, key ranges and a 'exists' subcommand to 'bobc' (#539)

#### Changed
- Using interval logger in metric exporter to reduce error log density (#592)
- Using standard Authorization header for basic auth (#616)
- Change locks to sync where possible (#472)

#### Fixed
- Clear bloom-filter memory on remount (#636)

#### Updated
- Pearl updated to v0.15.0 (#668)
- Updated versions of dependencies (#551)


## [2.1.0-alpha.6] - 2022-11-15
#### Added
- Add clusterwide delete operation (#364)
- TLS support, TLS for grpc or rest can be enabled via cluster & node config (#303)
- Final summary and return code to `bobt` (#649)

#### Changed
- Update rust edition to 2021 (#484)
- Remove unnecessary data clone (#506)
- Compare vdiskid first (#594)
- Optimize finding actual holders (#595)
- Logger output directed to stdout instead of stderr in bobt (#651)
- Replaced deprecated chrono functions (#660)

#### Fixed
- Print full error text received from Pearl in exist function (#581)
- Fix alien indexes offloading (#560)
- Internode auth works properly with nodes on same ip (#548)
- Fix response in delete request (#558)
- Fixed panic in brt because of duplicate long arg name (#563)
- Make username and password args of `bobt` optional (#555)
- Replaced deleted Pipers crate (#646)

#### Updated
- Pearl updated to v0.14.0 (#659)


## [2.1.0-alpha.5] - 2022-08-04
#### Added
- Add occupied disk space to api and metrics (#501)
- If no credentials provided and default user specified in config, then request will have default user permissions (#437)
- SHA512 hash of password with salt 'bob' can be specified instead of password (#304)
- User's permissions can be set via role and/or claims (#408)
- Check correctness tool, bobt (#542)

#### Changed
- Move files for linux packages into separate directory (#534)
- Defer index offload on deletion (#363)

#### Fixed
- Fixed internode authorization error (#530)
- "CredentialsNotProvided", "UserNotFound", "UnauthorizedRequest" now have "Unauthenticated" code (#528)
- Added conversion of "unauthorized" status into internal error (#540)

#### Updated
- Pearl updated to v0.13.0


## [2.1.0-alpha.4] - 2022-07-04
#### Added
- Memory limit for indexes (#466)
- Add support for logstash (#243)
- Access management (#217)
  - Nodes authentication (#318)
  - Authorization parameters in bobp (#425)
  - Http API authentication (#217)

#### Changed
- Rocket replaced with axum (#217)
- Add special cmp for keys with sizes aligned with word (#496)
- Publish available ram metric instead of calculated free ram, used ram is now calculated (#508)
- Log about disk availability would be written once (#499)

#### Fixed


#### Updated



## [2.1.0-alpha.3] - 2022-05-31
#### Added
- Number of vdisks per disk in ccg can be specified via -p arg (#459)
- Dockerfile arguments propagation (#483)

#### Changed
- Number of vdisks in ccg now is defined by -p or -d arg only, -exact arg removed (#459)
- RAM metrics (bob ram, total ram, used ram, free ram) are published in bytes now (#463)
- CPU iowait & disks iowait, iops are now collected via procfs (#461)
- Move brt utils to pearl (#415)

#### Fixed
- Fix docker image build parametrization (#494)

#### Updated
- Update rocket to v0.5.0-rc.2 (#486)
- Update Pearl to v0.12.0 


## [2.1.0-alpha.2] - 2022-04-26
#### Added
- Added grpc exist testing feature to bobp (#419)
- Add support for hierarchical range filters (#439)

#### Changed
- Deleted dcr utility (#370)
- Put error logs now agregate in one line every 5 sec (in case of disk disconnection) (#420)

#### Fixed
- Fix ping and timeout leading to sending too much requests (#438)
- Get & Put speed calculation in bobp (#419)

#### Updated
- Update Pearl to v0.11.0


## [2.1.0-alpha.1] - 2022-04-04
#### Added
- Add iops & iowait disk metrics (collected via iostat) & cpu_iowait metric (#342)
- Add refkey to support pearl #141
- API method for occupied space info (#404)
- Added -init_folders flag that creates bob and alien folders (#180)
- If bob and alien folders doesn't exist bobd will panic (#398)
- root_dir_name to node configuration api (#440)

#### Changed
- All hardware metrics are now placed in 'hardware' group (#452)

#### Fixed
- brt: Version in BlobHeader now changes during migration (#447)
- brt: Default target version is now 1 instead of 2 (#448)

#### Updated
- Update pearl to v0.10.0


## [2.1.0-alpha.0] - 2022-02-21
#### Added
- Bloom filters memory metric (#400)
- Add bob ram usage metric (#393)
- Add REST API method for data deletion (#221)


#### Changed
- File descriptors metric now tries to use lsof | wc first (#359)


#### Fixed
- Used disk space metric calculation fix (#376)
- Fix partitions removal response code (#405)
- No more use of MockBobClient in production (#389)
- Ubuntu docker image build error (#412)
- Fix panic on nodes request (#429)

#### Updated
- Configs now support human readable formats (in max_blob_size & bloom_filter_memory_limit) (#388)
- Upgrade pearl to v0.9.2


## [2.0.0-alpha.11] - 2021-12-10
#### Added
- Hierarchical filters (#333)


#### Fixed
- Disk space metrics calculation fix (#376)


#### Updated
- Upgrade pearl to v0.9.0


## [2.0.0-alpha.10] - 2021-12-02
#### Added
- Add bloom_filter_memory_limit to example config (#378)
- Add traits to support pearl #123


#### Updated
- Upgrade pearl to v0.8.1


## [2.0.0-alpha.9] - 2021-11-19
#### Fixed
- Fix allocated size computation in BloomFilterMemoryLimitHooks (#372)


## [2.0.0-alpha.8] - 2021-11-18
#### Added
- Bloom filter offloading (#301)


## [2.0.0-alpha.7] - 2021-11-09
#### Added
- Add brt mode to reverse byte order (#286)
- Add alien blobs sync API (#334)


#### Changed
- Disable AIO by default (#335)


#### Fixed
- Hardware metrics names for RAM and disk space (#358)


#### Updated
- Upgrade pearl to v0.8.0



## [2.0.0-alpha.6] - 2021-10-19
#### Added
- Add hardware metrics (#242)
- Add REST API metrics (#255)
- Include brt into release builds (rpm, deb and zip) (#344)


#### Changed
- Cleaner closes blobs instead of update (#285)
- Only stable releases to latest tag on Docker Hub (#339)
- Make Bob compile on stable toolchain.
- Add blob and index verification to blob recovery tool (#230)


#### Fixed
- Remove prometheus metrics expiration.


#### Updated
- Upgrade pearl to v0.7.1


## [2.0.0-alpha.5] - 2021-10-02
#### Added
- Add random mode in get in bobp (#215)

#### Updated
- upgrade pearl to v0.7.0.


## [2.0.0-alpha.4] - 2021-09-16
#### Added
- Add the ability to choose prometheus exporter address (#311)
- Add rest api port to config (#269)

#### Fixed
- Prometheus exporter bug which occured after migration to global exporter scheme (#322)
- Minor build issues (#327)
- Fix actual holder creation condition(#283)

#### Updated
- Libs: tonic, tonic-build, tower, tokio.
- Add Bob key size to help and version commands output
- Updated --version output format


## [2.0.0-alpha.3] - 2021-08-31
#### Added
- Add the ability to disable metrics (#241)
- Use default config in dockerfiles (#290)
- Add log file rotation to logger.yaml in examples (#297)
- Build docker images with build workflow (#308)
- Build Bob versions with 8-byte and 16-byte keys (#307)

#### Changed
- once aio is failed, it's disabled in config (#257)


## [2.0.0-alpha.2] - 2021-08-23
#### Added
- Prometheus metrics exporter (#240)
- Rate metrics (#242)
- Global exporter is used, different exporters may be load conditionally
- Run tests with GitHub Actions (#279)

#### Fixed
- Add brt to dockerfiles (#296)
- Bug with panic on load operation in rate processor (#302)


## [2.0.0-alpha.1] - 2021-08-16
#### Added
- Add api method to start disk (#182)
- Rest api for data (#187)
- Add bloom filter buffer size to config (#218)
- Setup build with GitHub actions (#266)
- Add Amazon S3 GetObject and PutObject api (#193)
- Add tool for blob recovery (brt) (#205)
- Add racks support to CCG (#186)
- Add bind ip address to config (#270)
- Add variable key size (#133)
- Support for different key sizes in REST API (#228)

#### Changed
- rename bob-tools, remove redundant versions of workspace deps (#220)
- add DiskEventsLogger error (#230)
- add methods for data to REST API specification (#234)
- Update Rocket to 0.5 (#233)
- Extend bob version (#247)

#### Fixed
- Fix backend storage trait object safety issue (#197)
- Fix dockerfiles (#203)
- Fix connectivity issues in Docker Swarm (use 0.0.0.0 in some cases) (#270)
- Fix metrics gaps in graphite (#274)


## [1.6.1] - 2021-04-14
#### Updated
- upgrade pearl to v0.5.14


## [1.6.0] - 2021-03-08
#### Changed
- Reorganisation (#175)
  - split crate into separate subcrates bob, bob-backend, bob-tools
  - move configs, metrics, data, node mods to bob-common
  - tmp remove mock bob client import
  - remove unused deps
  - ignore generated grpc file
  - move pearl metrics to bob-common
  - move config examples

#### Added
- Disk removal control and recovery (#174)
  - Fix: forget to change state in run method
  - Fix review issues
  - Fix semaphore logic
  - Add run semaphore to limit simultaneously initializing DiskControllers
  - Fix test in dcr


## [1.5.1] - 2021-02-24
#### Changed
- parallel index dumping

#### Added
- new alien directory configuration
- new api endpoint: cluster distribution function

#### Fixed
- Build issue after merging request with updated alien directory configuration
- Fix panic in some cases in push_metrics
- fixed metrics prefix
- minor fix for dump semaphores

#### Updated
- Update pearl to 0.5.8


## [1.5.0] - 2021-01-20
#### Changed
- Complete code review and deep refactoring
- Stability and performance improvements
- Search logic of get rewrited. Which leads to improvement of the get performance: up to 50% in normal case, up to 80% in case with reading from aliens
- reworked put algorithm to increase amount of work to be completed in background
- logs improved
- close open blobs by timeout to reduce memory footprint.
- allow partial completion of PUT (#104)
- optional AIO

#### Added
- retrieve records count via http api method, in partition info
- API method to retrieve local dir structure of vdisk replicas. #109
- ssh to docker cluster runner. #106
- for test utility bobp: add all remaining record tasks to last batch. #108
- error descriptionsi for dcr
- dcr instructions to README.md
- nodes to API
- new metrics drain and counters initialization

#### Fixed
- piling all alien records into one vdisk
- loss of records after restart of the cluster
- problems with reading from alien dirs in some cases
- use unreleased version of rio to fix build on musl
- pearl issues with index files
- outdated usage of the partitions old ID. #107
- indexing in bobp with flag -f
- aliens distribution in some cases

#### Updated
- update pearl
- stable tokio runtime


## [1.4.0] - 2020-03-27
#### Updated
- API add partition delete
- bobp errors detalization


## [1.3.0] - 2020-03-02
#### Updated
- pearl updated, improved check existence performance

#### Fixed
- misc minor fixes


## [1.2.1] - 2020-02-06


## [1.2.0] - 2020-01-28
#### Added
- Config cluster generator
- bob test utility


## [1.1.1] - 2020-01-17
#### Fixed
- bobd cli version

#### Updated
- tonic up to 0.1.0


## [1.1.0] - 2019-12-26


## [1.0.0] - 2019-10-03
#### Changed
- Initial version<|MERGE_RESOLUTION|>--- conflicted
+++ resolved
@@ -7,14 +7,11 @@
 - 'Exists' method through HEAD request in REST API (#691)
 - Support for 'exists' method in bobt (#691)
 - Round robin algorithm for alien nodes selection (#570)
-<<<<<<< HEAD
+- 'release-lto' and 'integration-test' build profiles added (#704)
 - Integration tests (#518)
 - Added integration tests for aliens (#642)
 - Added integration tests for bobt (#648)
 - Build profile support in Dockerfiles (#705)
-=======
-- 'release-lto' and 'integration-test' build profiles added (#704)
->>>>>>> d184b9eb
 
 #### Changed
 - Use bytes to pass data to pearl (#597)
