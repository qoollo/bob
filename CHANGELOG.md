--- conflicted
+++ resolved
@@ -24,15 +24,12 @@
 
 #### Changed
 - Update rust edition to 2021 (#484)
-<<<<<<< HEAD
 - Change locks to sync where possible (#472)
-=======
 - Remove unnecessary data clone (#506)
 - Compare vdiskid first (#594)
 - Optimize finding actual holders (#595)
 - Logger output directed to stdout instead of stderr in bobt (#651)
 - Replaced deprecated chrono functions (#660)
->>>>>>> e359ac4d
 
 #### Fixed
 - Print full error text received from Pearl in exist function (#581)
