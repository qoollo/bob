# Changelog
Bob versions changelog


## [Unreleased]
#### Added
<<<<<<< HEAD
- Add hardware metrics ([#242](https://github.com/qoollo/bob/pull/267))
=======
- Add REST API metrics (#255)
>>>>>>> 91f72676
- Include brt into release builds (rpm, deb and zip) ([#344](https://github.com/qoollo/bob/pull/344))


#### Changed
- Only stable releases to latest tag on Docker Hub ([#339](https://github.com/qoollo/bob/pull/339))
- Make Bob compile on stable toolchain.


#### Fixed


#### Updated
- Upgrade pearl to v0.7.1



## [2.0.0-alpha.4] - 2021-10-02
#### Added
- Add random mode in get in bobp (#215)

#### Updated
- upgrade pearl to v0.7.0.


## [2.0.0-alpha.4] - 2021-09-16
#### Added
- Add the ability to choose prometheus exporter address (#311)
- Add rest api port to config (#269)

#### Fixed
- Prometheus exporter bug which occured after migration to global exporter scheme (#322)
- Minor build issues (#327)
- Fix actual holder creation condition(#283)

#### Updated
- Libs: tonic, tonic-build, tower, tokio.
- Add Bob key size to help and version commands output
- Updated --version output format


## [2.0.0-alpha.3] - 2021-08-31
#### Added
- Add the ability to disable metrics (#241)
- Use default config in dockerfiles (#290)
- Add log file rotation to logger.yaml in examples (#297)
- Build docker images with build workflow (#308)
- Build Bob versions with 8-byte and 16-byte keys (#307)

#### Changed
- once aio is failed, it's disabled in config (#257)


## [2.0.0-alpha.2] - 2021-08-23
#### Added
- Prometheus metrics exporter (#240)
- Rate metrics (#242)
- Global exporter is used, different exporters may be load conditionally
- Run tests with GitHub Actions (#279)

#### Fixed
- Add brt to dockerfiles (#296)
- Bug with panic on load operation in rate processor (#302)


## [2.0.0-alpha.1] - 2021-08-16
#### Added
- Add api method to start disk (#182)
- Rest api for data (#187)
- Add bloom filter buffer size to config (#218)
- Setup build with GitHub actions (#266)
- Add Amazon S3 GetObject and PutObject api (#193)
- Add tool for blob recovery (brt) (#205)
- Add racks support to CCG (#186)
- Add bind ip address to config (#270)
- Add variable key size (#133)
- Support for different key sizes in REST API (#228)

#### Changed
- rename bob-tools, remove redundant versions of workspace deps (#220)
- add DiskEventsLogger error (#230)
- add methods for data to REST API specification (#234)
- Update Rocket to 0.5 (#233)
- Extend bob version (#247)

#### Fixed
- Fix backend storage trait object safety issue (#197)
- Fix dockerfiles (#203)
- Fix connectivity issues in Docker Swarm (use 0.0.0.0 in some cases) (#270)
- Fix metrics gaps in graphite (#274)


## [1.6.1] - 2021-04-14
#### Updated
- upgrade pearl to v0.5.14


## [1.6.0] - 2021-03-08
#### Changed
- Reorganisation (#175)
  - split crate into separate subcrates bob, bob-backend, bob-tools
  - move configs, metrics, data, node mods to bob-common
  - tmp remove mock bob client import
  - remove unused deps
  - ignore generated grpc file
  - move pearl metrics to bob-common
  - move config examples

#### Added
- Disk removal control and recovery (#174)
  - Fix: forget to change state in run method
  - Fix review issues
  - Fix semaphore logic
  - Add run semaphore to limit simultaneously initializing DiskControllers
  - Fix test in dcr


## [1.5.1] - 2021-02-24
#### Changed
- parallel index dumping

#### Added
- new alien directory configuration
- new api endpoint: cluster distribution function

#### Fixed
- Build issue after merging request with updated alien directory configuration
- Fix panic in some cases in push_metrics
- fixed metrics prefix
- minor fix for dump semaphores

#### Updated
- Update pearl to 0.5.8


## [1.5.0] - 2021-01-20
#### Changed
- Complete code review and deep refactoring
- Stability and performance improvements
- Search logic of get rewrited. Which leads to improvement of the get performance: up to 50% in normal case, up to 80% in case with reading from aliens
- reworked put algorithm to increase amount of work to be completed in background
- logs improved
- close open blobs by timeout to reduce memory footprint.
- allow partial completion of PUT (#104)
- optional AIO

#### Added
- retrieve records count via http api method, in partition info
- API method to retrieve local dir structure of vdisk replicas. #109
- ssh to docker cluster runner. #106
- for test utility bobp: add all remaining record tasks to last batch. #108
- error descriptionsi for dcr
- dcr instructions to README.md
- nodes to API
- new metrics drain and counters initialization

#### Fixed
- piling all alien records into one vdisk
- loss of records after restart of the cluster
- problems with reading from alien dirs in some cases
- use unreleased version of rio to fix build on musl
- pearl issues with index files
- outdated usage of the partitions old ID. #107
- indexing in bobp with flag -f
- aliens distribution in some cases

#### Updated
- update pearl
- stable tokio runtime


## [1.4.0] - 2020-03-27
#### Updated
- API add partition delete
- bobp errors detalization


## [1.3.0] - 2020-03-02
#### Updated
- pearl updated, improved check existence performance

#### Fixed
- misc minor fixes


## [1.2.1] - 2020-02-06


## [1.2.0] - 2020-01-28
#### Added
- Config cluster generator
- bob test utility


## [1.1.1] - 2020-01-17
#### Fixed
- bobd cli version

#### Updated
- tonic up to 0.1.0


## [1.1.0] - 2019-12-26


## [1.0.0] - 2019-10-03
#### Changed
- Initial version<|MERGE_RESOLUTION|>--- conflicted
+++ resolved
@@ -4,11 +4,8 @@
 
 ## [Unreleased]
 #### Added
-<<<<<<< HEAD
 - Add hardware metrics ([#242](https://github.com/qoollo/bob/pull/267))
-=======
 - Add REST API metrics (#255)
->>>>>>> 91f72676
 - Include brt into release builds (rpm, deb and zip) ([#344](https://github.com/qoollo/bob/pull/344))
 
 
