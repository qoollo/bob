# Changelog
Bob versions changelog


## [Unreleased]
#### Added


#### Changed


#### Fixed


#### Updated



## [2.1.0-alpha.7] - 2022-11-28
#### Added
- Include bobt into the zip archive attached to the release infrastructure (#669)
- Include bobc into release builds (#569)
- Added blob-info and index-info features to brt (#356)
- Support for files, file name patterns, key ranges and a 'exists' subcommand to 'bobc' (#539)

#### Changed
<<<<<<< HEAD
- Hostname resolving in background tasks (#529)
=======
- Using interval logger in metric exporter to reduce error log density (#592)
- Using standard Authorization header for basic auth (#616)
>>>>>>> 49a30a59
- Change locks to sync where possible (#472)

#### Fixed
- Clear bloom-filter memory on remount (#636)

#### Updated
- Pearl updated to v0.15.0 (#668)
- Updated versions of dependencies (#551)


## [2.1.0-alpha.6] - 2022-11-15
#### Added
- Add clusterwide delete operation (#364)
- TLS support, TLS for grpc or rest can be enabled via cluster & node config (#303)
- Final summary and return code to `bobt` (#649)

#### Changed
- Update rust edition to 2021 (#484)
- Remove unnecessary data clone (#506)
- Compare vdiskid first (#594)
- Optimize finding actual holders (#595)
- Logger output directed to stdout instead of stderr in bobt (#651)
- Replaced deprecated chrono functions (#660)

#### Fixed
- Print full error text received from Pearl in exist function (#581)
- Fix alien indexes offloading (#560)
- Internode auth works properly with nodes on same ip (#548)
- Fix response in delete request (#558)
- Fixed panic in brt because of duplicate long arg name (#563)
- Make username and password args of `bobt` optional (#555)
- Replaced deleted Pipers crate (#646)

#### Updated
- Pearl updated to v0.14.0 (#659)


## [2.1.0-alpha.5] - 2022-08-04
#### Added
- Add occupied disk space to api and metrics (#501)
- If no credentials provided and default user specified in config, then request will have default user permissions (#437)
- SHA512 hash of password with salt 'bob' can be specified instead of password (#304)
- User's permissions can be set via role and/or claims (#408)
- Check correctness tool, bobt (#542)

#### Changed
- Move files for linux packages into separate directory (#534)
- Defer index offload on deletion (#363)

#### Fixed
- Fixed internode authorization error (#530)
- "CredentialsNotProvided", "UserNotFound", "UnauthorizedRequest" now have "Unauthenticated" code (#528)
- Added conversion of "unauthorized" status into internal error (#540)

#### Updated
- Pearl updated to v0.13.0


## [2.1.0-alpha.4] - 2022-07-04
#### Added
- Memory limit for indexes (#466)
- Add support for logstash (#243)
- Access management (#217)
  - Nodes authentication (#318)
  - Authorization parameters in bobp (#425)
  - Http API authentication (#217)

#### Changed
- Rocket replaced with axum (#217)
- Add special cmp for keys with sizes aligned with word (#496)
- Publish available ram metric instead of calculated free ram, used ram is now calculated (#508)
- Log about disk availability would be written once (#499)

#### Fixed


#### Updated



## [2.1.0-alpha.3] - 2022-05-31
#### Added
- Number of vdisks per disk in ccg can be specified via -p arg (#459)
- Dockerfile arguments propagation (#483)

#### Changed
- Number of vdisks in ccg now is defined by -p or -d arg only, -exact arg removed (#459)
- RAM metrics (bob ram, total ram, used ram, free ram) are published in bytes now (#463)
- CPU iowait & disks iowait, iops are now collected via procfs (#461)
- Move brt utils to pearl (#415)

#### Fixed
- Fix docker image build parametrization (#494)

#### Updated
- Update rocket to v0.5.0-rc.2 (#486)
- Update Pearl to v0.12.0 


## [2.1.0-alpha.2] - 2022-04-26
#### Added
- Added grpc exist testing feature to bobp (#419)
- Add support for hierarchical range filters (#439)

#### Changed
- Deleted dcr utility (#370)
- Put error logs now agregate in one line every 5 sec (in case of disk disconnection) (#420)

#### Fixed
- Fix ping and timeout leading to sending too much requests (#438)
- Get & Put speed calculation in bobp (#419)

#### Updated
- Update Pearl to v0.11.0


## [2.1.0-alpha.1] - 2022-04-04
#### Added
- Add iops & iowait disk metrics (collected via iostat) & cpu_iowait metric (#342)
- Add refkey to support pearl #141
- API method for occupied space info (#404)
- Added -init_folders flag that creates bob and alien folders (#180)
- If bob and alien folders doesn't exist bobd will panic (#398)
- root_dir_name to node configuration api (#440)

#### Changed
- All hardware metrics are now placed in 'hardware' group (#452)

#### Fixed
- brt: Version in BlobHeader now changes during migration (#447)
- brt: Default target version is now 1 instead of 2 (#448)

#### Updated
- Update pearl to v0.10.0


## [2.1.0-alpha.0] - 2022-02-21
#### Added
- Bloom filters memory metric (#400)
- Add bob ram usage metric (#393)
- Add REST API method for data deletion (#221)


#### Changed
- File descriptors metric now tries to use lsof | wc first (#359)


#### Fixed
- Used disk space metric calculation fix (#376)
- Fix partitions removal response code (#405)
- No more use of MockBobClient in production (#389)
- Ubuntu docker image build error (#412)
- Fix panic on nodes request (#429)

#### Updated
- Configs now support human readable formats (in max_blob_size & bloom_filter_memory_limit) (#388)
- Upgrade pearl to v0.9.2


## [2.0.0-alpha.11] - 2021-12-10
#### Added
- Hierarchical filters (#333)


#### Fixed
- Disk space metrics calculation fix (#376)


#### Updated
- Upgrade pearl to v0.9.0


## [2.0.0-alpha.10] - 2021-12-02
#### Added
- Add bloom_filter_memory_limit to example config (#378)
- Add traits to support pearl #123


#### Updated
- Upgrade pearl to v0.8.1


## [2.0.0-alpha.9] - 2021-11-19
#### Fixed
- Fix allocated size computation in BloomFilterMemoryLimitHooks (#372)


## [2.0.0-alpha.8] - 2021-11-18
#### Added
- Bloom filter offloading (#301)


## [2.0.0-alpha.7] - 2021-11-09
#### Added
- Add brt mode to reverse byte order (#286)
- Add alien blobs sync API (#334)


#### Changed
- Disable AIO by default (#335)


#### Fixed
- Hardware metrics names for RAM and disk space (#358)


#### Updated
- Upgrade pearl to v0.8.0



## [2.0.0-alpha.6] - 2021-10-19
#### Added
- Add hardware metrics (#242)
- Add REST API metrics (#255)
- Include brt into release builds (rpm, deb and zip) (#344)


#### Changed
- Cleaner closes blobs instead of update (#285)
- Only stable releases to latest tag on Docker Hub (#339)
- Make Bob compile on stable toolchain.
- Add blob and index verification to blob recovery tool (#230)


#### Fixed
- Remove prometheus metrics expiration.


#### Updated
- Upgrade pearl to v0.7.1


## [2.0.0-alpha.5] - 2021-10-02
#### Added
- Add random mode in get in bobp (#215)

#### Updated
- upgrade pearl to v0.7.0.


## [2.0.0-alpha.4] - 2021-09-16
#### Added
- Add the ability to choose prometheus exporter address (#311)
- Add rest api port to config (#269)

#### Fixed
- Prometheus exporter bug which occured after migration to global exporter scheme (#322)
- Minor build issues (#327)
- Fix actual holder creation condition(#283)

#### Updated
- Libs: tonic, tonic-build, tower, tokio.
- Add Bob key size to help and version commands output
- Updated --version output format


## [2.0.0-alpha.3] - 2021-08-31
#### Added
- Add the ability to disable metrics (#241)
- Use default config in dockerfiles (#290)
- Add log file rotation to logger.yaml in examples (#297)
- Build docker images with build workflow (#308)
- Build Bob versions with 8-byte and 16-byte keys (#307)

#### Changed
- once aio is failed, it's disabled in config (#257)


## [2.0.0-alpha.2] - 2021-08-23
#### Added
- Prometheus metrics exporter (#240)
- Rate metrics (#242)
- Global exporter is used, different exporters may be load conditionally
- Run tests with GitHub Actions (#279)

#### Fixed
- Add brt to dockerfiles (#296)
- Bug with panic on load operation in rate processor (#302)


## [2.0.0-alpha.1] - 2021-08-16
#### Added
- Add api method to start disk (#182)
- Rest api for data (#187)
- Add bloom filter buffer size to config (#218)
- Setup build with GitHub actions (#266)
- Add Amazon S3 GetObject and PutObject api (#193)
- Add tool for blob recovery (brt) (#205)
- Add racks support to CCG (#186)
- Add bind ip address to config (#270)
- Add variable key size (#133)
- Support for different key sizes in REST API (#228)

#### Changed
- rename bob-tools, remove redundant versions of workspace deps (#220)
- add DiskEventsLogger error (#230)
- add methods for data to REST API specification (#234)
- Update Rocket to 0.5 (#233)
- Extend bob version (#247)

#### Fixed
- Fix backend storage trait object safety issue (#197)
- Fix dockerfiles (#203)
- Fix connectivity issues in Docker Swarm (use 0.0.0.0 in some cases) (#270)
- Fix metrics gaps in graphite (#274)


## [1.6.1] - 2021-04-14
#### Updated
- upgrade pearl to v0.5.14


## [1.6.0] - 2021-03-08
#### Changed
- Reorganisation (#175)
  - split crate into separate subcrates bob, bob-backend, bob-tools
  - move configs, metrics, data, node mods to bob-common
  - tmp remove mock bob client import
  - remove unused deps
  - ignore generated grpc file
  - move pearl metrics to bob-common
  - move config examples

#### Added
- Disk removal control and recovery (#174)
  - Fix: forget to change state in run method
  - Fix review issues
  - Fix semaphore logic
  - Add run semaphore to limit simultaneously initializing DiskControllers
  - Fix test in dcr


## [1.5.1] - 2021-02-24
#### Changed
- parallel index dumping

#### Added
- new alien directory configuration
- new api endpoint: cluster distribution function

#### Fixed
- Build issue after merging request with updated alien directory configuration
- Fix panic in some cases in push_metrics
- fixed metrics prefix
- minor fix for dump semaphores

#### Updated
- Update pearl to 0.5.8


## [1.5.0] - 2021-01-20
#### Changed
- Complete code review and deep refactoring
- Stability and performance improvements
- Search logic of get rewrited. Which leads to improvement of the get performance: up to 50% in normal case, up to 80% in case with reading from aliens
- reworked put algorithm to increase amount of work to be completed in background
- logs improved
- close open blobs by timeout to reduce memory footprint.
- allow partial completion of PUT (#104)
- optional AIO

#### Added
- retrieve records count via http api method, in partition info
- API method to retrieve local dir structure of vdisk replicas. #109
- ssh to docker cluster runner. #106
- for test utility bobp: add all remaining record tasks to last batch. #108
- error descriptionsi for dcr
- dcr instructions to README.md
- nodes to API
- new metrics drain and counters initialization

#### Fixed
- piling all alien records into one vdisk
- loss of records after restart of the cluster
- problems with reading from alien dirs in some cases
- use unreleased version of rio to fix build on musl
- pearl issues with index files
- outdated usage of the partitions old ID. #107
- indexing in bobp with flag -f
- aliens distribution in some cases

#### Updated
- update pearl
- stable tokio runtime


## [1.4.0] - 2020-03-27
#### Updated
- API add partition delete
- bobp errors detalization


## [1.3.0] - 2020-03-02
#### Updated
- pearl updated, improved check existence performance

#### Fixed
- misc minor fixes


## [1.2.1] - 2020-02-06


## [1.2.0] - 2020-01-28
#### Added
- Config cluster generator
- bob test utility


## [1.1.1] - 2020-01-17
#### Fixed
- bobd cli version

#### Updated
- tonic up to 0.1.0


## [1.1.0] - 2019-12-26


## [1.0.0] - 2019-10-03
#### Changed
- Initial version<|MERGE_RESOLUTION|>--- conflicted
+++ resolved
@@ -7,7 +7,7 @@
 
 
 #### Changed
-
+- Hostname resolving in background tasks (#529)
 
 #### Fixed
 
@@ -24,12 +24,8 @@
 - Support for files, file name patterns, key ranges and a 'exists' subcommand to 'bobc' (#539)
 
 #### Changed
-<<<<<<< HEAD
-- Hostname resolving in background tasks (#529)
-=======
 - Using interval logger in metric exporter to reduce error log density (#592)
 - Using standard Authorization header for basic auth (#616)
->>>>>>> 49a30a59
 - Change locks to sync where possible (#472)
 
 #### Fixed
