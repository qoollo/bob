--- conflicted
+++ resolved
@@ -7,11 +7,8 @@
 
 
 #### Changed
-<<<<<<< HEAD
 - Log message about the lack of connection to graphite became more understandable (#684)
-=======
 - Hostname resolving in background tasks (#529)
->>>>>>> 4ea54507
 
 #### Fixed
 
