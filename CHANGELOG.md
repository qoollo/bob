--- conflicted
+++ resolved
@@ -4,22 +4,15 @@
 
 ## [Unreleased]
 #### Added
-<<<<<<< HEAD
 - Access management (#217)
   - Nodes authentication. (#318)
   - Http API authentication. (#217)
-
+- Memory limit for indexes (#466)
 
 #### Changed
 - Rocket replaced with axum. (#217)
-
-=======
-- Memory limit for indexes (#466)
-
-#### Changed
 - Publish available ram metric instead of calculated free ram, used ram is now calculated (#508)
 - Log about disk availability would be written once (#499)
->>>>>>> 386a9e2f
 
 #### Fixed
 
