--- conflicted
+++ resolved
@@ -5,11 +5,8 @@
 ## [Unreleased]
 #### Added
 - Quorum argument for manual workflow dispatch for integration tests (#749)
-<<<<<<< HEAD
 - Client metrics are initialized at the start (#761)
-=======
 - Exist test on doubled range of keys for integration tests (#764)
->>>>>>> de71061d
 
 #### Changed
 - Make local put parallel to remote (#573)
