# Changelog
Bob versions changelog


## [Unreleased]
#### Added
- 'Exists' method through HEAD request in REST API (#691)
- Support for 'exists' method in bobt (#691)
- Round robin algorithm for alien nodes selection (#570)
- 'release-lto' and 'integration-test' build profiles added (#704)
- Integration tests (#518)
- Added integration tests for aliens (#642)
- Added integration tests for bobt (#648)

#### Changed
- Use bytes to pass data to pearl (#597)
- Log message about the lack of connection to graphite became more understandable (#684)
- Hostname resolving in background tasks (#529)
<<<<<<< HEAD
- Configurable build profiles in Dockerfiles (#717)
=======
- Make delete operation recoverable (#533)
- Binaries sizes reduced for 'integration-test' profile (#727)
>>>>>>> eda7487d

#### Fixed


#### Updated
- Pearl updated to v0.16.0 (#706)


## [2.1.0-alpha.7] - 2022-11-28
#### Added
- Include bobt into the zip archive attached to the release infrastructure (#669)
- Include bobc into release builds (#569)
- Added blob-info and index-info features to brt (#356)
- Support for files, file name patterns, key ranges and a 'exists' subcommand to 'bobc' (#539)

#### Changed
- Using interval logger in metric exporter to reduce error log density (#592)
- Using standard Authorization header for basic auth (#616)
- Change locks to sync where possible (#472)

#### Fixed
- Clear bloom-filter memory on remount (#636)

#### Updated
- Pearl updated to v0.15.0 (#668)
- Updated versions of dependencies (#551)


## [2.1.0-alpha.6] - 2022-11-15
#### Added
- Add clusterwide delete operation (#364)
- TLS support, TLS for grpc or rest can be enabled via cluster & node config (#303)
- Final summary and return code to `bobt` (#649)

#### Changed
- Update rust edition to 2021 (#484)
- Remove unnecessary data clone (#506)
- Compare vdiskid first (#594)
- Optimize finding actual holders (#595)
- Logger output directed to stdout instead of stderr in bobt (#651)
- Replaced deprecated chrono functions (#660)

#### Fixed
- Print full error text received from Pearl in exist function (#581)
- Fix alien indexes offloading (#560)
- Internode auth works properly with nodes on same ip (#548)
- Fix response in delete request (#558)
- Fixed panic in brt because of duplicate long arg name (#563)
- Make username and password args of `bobt` optional (#555)
- Replaced deleted Pipers crate (#646)

#### Updated
- Pearl updated to v0.14.0 (#659)


## [2.1.0-alpha.5] - 2022-08-04
#### Added
- Add occupied disk space to api and metrics (#501)
- If no credentials provided and default user specified in config, then request will have default user permissions (#437)
- SHA512 hash of password with salt 'bob' can be specified instead of password (#304)
- User's permissions can be set via role and/or claims (#408)
- Check correctness tool, bobt (#542)

#### Changed
- Move files for linux packages into separate directory (#534)
- Defer index offload on deletion (#363)

#### Fixed
- Fixed internode authorization error (#530)
- "CredentialsNotProvided", "UserNotFound", "UnauthorizedRequest" now have "Unauthenticated" code (#528)
- Added conversion of "unauthorized" status into internal error (#540)

#### Updated
- Pearl updated to v0.13.0


## [2.1.0-alpha.4] - 2022-07-04
#### Added
- Memory limit for indexes (#466)
- Add support for logstash (#243)
- Access management (#217)
  - Nodes authentication (#318)
  - Authorization parameters in bobp (#425)
  - Http API authentication (#217)

#### Changed
- Rocket replaced with axum (#217)
- Add special cmp for keys with sizes aligned with word (#496)
- Publish available ram metric instead of calculated free ram, used ram is now calculated (#508)
- Log about disk availability would be written once (#499)

#### Fixed


#### Updated



## [2.1.0-alpha.3] - 2022-05-31
#### Added
- Number of vdisks per disk in ccg can be specified via -p arg (#459)
- Dockerfile arguments propagation (#483)

#### Changed
- Number of vdisks in ccg now is defined by -p or -d arg only, -exact arg removed (#459)
- RAM metrics (bob ram, total ram, used ram, free ram) are published in bytes now (#463)
- CPU iowait & disks iowait, iops are now collected via procfs (#461)
- Move brt utils to pearl (#415)

#### Fixed
- Fix docker image build parametrization (#494)

#### Updated
- Update rocket to v0.5.0-rc.2 (#486)
- Update Pearl to v0.12.0 


## [2.1.0-alpha.2] - 2022-04-26
#### Added
- Added grpc exist testing feature to bobp (#419)
- Add support for hierarchical range filters (#439)

#### Changed
- Deleted dcr utility (#370)
- Put error logs now agregate in one line every 5 sec (in case of disk disconnection) (#420)

#### Fixed
- Fix ping and timeout leading to sending too much requests (#438)
- Get & Put speed calculation in bobp (#419)

#### Updated
- Update Pearl to v0.11.0


## [2.1.0-alpha.1] - 2022-04-04
#### Added
- Add iops & iowait disk metrics (collected via iostat) & cpu_iowait metric (#342)
- Add refkey to support pearl #141
- API method for occupied space info (#404)
- Added -init_folders flag that creates bob and alien folders (#180)
- If bob and alien folders doesn't exist bobd will panic (#398)
- root_dir_name to node configuration api (#440)

#### Changed
- All hardware metrics are now placed in 'hardware' group (#452)

#### Fixed
- brt: Version in BlobHeader now changes during migration (#447)
- brt: Default target version is now 1 instead of 2 (#448)

#### Updated
- Update pearl to v0.10.0


## [2.1.0-alpha.0] - 2022-02-21
#### Added
- Bloom filters memory metric (#400)
- Add bob ram usage metric (#393)
- Add REST API method for data deletion (#221)


#### Changed
- File descriptors metric now tries to use lsof | wc first (#359)


#### Fixed
- Used disk space metric calculation fix (#376)
- Fix partitions removal response code (#405)
- No more use of MockBobClient in production (#389)
- Ubuntu docker image build error (#412)
- Fix panic on nodes request (#429)

#### Updated
- Configs now support human readable formats (in max_blob_size & bloom_filter_memory_limit) (#388)
- Upgrade pearl to v0.9.2


## [2.0.0-alpha.11] - 2021-12-10
#### Added
- Hierarchical filters (#333)


#### Fixed
- Disk space metrics calculation fix (#376)


#### Updated
- Upgrade pearl to v0.9.0


## [2.0.0-alpha.10] - 2021-12-02
#### Added
- Add bloom_filter_memory_limit to example config (#378)
- Add traits to support pearl #123


#### Updated
- Upgrade pearl to v0.8.1


## [2.0.0-alpha.9] - 2021-11-19
#### Fixed
- Fix allocated size computation in BloomFilterMemoryLimitHooks (#372)


## [2.0.0-alpha.8] - 2021-11-18
#### Added
- Bloom filter offloading (#301)


## [2.0.0-alpha.7] - 2021-11-09
#### Added
- Add brt mode to reverse byte order (#286)
- Add alien blobs sync API (#334)


#### Changed
- Disable AIO by default (#335)


#### Fixed
- Hardware metrics names for RAM and disk space (#358)


#### Updated
- Upgrade pearl to v0.8.0



## [2.0.0-alpha.6] - 2021-10-19
#### Added
- Add hardware metrics (#242)
- Add REST API metrics (#255)
- Include brt into release builds (rpm, deb and zip) (#344)


#### Changed
- Cleaner closes blobs instead of update (#285)
- Only stable releases to latest tag on Docker Hub (#339)
- Make Bob compile on stable toolchain.
- Add blob and index verification to blob recovery tool (#230)


#### Fixed
- Remove prometheus metrics expiration.


#### Updated
- Upgrade pearl to v0.7.1


## [2.0.0-alpha.5] - 2021-10-02
#### Added
- Add random mode in get in bobp (#215)

#### Updated
- upgrade pearl to v0.7.0.


## [2.0.0-alpha.4] - 2021-09-16
#### Added
- Add the ability to choose prometheus exporter address (#311)
- Add rest api port to config (#269)

#### Fixed
- Prometheus exporter bug which occured after migration to global exporter scheme (#322)
- Minor build issues (#327)
- Fix actual holder creation condition(#283)

#### Updated
- Libs: tonic, tonic-build, tower, tokio.
- Add Bob key size to help and version commands output
- Updated --version output format


## [2.0.0-alpha.3] - 2021-08-31
#### Added
- Add the ability to disable metrics (#241)
- Use default config in dockerfiles (#290)
- Add log file rotation to logger.yaml in examples (#297)
- Build docker images with build workflow (#308)
- Build Bob versions with 8-byte and 16-byte keys (#307)

#### Changed
- once aio is failed, it's disabled in config (#257)


## [2.0.0-alpha.2] - 2021-08-23
#### Added
- Prometheus metrics exporter (#240)
- Rate metrics (#242)
- Global exporter is used, different exporters may be load conditionally
- Run tests with GitHub Actions (#279)

#### Fixed
- Add brt to dockerfiles (#296)
- Bug with panic on load operation in rate processor (#302)


## [2.0.0-alpha.1] - 2021-08-16
#### Added
- Add api method to start disk (#182)
- Rest api for data (#187)
- Add bloom filter buffer size to config (#218)
- Setup build with GitHub actions (#266)
- Add Amazon S3 GetObject and PutObject api (#193)
- Add tool for blob recovery (brt) (#205)
- Add racks support to CCG (#186)
- Add bind ip address to config (#270)
- Add variable key size (#133)
- Support for different key sizes in REST API (#228)

#### Changed
- rename bob-tools, remove redundant versions of workspace deps (#220)
- add DiskEventsLogger error (#230)
- add methods for data to REST API specification (#234)
- Update Rocket to 0.5 (#233)
- Extend bob version (#247)

#### Fixed
- Fix backend storage trait object safety issue (#197)
- Fix dockerfiles (#203)
- Fix connectivity issues in Docker Swarm (use 0.0.0.0 in some cases) (#270)
- Fix metrics gaps in graphite (#274)


## [1.6.1] - 2021-04-14
#### Updated
- upgrade pearl to v0.5.14


## [1.6.0] - 2021-03-08
#### Changed
- Reorganisation (#175)
  - split crate into separate subcrates bob, bob-backend, bob-tools
  - move configs, metrics, data, node mods to bob-common
  - tmp remove mock bob client import
  - remove unused deps
  - ignore generated grpc file
  - move pearl metrics to bob-common
  - move config examples

#### Added
- Disk removal control and recovery (#174)
  - Fix: forget to change state in run method
  - Fix review issues
  - Fix semaphore logic
  - Add run semaphore to limit simultaneously initializing DiskControllers
  - Fix test in dcr


## [1.5.1] - 2021-02-24
#### Changed
- parallel index dumping

#### Added
- new alien directory configuration
- new api endpoint: cluster distribution function

#### Fixed
- Build issue after merging request with updated alien directory configuration
- Fix panic in some cases in push_metrics
- fixed metrics prefix
- minor fix for dump semaphores

#### Updated
- Update pearl to 0.5.8


## [1.5.0] - 2021-01-20
#### Changed
- Complete code review and deep refactoring
- Stability and performance improvements
- Search logic of get rewrited. Which leads to improvement of the get performance: up to 50% in normal case, up to 80% in case with reading from aliens
- reworked put algorithm to increase amount of work to be completed in background
- logs improved
- close open blobs by timeout to reduce memory footprint.
- allow partial completion of PUT (#104)
- optional AIO

#### Added
- retrieve records count via http api method, in partition info
- API method to retrieve local dir structure of vdisk replicas. #109
- ssh to docker cluster runner. #106
- for test utility bobp: add all remaining record tasks to last batch. #108
- error descriptionsi for dcr
- dcr instructions to README.md
- nodes to API
- new metrics drain and counters initialization

#### Fixed
- piling all alien records into one vdisk
- loss of records after restart of the cluster
- problems with reading from alien dirs in some cases
- use unreleased version of rio to fix build on musl
- pearl issues with index files
- outdated usage of the partitions old ID. #107
- indexing in bobp with flag -f
- aliens distribution in some cases

#### Updated
- update pearl
- stable tokio runtime


## [1.4.0] - 2020-03-27
#### Updated
- API add partition delete
- bobp errors detalization


## [1.3.0] - 2020-03-02
#### Updated
- pearl updated, improved check existence performance

#### Fixed
- misc minor fixes


## [1.2.1] - 2020-02-06


## [1.2.0] - 2020-01-28
#### Added
- Config cluster generator
- bob test utility


## [1.1.1] - 2020-01-17
#### Fixed
- bobd cli version

#### Updated
- tonic up to 0.1.0


## [1.1.0] - 2019-12-26


## [1.0.0] - 2019-10-03
#### Changed
- Initial version<|MERGE_RESOLUTION|>--- conflicted
+++ resolved
@@ -16,12 +16,9 @@
 - Use bytes to pass data to pearl (#597)
 - Log message about the lack of connection to graphite became more understandable (#684)
 - Hostname resolving in background tasks (#529)
-<<<<<<< HEAD
-- Configurable build profiles in Dockerfiles (#717)
-=======
 - Make delete operation recoverable (#533)
 - Binaries sizes reduced for 'integration-test' profile (#727)
->>>>>>> eda7487d
+- Configurable build profiles in Dockerfiles (#717)
 
 #### Fixed
 
