--- conflicted
+++ resolved
@@ -13,12 +13,8 @@
 
 
 #### Updated
-<<<<<<< HEAD
+- Pearl updated to v0.15.0 (#668)
 - Updated versions of dependencies (#551)
-
-=======
-- Pearl updated to v0.15.0 (#668)
->>>>>>> e359ac4d
 
 
 ## [2.1.0-alpha.6] - 2022-11-15
