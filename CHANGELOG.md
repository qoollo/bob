--- conflicted
+++ resolved
@@ -4,13 +4,10 @@
 
 ## [Unreleased]
 #### Added
-- Quorum argument for manual workflow dispatch for integration tests (#749)
-- Reconnect to a node when Ping is received from it (#625)
-- Fast ping at the start (#657)
-- Client metrics are initialized at the start (#761)
-- Exist test on doubled range of keys for integration tests (#764)
-- Used swap and bob virtual memory metrics added to hardware metrics (#771)
-- Added validate_data_checksum_in_index_regen field to pearl config (#607)
+- 'Exists' method through HEAD request in REST API (#691)
+- Support for 'exists' method in bobt (#691)
+- Lookup existence in aliens (#576)
+- Separate local and remote lookup (#585)
 
 #### Changed
 - Make local put parallel to remote (#573)
@@ -53,10 +50,6 @@
 - Corrupted blobs count metric (#464)
 - 'Exists' method through HEAD request in REST API (#691)
 - Support for 'exists' method in bobt (#691)
-<<<<<<< HEAD
-- Lookup existence in aliens (#576)
-- Separate local and remote lookup (#585)
-=======
 - Round robin algorithm for alien nodes selection (#570)
 - 'release-lto' and 'integration-test' build profiles added (#704)
 - Crossplatform terminal signal handling (#725)
@@ -66,7 +59,6 @@
 - Added authentification support for integration tests (#672)
 - Add support for `delete` operation to `bobc` (#664)
 - Support for authorization to `bobc` (#679)
->>>>>>> 9f7a03e9
 
 #### Changed
 - Use bytes to pass data to pearl (#597)
