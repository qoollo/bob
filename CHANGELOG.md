--- conflicted
+++ resolved
@@ -10,12 +10,9 @@
 
 
 #### Fixed
-<<<<<<< HEAD
 - Fix chrono deprecated function warning (#832)
-=======
 - Do not propagate an initialization error when it is determined that the disk is not available (#807)
 - Fix crash in hardware metrics when disk is not available (#812)
->>>>>>> 67d861ed
 
 #### Updated
 
