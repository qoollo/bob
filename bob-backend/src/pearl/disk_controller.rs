--- conflicted
+++ resolved
@@ -267,13 +267,8 @@
                     self.node_name.clone(),
                     self.disk.name().clone(),
                     path,
-<<<<<<< HEAD
                     owner_node_identifier,
-                    self.dump_sem.clone(),
-=======
-                    self.node_name.clone(),
                     self.pearl_creation_context.clone(),
->>>>>>> 0151283c
                 )
             })
             .collect()
@@ -283,12 +278,7 @@
         let settings = self.settings.clone();
         let groups = settings
             .collect_alien_groups(
-<<<<<<< HEAD
                 self.disk.name(),
-                self.dump_sem.clone(),
-=======
-                self.disk.name().to_owned(),
->>>>>>> 0151283c
                 &self.node_name,
                 self.pearl_creation_context.clone(),
             )
