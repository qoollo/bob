--- conflicted
+++ resolved
@@ -5,11 +5,7 @@
 use tokio::time::{interval, Interval};
 
 pub(crate) mod logger;
-<<<<<<< HEAD
-use crate::{core::Operation, pearl::postprocessor::PostProcessor, prelude::*};
-=======
 use crate::{core::Operation, pearl::hooks::Hooks, prelude::*};
->>>>>>> abbe60f0
 use logger::DisksEventsLogger;
 
 use super::Holder;
@@ -95,11 +91,7 @@
         *self.state.read().await == GroupsState::Ready
     }
 
-<<<<<<< HEAD
-    pub async fn run(&self, pp: PostProcessor) -> AnyResult<()> {
-=======
     pub async fn run(&self, pp: impl Hooks) -> AnyResult<()> {
->>>>>>> abbe60f0
         let _permit = self.monitor_sem.acquire().await.expect("Sem is closed");
         self.init().await?;
         self.groups_run(pp).await
@@ -334,9 +326,6 @@
         Ok(group)
     }
 
-<<<<<<< HEAD
-    async fn run_groups(groups: Arc<RwLock<Vec<Group>>>, pp: PostProcessor) -> AnyResult<()> {
-=======
     pub async fn detach_all(&self) -> BackendResult<()> {
         let write_lock_groups = self.groups.write().await;
         for group in write_lock_groups.iter() {
@@ -346,18 +335,13 @@
     }
 
     async fn run_groups(groups: Arc<RwLock<Vec<Group>>>, pp: impl Hooks) -> AnyResult<()> {
->>>>>>> abbe60f0
         for group in groups.read().await.iter() {
             group.run(pp.clone()).await?;
         }
         Ok(())
     }
 
-<<<<<<< HEAD
-    async fn groups_run(&self, pp: PostProcessor) -> AnyResult<()> {
-=======
     async fn groups_run(&self, pp: impl Hooks) -> AnyResult<()> {
->>>>>>> abbe60f0
         let state = self.state.read().await.clone();
         match state {
             GroupsState::Initialized => self.groups_run_initialized(pp).await,
@@ -366,11 +350,7 @@
         }
     }
 
-<<<<<<< HEAD
-    async fn groups_run_initialized(&self, pp: PostProcessor) -> AnyResult<()> {
-=======
     async fn groups_run_initialized(&self, pp: impl Hooks) -> AnyResult<()> {
->>>>>>> abbe60f0
         let res = {
             let _permit = self.run_sem.acquire().await.expect("Semaphore is closed");
             Self::run_groups(self.groups.clone(), pp).await
@@ -576,13 +556,6 @@
     }
 
     pub(crate) async fn filter_memory_allocated(&self) -> usize {
-<<<<<<< HEAD
-        let mut memory = 0;
-        for holder in self.groups.read().await.iter() {
-            memory += holder.filter_memory_allocated().await;
-        }
-        memory
-=======
         self.groups
             .read()
             .await
@@ -591,7 +564,6 @@
             .collect::<FuturesUnordered<_>>()
             .fold(0, |acc, x| async move { acc + x })
             .await
->>>>>>> abbe60f0
     }
 
     pub(crate) fn groups(&self) -> Arc<RwLock<Vec<Group>>> {
