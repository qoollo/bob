use futures::{future::ready, Future};
use std::iter::once;

use crate::{
<<<<<<< HEAD
    pearl::{postprocessor::PostProcessor, stuff::Stuff},
=======
    pearl::{hooks::BloomFilterMemoryLimitHooks, utils::Utils},
>>>>>>> abbe60f0
    prelude::*,
};

use super::{
    data::Key, disk_controller::logger::DisksEventsLogger, disk_controller::DiskController,
    hooks::SimpleHolder, settings::Settings, Holder,
};
use crate::core::{BackendStorage, MetricsProducer, Operation};

pub type BackendResult<T> = std::result::Result<T, Error>;
pub type PearlStorage = Storage<Key>;

#[derive(Clone, Debug)]
pub struct Pearl {
    disk_controllers: Arc<[Arc<DiskController>]>,
    alien_disk_controller: Arc<DiskController>,
<<<<<<< HEAD
    node_name: String,
    init_par_degree: usize,
    filter_memory_limit: Option<usize>,
=======
    bloom_filter_memory_limit: Option<usize>,
>>>>>>> abbe60f0
}

impl Pearl {
    pub async fn new(mapper: Arc<Virtual>, config: &NodeConfig) -> BackendResult<Self> {
        debug!("initializing pearl backend");
        let settings = Arc::new(Settings::new(config, mapper));
        let logfile = config.pearl().disks_events_logfile();
        let logger = DisksEventsLogger::new(logfile).await.map_err(|e| {
            Error::disk_events_logger("disk events logger initialization failed", e)
        })?;

        let run_sem = Arc::new(Semaphore::new(config.init_par_degree()));
        let data = settings
            .clone()
            .read_group_from_disk(config, run_sem.clone(), logger.clone())
            .await;
        let disk_controllers: Arc<[_]> = Arc::from(data.as_slice());
        trace!("count vdisk groups: {}", disk_controllers.len());

        let alien_disk_controller = settings
            .clone()
            .read_alien_directory(config, run_sem, logger)
            .await;

        let pearl = Self {
            disk_controllers,
            alien_disk_controller,
<<<<<<< HEAD
            node_name: config.name().to_string(),
            init_par_degree: config.init_par_degree(),
            filter_memory_limit: config.filter_memory_limit(),
=======
            bloom_filter_memory_limit: config.bloom_filter_memory_limit(),
>>>>>>> abbe60f0
        };
        Ok(pearl)
    }

    async fn for_each_holder<F, Fut>(&self, f: F)
    where
        F: Fn(&Holder) -> Fut + Clone,
        Fut: Future<Output = ()>,
    {
        self.disk_controllers
            .iter()
            .chain(once(&self.alien_disk_controller))
            .map(|dc| dc.for_each_holder(f.clone()))
            .collect::<FuturesUnordered<_>>()
            .collect::<Vec<()>>()
            .await;
    }

    async fn collect_simple_holders(&self) -> Vec<SimpleHolder> {
        let res = RwLock::new(vec![]);
        self.for_each_holder(|h| {
            let h = SimpleHolder::from(h);
            async {
                if h.is_ready().await {
                    res.write().await.push(h);
                }
            }
        })
        .await;
        res.into_inner()
    }
}

#[async_trait]
impl MetricsProducer for Pearl {
    async fn blobs_count(&self) -> (usize, usize) {
        let futs: FuturesUnordered<_> = self
            .disk_controllers
            .iter()
            .cloned()
            .map(|dc| async move { dc.blobs_count().await })
            .collect();
        let cnt = futs.fold(0, |cnt, dc_cnt| ready(cnt + dc_cnt)).await;
        let alien_cnt = self.alien_disk_controller.blobs_count().await;
        (cnt, alien_cnt)
    }

    async fn index_memory(&self) -> usize {
        let futs: FuturesUnordered<_> = self
            .disk_controllers
            .iter()
            .chain(once(&self.alien_disk_controller))
            .cloned()
            .map(|dc| async move { dc.index_memory().await })
            .collect();
        let cnt = futs.fold(0, |cnt, dc_cnt| ready(cnt + dc_cnt)).await;
        cnt
    }

    async fn active_disks_count(&self) -> usize {
        let mut cnt = 0;
        for dc in self.disk_controllers.iter() {
            cnt += dc.is_ready().await as usize;
        }
        cnt
    }
}

#[async_trait]
impl BackendStorage for Pearl {
    async fn run_backend(&self) -> AnyResult<()> {
        // vec![vec![]; n] macro requires Clone trait, and future does not implement it
        let start = Instant::now();
        let futs = FuturesUnordered::new();
        let alien_iter = once(&self.alien_disk_controller);
<<<<<<< HEAD
        let postprocessor = PostProcessor::new(self.filter_memory_limit);
=======
        let postprocessor = BloomFilterMemoryLimitHooks::new(self.bloom_filter_memory_limit);
>>>>>>> abbe60f0
        for dc in self.disk_controllers.iter().chain(alien_iter).cloned() {
            let pp = postprocessor.clone();
            futs.push(async move { dc.run(pp).await });
        }
        futs.fold(Ok(()), |s, n| async move { s.and(n) }).await?;
        let dur = Instant::now() - start;
        debug!("pearl backend init took {:?}", dur);
        Ok(())
    }

    async fn put(&self, op: Operation, key: BobKey, data: BobData) -> BackendResult<()> {
        debug!("PUT[{}] to pearl backend. operation: {:?}", key, op);
        let dc_option = self
            .disk_controllers
            .iter()
            .find(|dc| dc.can_process_operation(&op));
        if let Some(disk_controller) = dc_option {
            disk_controller
                .put(op, key, data)
                .await
                .map_err(|e| Error::failed(format!("{:#?}", e)))
        } else {
            debug!(
                "PUT[{}] Cannot find disk_controller, operation: {:?}",
                key, op
            );
            Err(Error::dc_is_not_available())
        }
    }

    async fn put_alien(&self, op: Operation, key: BobKey, data: BobData) -> BackendResult<()> {
        debug!("PUT[alien][{}] to pearl backend, operation: {:?}", key, op);
        self.alien_disk_controller.put_alien(op, key, data).await
    }

    async fn get(&self, op: Operation, key: BobKey) -> Result<BobData, Error> {
        debug!("Get[{}] from pearl backend. operation: {:?}", key, op);
        let dc_option = self
            .disk_controllers
            .iter()
            .find(|dc| dc.can_process_operation(&op));

        if let Some(disk_controller) = dc_option {
            disk_controller.get(op, key).await
        } else {
            Err(Error::dc_is_not_available())
        }
    }

    async fn get_alien(&self, op: Operation, key: BobKey) -> BackendResult<BobData> {
        debug!("Get[alien][{}] from pearl backend", key);
        if self.alien_disk_controller.can_process_operation(&op) {
            self.alien_disk_controller.get_alien(op, key).await
        } else {
            Err(Error::dc_is_not_available())
        }
    }

    async fn exist(&self, operation: Operation, keys: &[BobKey]) -> BackendResult<Vec<bool>> {
        let dc_option = self
            .disk_controllers
            .iter()
            .find(|dc| dc.can_process_operation(&operation));
        if let Some(disk_controller) = dc_option {
            disk_controller.exist(operation, keys).await
        } else {
            Err(Error::dc_is_not_available())
        }
    }

    async fn exist_alien(&self, operation: Operation, keys: &[BobKey]) -> BackendResult<Vec<bool>> {
        if self.alien_disk_controller.can_process_operation(&operation) {
            self.alien_disk_controller.exist(operation, keys).await
        } else {
            Err(Error::dc_is_not_available())
        }
    }

    async fn shutdown(&self) {
        use futures::stream::FuturesUnordered;
        use std::iter::once;
        info!("begin shutdown");
        let futures = self
            .disk_controllers
            .iter()
            .chain(once(&self.alien_disk_controller))
            .map(|dc| async move { dc.shutdown().await })
            .collect::<FuturesUnordered<_>>();
        futures.collect::<()>().await;
        info!("shutting down done");
    }

    fn disk_controllers(&self) -> Option<(&[Arc<DiskController>], Arc<DiskController>)> {
        Some((&self.disk_controllers, self.alien_disk_controller.clone()))
    }

    async fn close_unneeded_active_blobs(&self, soft: usize, hard: usize) {
        for dc in self.disk_controllers.iter() {
            dc.close_unneeded_active_blobs(soft, hard).await;
        }
    }

    async fn offload_old_filters(&self, limit: usize) {
<<<<<<< HEAD
        Stuff::offload_old_filters(
            self.disk_controllers
                .iter()
                .chain(once(&self.alien_disk_controller))
                .collect::<Vec<_>>(),
            limit,
        )
        .await;
=======
        Utils::offload_old_filters(self.collect_simple_holders().await, limit).await;
>>>>>>> abbe60f0
    }

    async fn filter_memory_allocated(&self) -> usize {
        let mut memory = 0;
        for dc in self
            .disk_controllers
            .iter()
            .chain(Some(&self.alien_disk_controller))
        {
            memory += dc.filter_memory_allocated().await;
        }
        memory
    }
}<|MERGE_RESOLUTION|>--- conflicted
+++ resolved
@@ -2,11 +2,7 @@
 use std::iter::once;
 
 use crate::{
-<<<<<<< HEAD
-    pearl::{postprocessor::PostProcessor, stuff::Stuff},
-=======
     pearl::{hooks::BloomFilterMemoryLimitHooks, utils::Utils},
->>>>>>> abbe60f0
     prelude::*,
 };
 
@@ -23,13 +19,7 @@
 pub struct Pearl {
     disk_controllers: Arc<[Arc<DiskController>]>,
     alien_disk_controller: Arc<DiskController>,
-<<<<<<< HEAD
-    node_name: String,
-    init_par_degree: usize,
-    filter_memory_limit: Option<usize>,
-=======
     bloom_filter_memory_limit: Option<usize>,
->>>>>>> abbe60f0
 }
 
 impl Pearl {
@@ -57,13 +47,7 @@
         let pearl = Self {
             disk_controllers,
             alien_disk_controller,
-<<<<<<< HEAD
-            node_name: config.name().to_string(),
-            init_par_degree: config.init_par_degree(),
-            filter_memory_limit: config.filter_memory_limit(),
-=======
             bloom_filter_memory_limit: config.bloom_filter_memory_limit(),
->>>>>>> abbe60f0
         };
         Ok(pearl)
     }
@@ -139,11 +123,7 @@
         let start = Instant::now();
         let futs = FuturesUnordered::new();
         let alien_iter = once(&self.alien_disk_controller);
-<<<<<<< HEAD
-        let postprocessor = PostProcessor::new(self.filter_memory_limit);
-=======
         let postprocessor = BloomFilterMemoryLimitHooks::new(self.bloom_filter_memory_limit);
->>>>>>> abbe60f0
         for dc in self.disk_controllers.iter().chain(alien_iter).cloned() {
             let pp = postprocessor.clone();
             futs.push(async move { dc.run(pp).await });
@@ -247,18 +227,7 @@
     }
 
     async fn offload_old_filters(&self, limit: usize) {
-<<<<<<< HEAD
-        Stuff::offload_old_filters(
-            self.disk_controllers
-                .iter()
-                .chain(once(&self.alien_disk_controller))
-                .collect::<Vec<_>>(),
-            limit,
-        )
-        .await;
-=======
         Utils::offload_old_filters(self.collect_simple_holders().await, limit).await;
->>>>>>> abbe60f0
     }
 
     async fn filter_memory_allocated(&self) -> usize {
