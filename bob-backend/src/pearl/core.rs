use futures::future::ready;
use std::iter::once;

use crate::{
    pearl::{postprocessor::PostProcessor, stuff::Stuff},
    prelude::*,
};

use super::{
    data::Key, disk_controller::logger::DisksEventsLogger, disk_controller::DiskController,
    settings::Settings,
};
use crate::core::{BackendStorage, MetricsProducer, Operation};

pub type BackendResult<T> = std::result::Result<T, Error>;
pub type PearlStorage = Storage<Key>;

#[derive(Clone, Debug)]
pub struct Pearl {
    disk_controllers: Arc<[Arc<DiskController>]>,
    alien_disk_controller: Arc<DiskController>,
<<<<<<< HEAD
    node_name: String,
    init_par_degree: usize,
    filter_memory_limit: Option<usize>,
=======
>>>>>>> 1fc1e31e
}

impl Pearl {
    pub async fn new(mapper: Arc<Virtual>, config: &NodeConfig) -> BackendResult<Self> {
        debug!("initializing pearl backend");
        let settings = Arc::new(Settings::new(config, mapper));
        let logfile = config.pearl().disks_events_logfile();
        let logger = DisksEventsLogger::new(logfile).await.map_err(|e| {
            Error::disk_events_logger("disk events logger initialization failed", e)
        })?;

        let run_sem = Arc::new(Semaphore::new(config.init_par_degree()));
        let data = settings
            .clone()
            .read_group_from_disk(config, run_sem.clone(), logger.clone())
            .await;
        let disk_controllers: Arc<[_]> = Arc::from(data.as_slice());
        trace!("count vdisk groups: {}", disk_controllers.len());

        let alien_disk_controller = settings
            .clone()
            .read_alien_directory(config, run_sem, logger)
            .await;

        let pearl = Self {
            disk_controllers,
            alien_disk_controller,
<<<<<<< HEAD
            node_name: config.name().to_string(),
            init_par_degree: config.init_par_degree(),
            filter_memory_limit: config.filter_memory_limit(),
=======
>>>>>>> 1fc1e31e
        };
        Ok(pearl)
    }
}

#[async_trait]
impl MetricsProducer for Pearl {
    async fn blobs_count(&self) -> (usize, usize) {
        let futs: FuturesUnordered<_> = self
            .disk_controllers
            .iter()
            .cloned()
            .map(|dc| async move { dc.blobs_count().await })
            .collect();
        let cnt = futs.fold(0, |cnt, dc_cnt| ready(cnt + dc_cnt)).await;
        let alien_cnt = self.alien_disk_controller.blobs_count().await;
        (cnt, alien_cnt)
    }

    async fn index_memory(&self) -> usize {
        let futs: FuturesUnordered<_> = self
            .disk_controllers
            .iter()
            .chain(once(&self.alien_disk_controller))
            .cloned()
            .map(|dc| async move { dc.index_memory().await })
            .collect();
        let cnt = futs.fold(0, |cnt, dc_cnt| ready(cnt + dc_cnt)).await;
        cnt
    }

    async fn active_disks_count(&self) -> usize {
        let mut cnt = 0;
        for dc in self.disk_controllers.iter() {
            cnt += dc.is_ready().await as usize;
        }
        cnt
    }
}

#[async_trait]
impl BackendStorage for Pearl {
    async fn run_backend(&self) -> AnyResult<()> {
        // vec![vec![]; n] macro requires Clone trait, and future does not implement it
        let start = Instant::now();
        let futs = FuturesUnordered::new();
        let alien_iter = once(&self.alien_disk_controller);
        let postprocessor = PostProcessor::new(self.filter_memory_limit);
        for dc in self.disk_controllers.iter().chain(alien_iter).cloned() {
            let pp = postprocessor.clone();
            futs.push(async move { dc.run(pp).await });
        }
        futs.fold(Ok(()), |s, n| async move { s.and(n) }).await?;
        let dur = Instant::now() - start;
        debug!("pearl backend init took {:?}", dur);
        Ok(())
    }

    async fn put(&self, op: Operation, key: BobKey, data: BobData) -> BackendResult<()> {
        debug!("PUT[{}] to pearl backend. operation: {:?}", key, op);
        let dc_option = self
            .disk_controllers
            .iter()
            .find(|dc| dc.can_process_operation(&op));
        if let Some(disk_controller) = dc_option {
            disk_controller
                .put(op, key, data)
                .await
                .map_err(|e| Error::failed(format!("{:#?}", e)))
        } else {
            debug!(
                "PUT[{}] Cannot find disk_controller, operation: {:?}",
                key, op
            );
            Err(Error::dc_is_not_available())
        }
    }

    async fn put_alien(&self, op: Operation, key: BobKey, data: BobData) -> BackendResult<()> {
        debug!("PUT[alien][{}] to pearl backend, operation: {:?}", key, op);
        self.alien_disk_controller.put_alien(op, key, data).await
    }

    async fn get(&self, op: Operation, key: BobKey) -> Result<BobData, Error> {
        debug!("Get[{}] from pearl backend. operation: {:?}", key, op);
        let dc_option = self
            .disk_controllers
            .iter()
            .find(|dc| dc.can_process_operation(&op));

        if let Some(disk_controller) = dc_option {
            disk_controller.get(op, key).await
        } else {
            Err(Error::dc_is_not_available())
        }
    }

    async fn get_alien(&self, op: Operation, key: BobKey) -> BackendResult<BobData> {
        debug!("Get[alien][{}] from pearl backend", key);
        if self.alien_disk_controller.can_process_operation(&op) {
            self.alien_disk_controller.get_alien(op, key).await
        } else {
            Err(Error::dc_is_not_available())
        }
    }

    async fn exist(&self, operation: Operation, keys: &[BobKey]) -> BackendResult<Vec<bool>> {
        let dc_option = self
            .disk_controllers
            .iter()
            .find(|dc| dc.can_process_operation(&operation));
        if let Some(disk_controller) = dc_option {
            disk_controller.exist(operation, keys).await
        } else {
            Err(Error::dc_is_not_available())
        }
    }

    async fn exist_alien(&self, operation: Operation, keys: &[BobKey]) -> BackendResult<Vec<bool>> {
        if self.alien_disk_controller.can_process_operation(&operation) {
            self.alien_disk_controller.exist(operation, keys).await
        } else {
            Err(Error::dc_is_not_available())
        }
    }

    async fn shutdown(&self) {
        use futures::stream::FuturesUnordered;
        use std::iter::once;
        info!("begin shutdown");
        let futures = self
            .disk_controllers
            .iter()
            .chain(once(&self.alien_disk_controller))
            .map(|dc| async move { dc.shutdown().await })
            .collect::<FuturesUnordered<_>>();
        futures.collect::<()>().await;
        info!("shutting down done");
    }

    fn disk_controllers(&self) -> Option<(&[Arc<DiskController>], Arc<DiskController>)> {
        Some((&self.disk_controllers, self.alien_disk_controller.clone()))
    }

    async fn close_unneeded_active_blobs(&self, soft: usize, hard: usize) {
        for dc in self.disk_controllers.iter() {
            dc.close_unneeded_active_blobs(soft, hard).await;
        }
    }

    async fn offload_old_filters(&self, limit: usize) {
        Stuff::offload_old_filters(
            self.disk_controllers
                .iter()
                .chain(once(&self.alien_disk_controller))
                .collect::<Vec<_>>(),
            limit,
        )
        .await;
    }

    async fn filter_memory_allocated(&self) -> usize {
        let mut memory = 0;
        for dc in self
            .disk_controllers
            .iter()
            .chain(Some(&self.alien_disk_controller))
        {
            memory += dc.filter_memory_allocated().await;
        }
        memory
    }
}<|MERGE_RESOLUTION|>--- conflicted
+++ resolved
@@ -19,12 +19,7 @@
 pub struct Pearl {
     disk_controllers: Arc<[Arc<DiskController>]>,
     alien_disk_controller: Arc<DiskController>,
-<<<<<<< HEAD
-    node_name: String,
-    init_par_degree: usize,
     filter_memory_limit: Option<usize>,
-=======
->>>>>>> 1fc1e31e
 }
 
 impl Pearl {
@@ -52,12 +47,7 @@
         let pearl = Self {
             disk_controllers,
             alien_disk_controller,
-<<<<<<< HEAD
-            node_name: config.name().to_string(),
-            init_par_degree: config.init_par_degree(),
             filter_memory_limit: config.filter_memory_limit(),
-=======
->>>>>>> 1fc1e31e
         };
         Ok(pearl)
     }
