--- conflicted
+++ resolved
@@ -3,11 +3,7 @@
 mod disk_controller;
 mod group;
 mod holder;
-<<<<<<< HEAD
-mod postprocessor;
-=======
 mod hooks;
->>>>>>> abbe60f0
 mod settings;
 mod utils;
 
@@ -15,14 +11,9 @@
 mod tests;
 
 pub use self::{
-<<<<<<< HEAD
-    core::Pearl, disk_controller::DiskController, group::Group, holder::Holder,
-    postprocessor::PostProcessor,
-=======
     core::Pearl,
     disk_controller::DiskController,
     group::Group,
     holder::Holder,
     hooks::{BloomFilterMemoryLimitHooks, Hooks, NoopHooks},
->>>>>>> abbe60f0
 };