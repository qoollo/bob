--- conflicted
+++ resolved
@@ -20,17 +20,10 @@
     settings: Arc<Settings>,
     directory_path: PathBuf,
     vdisk_id: VDiskId,
-<<<<<<< HEAD
     node_name: NodeName,
     disk_name: DiskName,
     owner_node_identifier: String,
-    dump_sem: Arc<Semaphore>,
-=======
-    node_name: String,
-    disk_name: String,
-    owner_node_name: String,
     pearl_creation_context: PearlCreationContext,
->>>>>>> 0151283c
 }
 
 impl Group {
@@ -40,13 +33,8 @@
         node_name: NodeName,
         disk_name: DiskName,
         directory_path: PathBuf,
-<<<<<<< HEAD
         owner_node_identifier: String,
-        dump_sem: Arc<Semaphore>,
-=======
-        owner_node_name: String,
         pearl_creation_context: PearlCreationContext,
->>>>>>> 0151283c
     ) -> Self {
         Self {
             holders: Arc::new(UgradableRwLock::new(HoldersContainer::new(
@@ -59,13 +47,8 @@
             node_name,
             directory_path,
             disk_name,
-<<<<<<< HEAD
             owner_node_identifier,
-            dump_sem,
-=======
-            owner_node_name,
             pearl_creation_context,
->>>>>>> 0151283c
         }
     }
 
