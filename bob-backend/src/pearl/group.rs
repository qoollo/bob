--- conflicted
+++ resolved
@@ -526,7 +526,6 @@
         });
     }
 
-<<<<<<< HEAD
     pub async fn delete(&self, key: BobKey) -> Result<u64, Error> {
         let holders = self.holders.read().await;
         let mut total_count = 0;
@@ -559,7 +558,8 @@
             }
         }
         result
-=======
+    }
+
     pub(crate) async fn filter_memory_allocated(&self) -> usize {
         self.holders.read().await.filter_memory_allocated().await
     }
@@ -568,7 +568,6 @@
 async fn close_holders(holders: impl Iterator<Item = &Holder>) {
     for holder in holders {
         holder.close_storage().await;
->>>>>>> 95d1a004
     }
 }
 
