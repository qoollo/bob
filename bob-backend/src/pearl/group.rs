--- conflicted
+++ resolved
@@ -1,10 +1,6 @@
 use crate::{pearl::utils::get_current_timestamp, prelude::*};
 
-<<<<<<< HEAD
-use super::{Holder, PostProcessor};
-=======
 use super::{hooks::NoopHooks, utils::StartTimestampConfig, Holder, Hooks};
->>>>>>> abbe60f0
 use crate::{
     core::Operation,
     pearl::{core::BackendResult, settings::Settings, utils::Utils},
@@ -60,11 +56,7 @@
         }
     }
 
-<<<<<<< HEAD
-    pub async fn run(&self, pp: PostProcessor) -> AnyResult<()> {
-=======
     pub async fn run(&self, pp: impl Hooks) -> AnyResult<()> {
->>>>>>> abbe60f0
         debug!("{}: read holders from disk", self);
         let config = self.settings.config();
         let holders = config
@@ -90,27 +82,15 @@
 
     pub async fn remount(&self) -> AnyResult<()> {
         self.holders.write().await.clear();
-<<<<<<< HEAD
-        self.run(Default::default()).await
-    }
-
-    async fn run_pearls(&self, pp: PostProcessor) -> AnyResult<()> {
-        let holders = self.holders.write().await;
-
-        for holder in holders.iter() {
-            holder.1.data.prepare_storage().await?;
-            pp.storage_prepared(&holder.1.data).await;
-=======
         self.run(NoopHooks).await
     }
 
     async fn run_pearls(&self, pp: impl Hooks) -> AnyResult<()> {
         let holders = self.holders.write().await;
 
-        for holder in holders.iter() {
+        for holder in holders.iter_data() {
             holder.prepare_storage().await?;
             pp.storage_prepared(holder).await;
->>>>>>> abbe60f0
             debug!("backend pearl group run pearls storage prepared");
         }
         Ok(())
@@ -134,7 +114,7 @@
         self.holders()
             .read()
             .await
-            .iter()
+            .iter_data()
             .map(|h| f(h))
             .collect::<FuturesUnordered<_>>()
             .collect::<Vec<()>>()
@@ -142,15 +122,11 @@
     }
 
     // find in all pearls actual pearl and try create new
-<<<<<<< HEAD
-    async fn get_actual_holder(&self, data: &BobData) -> Result<(ChildId, Holder), Error> {
-=======
     async fn get_actual_holder(
         &self,
         data: &BobData,
         timestamp_config: StartTimestampConfig,
-    ) -> Result<Holder, Error> {
->>>>>>> abbe60f0
+    ) -> Result<(ChildId, Holder), Error> {
         self.find_actual_holder(data)
             .or_else(|e| {
                 debug!("cannot find pearl: {}", e);
@@ -162,29 +138,16 @@
     // find in all pearls actual pearl
     async fn find_actual_holder(&self, data: &BobData) -> BackendResult<(ChildId, Holder)> {
         let holders = self.holders.read().await;
-<<<<<<< HEAD
-        for holder in holders.iter() {
-            if holder.1.data.gets_into_interval(data.meta().timestamp()) {
-                return Ok((*holder.0, holder.1.data.clone()));
-            }
-        }
-        Err(Error::failed(format!(
-            "cannot find actual pearl folder. meta: {}",
-            data.meta().timestamp()
-        )))
-    }
-
-    // create pearl for current write
-    async fn create_write_pearl(&self, ts: u64) -> Result<(ChildId, Holder), Error> {
-=======
         let mut holders_for_time: Vec<_> = holders
             .iter()
-            .filter(|h| h.gets_into_interval(data.meta().timestamp()))
+            .map(|(id, leaf)| (*id, &leaf.data))
+            .filter(|h| h.1.gets_into_interval(data.meta().timestamp()))
             .collect();
 
         if !holders_for_time.is_empty() {
-            holders_for_time.sort_by_key(|h| h.start_timestamp());
-            Ok(holders_for_time.pop().unwrap().clone())
+            holders_for_time.sort_by_key(|h| h.1.start_timestamp());
+            let (id, holder) = holders_for_time.pop().unwrap();
+            Ok((id, holder.clone()))
         } else {
             Err(Error::failed(format!(
                 "cannot find actual pearl folder. meta: {}",
@@ -198,8 +161,7 @@
         &self,
         ts: u64,
         timestamp_config: StartTimestampConfig,
-    ) -> Result<Holder, Error> {
->>>>>>> abbe60f0
+    ) -> Result<(ChildId, Holder), Error> {
         let mut indexes = self.created_holder_indexes.write().await;
         let created_holder_index = indexes.get(&ts).copied();
         let index = if let Some(exisiting_index) = created_holder_index {
@@ -219,7 +181,6 @@
             debug!("group create write pearl holder inserted");
             new_index
         };
-<<<<<<< HEAD
         Ok((
             index,
             self.holders
@@ -232,17 +193,11 @@
         ))
     }
 
-    async fn try_create_write_pearl(&self, timestamp: u64) -> Result<ChildId, Error> {
-=======
-        Ok(self.holders.read().await[index].clone())
-    }
-
     async fn try_create_write_pearl(
         &self,
         timestamp: u64,
         timestamp_config: &StartTimestampConfig,
-    ) -> Result<usize, Error> {
->>>>>>> abbe60f0
+    ) -> Result<ChildId, Error> {
         info!("creating pearl for timestamp {}", timestamp);
         let pearl = self.create_pearl_by_timestamp(timestamp, timestamp_config);
         self.save_pearl(pearl.clone()).await
@@ -254,18 +209,6 @@
         Ok(self.add(holder).await)
     }
 
-<<<<<<< HEAD
-    pub async fn put(&self, key: BobKey, data: BobData) -> Result<(), Error> {
-        let holder = self.get_actual_holder(&data).await?;
-        let res = Self::put_common(&holder.1, key, data).await;
-        if res.is_ok() {
-            self.holders
-                .write()
-                .await
-                .add_to_parents(holder.0, key.as_slice());
-        }
-        res
-=======
     pub async fn put(
         &self,
         key: BobKey,
@@ -273,8 +216,14 @@
         timestamp_config: StartTimestampConfig,
     ) -> Result<(), Error> {
         let holder = self.get_actual_holder(&data, timestamp_config).await?;
-        Self::put_common(holder, key, data).await
->>>>>>> abbe60f0
+        let res = Self::put_common(&holder.1, key, data).await;
+        if res.is_ok() {
+            self.holders
+                .write()
+                .await
+                .add_to_parents(holder.0, key.as_slice());
+        }
+        res
     }
 
     async fn put_common(holder: &Holder, key: BobKey, data: BobData) -> Result<(), Error> {
@@ -396,42 +345,17 @@
         }
     }
 
-    pub async fn detach(&self, _start_timestamp: u64) -> BackendResult<Vec<Holder>> {
-        unimplemented!("Hierarchical filters does not support elements removing for now");
-        /*
+    pub async fn detach(&self, start_timestamp: u64) -> BackendResult<Vec<Holder>> {
         let mut holders = self.holders.write().await;
         debug!("write lock acquired");
-<<<<<<< HEAD
-        let holders = holders
-            .children_mut()
-            .drain_filter(|holder| {
-                debug!("{}", holder.start_timestamp());
-                holder.start_timestamp() == start_timestamp
-                    && !holder.is_actual(self.settings.get_actual_timestamp_start())
-            })
-            .collect::<Vec<_>>();
-        if holders.is_empty() {
-            let msg = format!("pearl:{} not found", start_timestamp);
-            return Err(Error::pearl_change_state(msg));
-        }
-        for holder in &holders {
-            let lock_guard = holder.storage();
-            let pearl_sync = lock_guard.write().await;
-            let storage = pearl_sync.storage().clone();
-            if let Err(e) = storage.close().await {
-                warn!("pearl closed: {:?}", e);
-            }
-        }
-        Ok(holders)
-        */
-=======
         let ts = get_current_timestamp();
         let mut removed = vec![];
-        for ind in 0..holders.len() {
-            if holders[ind].start_timestamp() == start_timestamp
-                && !holders[ind].gets_into_interval(ts)
-            {
-                removed.push(holders.remove(ind));
+        for ind in holders.children_keys().copied().collect::<Vec<_>>() {
+            if {
+                let holder = &holders.get_child(ind).expect("should be presented").data;
+                holder.start_timestamp() == start_timestamp && !holder.gets_into_interval(ts)
+            } {
+                removed.push(holders.remove(ind).expect("should be presented"));
             }
         }
         if removed.is_empty() {
@@ -444,11 +368,9 @@
 
     pub async fn detach_all(&self) -> BackendResult<()> {
         let mut holders_lock = self.holders.write().await;
-        let len = holders_lock.len();
-        let holders: Vec<_> = holders_lock.drain(0..len).collect();
+        let holders: Vec<_> = holders_lock.clear_and_get_values();
         close_holders(holders.iter()).await;
         Ok(())
->>>>>>> abbe60f0
     }
 
     pub fn create_pearl_holder(&self, start_timestamp: u64, hash: &str) -> Holder {
@@ -549,24 +471,15 @@
 
     pub(crate) async fn close_unneeded_active_blobs(&self, soft: usize, hard: usize) {
         let holders_lock = self.holders();
-<<<<<<< HEAD
-        let holders = holders_lock.write().await;
+        let holders = holders_lock.read().await;
 
         let mut total_open_blobs = 0;
         let mut close = vec![];
-        for (_, h) in holders.iter() {
-            if !h.data.active_blob_is_empty().await {
-=======
-        let holders = holders_lock.read().await;
-
-        let mut total_open_blobs = 0;
-        let mut close = vec![];
-        for h in holders.iter() {
+        for h in holders.iter_data() {
             if !h.active_blob_is_empty().await {
->>>>>>> abbe60f0
                 total_open_blobs += 1;
-                if h.data.is_outdated() && h.data.no_writes_recently().await {
-                    close.push((h.data.clone(), h.data.end_timestamp()));
+                if h.is_outdated() && h.no_writes_recently().await {
+                    close.push(h);
                 }
             }
         }
@@ -580,61 +493,42 @@
 
         let mut is_small = vec![];
         for h in &close {
-            is_small.push(h.0.active_blob_is_small().await);
+            is_small.push(h.active_blob_is_small().await);
         }
 
         let mut close: Vec<_> = close.into_iter().enumerate().collect();
         Self::sort_by_priority(&mut close, &is_small);
 
         while close.len() > hard {
-            let (_, (mut holder, _)) = close.pop().expect("Vector is empty!");
+            let (_, holder) = close.pop().expect("Vector is empty!");
             holder.close_active_blob().await;
             info!("active blob of {} closed by hard cap", holder.get_id());
         }
 
         while close.len() > soft && close.last().map_or(false, |(ind, _)| !is_small[*ind]) {
-            let (_, (mut holder, _)) = close.pop().unwrap();
+            let (_, holder) = close.pop().unwrap();
             holder.close_active_blob().await;
             info!("active blob of {} closed by soft cap", holder.get_id());
         }
     }
 
-<<<<<<< HEAD
-    fn sort_by_priority(close: &mut [(usize, (Holder, u64))], is_small: &[bool]) {
-=======
     fn sort_by_priority(close: &mut [(usize, &Holder)], is_small: &[bool]) {
->>>>>>> abbe60f0
         use std::cmp::Ordering;
         close.sort_by(|(i, x), (j, y)| match (is_small[*i], is_small[*j]) {
             (true, false) => Ordering::Greater,
             (false, true) => Ordering::Less,
-            _ => x.1.cmp(&y.1),
+            _ => x.end_timestamp().cmp(&y.end_timestamp()),
         });
     }
 
     pub(crate) async fn filter_memory_allocated(&self) -> usize {
-<<<<<<< HEAD
-        let mut memory = 0;
-        for holder in self.holders().read().await.iter() {
-            memory += holder.1.data.filter_memory_allocated().await;
-        }
-        memory
-=======
-        self.holders
-            .read()
-            .await
-            .iter()
-            .map(|h| h.filter_memory_allocated())
-            .collect::<FuturesUnordered<_>>()
-            .fold(0, |acc, x| async move { acc + x })
-            .await
+        self.holders.read().await.filter_memory_allocated().await
     }
 }
 
 async fn close_holders(holders: impl Iterator<Item = &Holder>) {
     for holder in holders {
         holder.close_storage().await;
->>>>>>> abbe60f0
     }
 }
 
