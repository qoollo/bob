use std::sync::atomic::{AtomicU64, Ordering};

use crate::{pearl::utils::get_current_timestamp, prelude::*};

use super::{
    core::{BackendResult, PearlStorage},
    data::Key,
    utils::Utils,
};
use bob_common::metrics::pearl::{
    PEARL_GET_BYTES_COUNTER, PEARL_GET_COUNTER, PEARL_GET_ERROR_COUNTER, PEARL_GET_TIMER,
    PEARL_PUT_BYTES_COUNTER, PEARL_PUT_COUNTER, PEARL_PUT_ERROR_COUNTER, PEARL_PUT_TIMER,
    PEARL_DELETE_COUNTER, PEARL_DELETE_ERROR_COUNTER, PEARL_DELETE_TIMER, 
    PEARL_EXIST_COUNTER, PEARL_EXIST_ERROR_COUNTER, PEARL_EXIST_TIMER,
};
use pearl::error::{AsPearlError, ValidationErrorKind};
use pearl::{BlobRecordTimestamp, ReadResult, BloomProvider, FilterResult};

const MAX_TIME_SINCE_LAST_WRITE_SEC: u64 = 10;
const SMALL_RECORDS_COUNT_MUL: u64 = 10;

/// Struct hold pearl and add put/get/restart api
#[derive(Clone, Debug)]
pub struct Holder {
    start_timestamp: u64,
    end_timestamp: u64,
    vdisk: VDiskId,
    disk_path: PathBuf,
    config: PearlConfig,
    storage: Arc<RwLock<PearlSync>>,
    last_modification: Arc<AtomicU64>,
    pearl_creation_context: PearlCreationContext,
}

#[derive(Clone, Debug)]
pub struct PearlCreationContext {
    dump_sem: Arc<Semaphore>,
    iodriver: IoDriver,
}

impl PearlCreationContext {
    pub fn new(dump_sem: Arc<Semaphore>, iodriver: IoDriver) -> Self {
        Self { dump_sem, iodriver }
    }
}

impl Holder {
    pub fn new(
        start_timestamp: u64,
        end_timestamp: u64,
        vdisk: VDiskId,
        disk_path: PathBuf,
        config: PearlConfig,
        pearl_creation_context: PearlCreationContext,
    ) -> Self {
        Self {
            start_timestamp,
            end_timestamp,
            vdisk,
            disk_path,
            config,
            storage: Arc::new(RwLock::new(PearlSync::default())),
            last_modification: Arc::new(AtomicU64::new(0)),
            pearl_creation_context,
        }
    }

    pub fn start_timestamp(&self) -> u64 {
        self.start_timestamp
    }

    pub fn end_timestamp(&self) -> u64 {
        self.end_timestamp
    }

    pub fn get_id(&self) -> String {
        self.disk_path
            .file_name()
            .and_then(std::ffi::OsStr::to_str)
            .unwrap_or("unparsable string")
            .to_owned()
    }

    pub fn storage(&self) -> &RwLock<PearlSync> {
        &self.storage
    }

    pub fn cloned_storage(&self) -> Arc<RwLock<PearlSync>> {
        self.storage.clone()
    }

    pub async fn blobs_count(&self) -> usize {
        let storage = self.storage.read().await;
        storage.blobs_count().await
    }

    pub async fn corrupted_blobs_count(&self) -> usize {
        let storage = self.storage.read().await;
        storage.corrupted_blobs_count()
    }

    pub async fn active_index_memory(&self) -> usize {
        let storage = self.storage.read().await;
        storage.active_index_memory().await
    }

    pub async fn index_memory(&self) -> usize {
        let storage = self.storage.read().await;
        storage.index_memory().await
    }

    pub async fn has_excess_resources(&self) -> bool {
        let storage = self.storage.read().await;
        storage.inactive_index_memory().await > 0
    }

    pub async fn records_count(&self) -> usize {
        let storage = self.storage.read().await;
        storage.records_count().await
    }

    pub fn gets_into_interval(&self, timestamp: u64) -> bool {
        self.start_timestamp <= timestamp && timestamp < self.end_timestamp
    }

    pub fn is_outdated(&self) -> bool {
        let ts = Self::get_current_ts();
        ts > self.end_timestamp
    }

    pub fn is_older_than(&self, secs: u64) -> bool {
        let ts = Self::get_current_ts();
        (ts - secs) > self.end_timestamp
    }

    pub async fn no_modifications_recently(&self) -> bool {
        let ts = Self::get_current_ts();
        let last_modification = self.last_modification();
        ts - last_modification > MAX_TIME_SINCE_LAST_WRITE_SEC
    }

    pub fn last_modification(&self) -> u64 {
        self.last_modification.load(Ordering::Acquire)
    }

    fn update_last_modification(&self) {
        self.last_modification
            .store(Self::get_current_ts(), Ordering::Release);
    }

    pub async fn has_active_blob(&self) -> bool {
        self.storage().read().await.has_active_blob().await
    }

    pub async fn active_blob_is_empty(&self) -> Option<bool> {
        self.storage()
            .read()
            .await
            .active_blob_records_count()
            .await
            .map(|c| c == 0)
    }

    pub async fn active_blob_is_small(&self) -> Option<bool> {
        self.storage()
            .read()
            .await
            .active_blob_records_count()
            .await
            .map(|c| c as u64 * SMALL_RECORDS_COUNT_MUL < self.config.max_data_in_blob())
    }

    fn get_current_ts() -> u64 {
        coarsetime::Clock::now_since_epoch().as_secs()
    }

    pub async fn close_active_blob(&self) {
        // NOTE: during active blob dump (no matter sync or async close) Pearl (~Holder) storage is
        // partly blocked in the same way, the only difference is:
        // 1 [sync case]. Operations will be done one by one, so only one holder would be blocked
        //   at every moment (cleaner will work longer + if there would be a query for not existing
        //   records (so all holders should be checked) bob will be able to fetch records only
        //   between one by one active blob dump queue, because at every moment one holder will be
        //   blocked)
        // 2 [async case]. Operations will be done concurrently, so more holders would be blocked
        //   at every moment, but the whole operation will be performed faster (but remember about
        //   disk_sem and other things, which may slow down this concurrent dump)
        let storage = self.storage.write().await;
        storage.storage().close_active_blob_in_background().await;
        warn!("Active blob of {} closed", self.get_id());
    }

    pub async fn free_excess_resources(&self) -> usize {
        let storage = self.storage.read().await;
        storage.storage().free_excess_resources().await
    }

    pub async fn filter_memory_allocated(&self) -> usize {
        self.storage.read().await.filter_memory_allocated().await
    }

    pub async fn update(&self, storage: Storage<Key>) {
        let mut st = self.storage.write().await;
        st.set(storage.clone());
        st.ready(); // current pearl disk is ready
        debug!(
            "update Pearl id: {}, mark as ready, state: {:?}",
            self.vdisk, st
        );
    }

    pub async fn write(&self, key: BobKey, data: &BobData) -> BackendResult<()> {
        let state = self.storage.read().await;

        if state.is_ready() {
            let storage = state.get();
            self.update_last_modification();
            trace!("Vdisk: {}, write key: {}", self.vdisk, key);
            Self::write_disk(storage, Key::from(key), data).await
        } else {
            trace!("Vdisk: {} isn't ready for writing: {:?}", self.vdisk, state);
            Err(Error::vdisk_is_not_ready())
        }
    }

    // NOTE: stack + heap size (in fact that's serialized size)
    // NOTE: can be calculated like `Data::from(data).len()`, but that's less efficient
    fn calc_data_size(data: &BobData) -> u64 {
        (std::mem::size_of::<BobData>() + std::mem::size_of_val(data.inner())) as u64
    }

    // @TODO remove redundant return result
    #[allow(clippy::cast_possible_truncation)]
    async fn write_disk(storage: PearlStorage, key: Key, data: &BobData) -> BackendResult<()> {
        counter!(PEARL_PUT_COUNTER, 1);
        let data_size = Self::calc_data_size(&data);
        let timer = Instant::now();
        let res = storage.write(key, data.to_serialized_bytes()).await;
        let res = match res {
            Err(e) => {
                counter!(PEARL_PUT_ERROR_COUNTER, 1);
                error!("error on write: {:?}", e);
                // on pearl level before write in storage it performs `contain` check which
                // may fail with OS error (that also means that disk is possibly disconnected)
                let new_e = e.as_pearl_error().map_or(
                    Error::possible_disk_disconnection(),
                    |err| match err.kind() {
                        PearlErrorKind::WorkDirUnavailable { .. } => {
                            Error::possible_disk_disconnection()
                        }
                        _ => Error::internal(),
                    },
                );
                //TODO check duplicate
                Err(new_e)
            }
            Ok(()) => {
                counter!(PEARL_PUT_BYTES_COUNTER, data_size);
                Ok(())
            }
        };
        counter!(PEARL_PUT_TIMER, timer.elapsed().as_nanos() as u64);
        res
    }

    #[allow(clippy::cast_possible_truncation)]
    pub async fn read(&self, key: BobKey) -> Result<ReadResult<BobData>, Error> {
        let state = self.storage.read().await;
        if state.is_ready() {
            let storage = state.get();
            trace!("Vdisk: {}, read key: {}", self.vdisk, key);
            counter!(PEARL_GET_COUNTER, 1);
            let timer = Instant::now();
            let res = storage
                .read(Key::from(key))
                .await
                .map_err(|e| {
                    counter!(PEARL_GET_ERROR_COUNTER, 1);
                    trace!("error on read: {:?}", e);
                    Error::storage(e.to_string())
                })
                .and_then(|r| match r {
                    ReadResult::Found(v) => {
                        counter!(PEARL_GET_BYTES_COUNTER, v.len() as u64);
                        BobData::from_serialized_bytes(v).map(|d| ReadResult::Found(d))
                    }
                    ReadResult::Deleted(ts) => Ok(ReadResult::Deleted(ts)),
                    ReadResult::NotFound => {
                        counter!(PEARL_GET_ERROR_COUNTER, 1);
                        Ok(ReadResult::NotFound)
                    }
                });
            counter!(PEARL_GET_TIMER, timer.elapsed().as_nanos() as u64);
            res
        } else {
            trace!("Vdisk: {} isn't ready for reading: {:?}", self.vdisk, state);
            Err(Error::vdisk_is_not_ready())
        }
    }

    pub async fn try_reinit(&self) -> BackendResult<()> {
        let mut state = self.storage.write().await;
        if state.is_reinit() {
            trace!(
                "Vdisk: {} reinitializing now, state: {:?}",
                self.vdisk,
                state
            );
            Err(Error::vdisk_is_not_ready())
        } else {
            state.init();
            trace!("Vdisk: {} set as reinit, state: {:?}", self.vdisk, state);
            let storage = state.get();
            trace!("Vdisk: {} close old Pearl", self.vdisk);
            let result = storage.close().await;
            if let Err(e) = result {
                error!("can't close pearl storage: {:?}", e);
                // we can't do anything
            }
            Ok(())
        }
    }

    pub async fn exist(&self, key: BobKey) -> Result<ReadResult<BlobRecordTimestamp>, Error> {
        let state = self.storage.read().await;
        if state.is_ready() {
            trace!("Vdisk: {}, check key: {}", self.vdisk, key);
            counter!(PEARL_EXIST_COUNTER, 1);
            let pearl_key = Key::from(key);
            let storage = state.get();
            let timer = Instant::now();
            let res = storage
                .contains(pearl_key)
                .await
                .map_err(|e| {
                    error!("error on exist: {:?}", e);
                    counter!(PEARL_EXIST_ERROR_COUNTER, 1);
                    Error::storage(e.to_string())
                });
            counter!(PEARL_EXIST_TIMER, timer.elapsed().as_nanos() as u64);
            res
        } else {
            trace!("Vdisk: {} not ready for reading: {:?}", self.vdisk, state);
            Err(Error::vdisk_is_not_ready())
        }
    }

    pub async fn prepare_storage(&self) -> Result<(), Error> {
        debug!("backend pearl holder prepare storage");
        self.config
            .try_multiple_times_async(
                || self.init_holder(),
                "can't initialize holder",
                self.config.fail_retry_timeout(),
            )
            .await
            .map_err(|e| {
                let storage_error = Error::storage("Failed to init holder");
                if let Some(err) = e.as_pearl_error() {
                    if let PearlErrorKind::Validation { kind, cause: _ } = err.kind() {
                        if matches!(kind, ValidationErrorKind::BlobVersion) {
                            panic!("unsupported pearl blob file version: {:#}", err);
                        }
                    }
                }
                e.downcast_ref::<IOError>().map_or(
                    e.downcast_ref::<Error>()
                        .cloned()
                        .unwrap_or_else(|| storage_error.clone()),
                    |os_error| match os_error.kind() {
                        IOErrorKind::Other | IOErrorKind::PermissionDenied => {
                            Error::possible_disk_disconnection()
                        }
                        _ => storage_error,
                    },
                )
            })
    }

    async fn init_holder(&self) -> AnyResult<()> {
        let f = || Utils::check_or_create_directory(&self.disk_path);
        self.config
            .try_multiple_times_async(
                f,
                &format!("cannot check path: {:?}", self.disk_path),
                self.config.fail_retry_timeout(),
            )
            .await?;

        self.config
            .try_multiple_times_async(
                || Utils::drop_pearl_lock_file(&self.disk_path),
                &format!("cannot delete lock file: {:?}", self.disk_path),
                self.config.fail_retry_timeout(),
            )
            .await?;

        let storage = self
            .config
            .try_multiple_times(
                || self.init_pearl_by_path(),
                &format!("can't init pearl by path: {:?}", self.disk_path),
                self.config.fail_retry_timeout(),
            )
            .await
            .with_context(|| "backend pearl holder init storage failed")?;
        self.init_pearl(storage).await?;
        debug!("backend pearl holder init holder ready #{}", self.vdisk);
        Ok(())
    }

    async fn init_pearl(&self, mut storage: Storage<Key>) -> Result<(), Error> {
        let ts = get_current_timestamp();
        let res = if self.gets_into_interval(ts) {
            storage.init().await
        } else {
            storage.init_lazy().await
        };
        match res {
            Ok(_) => {
                self.update(storage).await;
                Ok(())
            }
            Err(e) => Err(Error::storage(format!("pearl error: {:?}", e))),
        }
    }

    pub async fn drop_directory(&self) -> BackendResult<()> {
        Utils::drop_directory(&self.disk_path).await
    }

    fn init_pearl_by_path(&self) -> AnyResult<PearlStorage> {
        let mut builder = Builder::new().work_dir(&self.disk_path);

        if self.config.allow_duplicates() {
            builder = builder.allow_duplicates();
        }

        // @TODO add default values to be inserted on deserialisation step
        let prefix = self.config.blob_file_name_prefix();
        let max_data = self.config.max_data_in_blob();
        let max_blob_size = self.config.max_blob_size();
        let mut filter_config = BloomConfig::default();
        let validate_data_during_index_regen = self.config.validate_data_checksum_during_index_regen();
        if let Some(count) = self.config.max_buf_bits_count() {
            filter_config.max_buf_bits_count = count;
            debug!("bloom filter max buffer bits count set to: {}", count);
        }
        builder
            .blob_file_name_prefix(prefix)
            .max_data_in_blob(max_data)
            .max_blob_size(max_blob_size)
            .set_filter_config(filter_config)
<<<<<<< HEAD
            .set_dump_sem(self.pearl_creation_context.dump_sem.clone())
            .set_io_driver(self.pearl_creation_context.iodriver.clone())
=======
            .set_validate_data_during_index_regen(validate_data_during_index_regen)
            .set_dump_sem(self.dump_sem.clone());
        let builder = if self.config.is_aio_enabled() {
            match rio::new() {
                Ok(ioring) => {
                    warn!("bob will start with AIO - async fs io api");
                    builder.enable_aio(ioring)
                }
                Err(e) => {
                    warn!("bob will start with standard sync fs io api");
                    warn!("can't start with AIO, cause: {}", e);
                    self.config.set_aio(false);
                    builder
                }
            }
        } else {
            warn!("bob will start with standard sync fs io api");
            warn!("cause: disabled in config");
            builder
        };
        builder
>>>>>>> 82254edd
            .build()
            .with_context(|| format!("cannot build pearl by path: {:?}", &self.disk_path))
    }

    pub async fn delete(&self, key: BobKey, _meta: &BobMeta, force_delete: bool) -> Result<u64, Error> {
        let state = self.storage.read().await;
        if state.is_ready() {
            let storage = state.get();
            trace!("Vdisk: {}, delete key: {}", self.vdisk, key);
            counter!(PEARL_DELETE_COUNTER, 1);
            let timer = Instant::now();
            // TODO: use meta
            let res = storage
                .delete(Key::from(key), !force_delete)
                .await
                .map_err(|e| {
                    trace!("error on delete: {:?}", e);
                    counter!(PEARL_DELETE_ERROR_COUNTER, 1);
                    Error::storage(e.to_string())
                });
            self.update_last_modification();
            counter!(PEARL_DELETE_TIMER, timer.elapsed().as_nanos() as u64);
            res
        } else {
            trace!("Vdisk: {} isn't ready for reading: {:?}", self.vdisk, state);
            Err(Error::vdisk_is_not_ready())
        }
    }

    pub async fn close_storage(&self) {
        let lck = self.storage();
        let pearl_sync = lck.write().await;
        let storage = pearl_sync.storage().clone();
        if let Err(e) = storage.fsyncdata().await {
            warn!("pearl fsync error: {:?}", e);
        }
        if let Err(e) = storage.close().await {
            warn!("pearl close error: {:?}", e);
        }
    }

    pub async fn disk_used(&self) -> u64 {
        let storage = self.storage.read().await;
        storage.storage().disk_used().await
    }
}

#[async_trait::async_trait]
impl BloomProvider<Key> for Holder {
    type Filter = <Storage<Key> as BloomProvider<Key>>::Filter;
    async fn check_filter(&self, item: &Key) -> FilterResult {
        let storage = self.storage().read().await;
        if let Some(storage) = &storage.storage {
            return BloomProvider::check_filter(storage, item).await;
        }
        FilterResult::NeedAdditionalCheck
    }

    fn check_filter_fast(&self, _item: &Key) -> FilterResult {
        FilterResult::NeedAdditionalCheck
    }

    async fn offload_buffer(&mut self, needed_memory: usize, level: usize) -> usize {
        let mut storage = self.storage().write().await;
        if let Some(storage) = &mut storage.storage {
            storage.offload_buffer(needed_memory, level).await
        } else {
            0
        }
    }

    async fn get_filter(&self) -> Option<Self::Filter> {
        let storage = self.storage().read().await;
        if let Some(storage) = &storage.storage {
            storage.get_filter().await
        } else {
            None
        }
    }

    fn get_filter_fast(&self) -> Option<&Self::Filter> {
        None
    }

    async fn filter_memory_allocated(&self) -> usize {
        let storage = self.storage().read().await;
        if let Some(storage) = &storage.storage {
            storage.filter_memory_allocated().await
        } else {
            0
        }
    }
}

#[derive(Clone, PartialEq, Debug)]
pub enum PearlState {
    // pearl is started and working
    Normal,
    // pearl restarting
    Initializing,
}

#[derive(Clone, Debug)]
pub struct PearlSync {
    storage: Option<PearlStorage>,
    state: PearlState,
    start_time_test: u8,
}
impl PearlSync {
    pub fn storage(&self) -> &PearlStorage {
        self.storage.as_ref().expect("pearl storage")
    }

    pub async fn records_count(&self) -> usize {
        self.storage().records_count().await
    }

    pub async fn active_index_memory(&self) -> usize {
        self.storage().active_index_memory().await
    }

    pub async fn inactive_index_memory(&self) -> usize {
        self.storage().inactive_index_memory().await
    }

    pub async fn index_memory(&self) -> usize {
        self.storage().index_memory().await
    }

    pub async fn active_blob_records_count(&self) -> Option<usize> {
        self.storage().records_count_in_active_blob().await
    }

    pub async fn blobs_count(&self) -> usize {
        self.storage().blobs_count().await
    }

    pub fn corrupted_blobs_count(&self) -> usize {
        self.storage().corrupted_blobs_count()
    }

    pub async fn has_active_blob(&self) -> bool {
        self.storage().has_active_blob().await
    }

    #[inline]
    pub fn ready(&mut self) {
        self.set_state(PearlState::Normal);
    }

    #[inline]
    pub fn init(&mut self) {
        self.set_state(PearlState::Initializing);
    }

    #[inline]
    pub fn is_ready(&self) -> bool {
        self.state == PearlState::Normal
    }

    #[inline]
    pub fn is_reinit(&self) -> bool {
        self.state == PearlState::Initializing
    }

    #[inline]
    pub fn set_state(&mut self, state: PearlState) {
        self.state = state;
    }

    #[inline]
    pub fn set(&mut self, storage: PearlStorage) {
        self.storage = Some(storage);
        self.start_time_test += 1;
    }

    #[inline]
    pub fn get(&self) -> PearlStorage {
        self.storage.clone().expect("cloned storage")
    }

    pub async fn filter_memory_allocated(&self) -> usize {
        if let Some(storage) = &self.storage {
            storage.filter_memory_allocated().await
        } else {
            0
        }
    }

    pub async fn offload_buffer(&mut self, needed_memory: usize, level: usize) -> usize {
        if let Some(storage) = &mut self.storage {
            storage.offload_buffer(needed_memory, level).await
        } else {
            0
        }
    }
}

impl Default for PearlSync {
    fn default() -> Self {
        Self {
            storage: None,
            state: PearlState::Initializing,
            start_time_test: 0,
        }
    }
}<|MERGE_RESOLUTION|>--- conflicted
+++ resolved
@@ -451,32 +451,8 @@
             .max_data_in_blob(max_data)
             .max_blob_size(max_blob_size)
             .set_filter_config(filter_config)
-<<<<<<< HEAD
             .set_dump_sem(self.pearl_creation_context.dump_sem.clone())
             .set_io_driver(self.pearl_creation_context.iodriver.clone())
-=======
-            .set_validate_data_during_index_regen(validate_data_during_index_regen)
-            .set_dump_sem(self.dump_sem.clone());
-        let builder = if self.config.is_aio_enabled() {
-            match rio::new() {
-                Ok(ioring) => {
-                    warn!("bob will start with AIO - async fs io api");
-                    builder.enable_aio(ioring)
-                }
-                Err(e) => {
-                    warn!("bob will start with standard sync fs io api");
-                    warn!("can't start with AIO, cause: {}", e);
-                    self.config.set_aio(false);
-                    builder
-                }
-            }
-        } else {
-            warn!("bob will start with standard sync fs io api");
-            warn!("cause: disabled in config");
-            builder
-        };
-        builder
->>>>>>> 82254edd
             .build()
             .with_context(|| format!("cannot build pearl by path: {:?}", &self.disk_path))
     }
