--- conflicted
+++ resolved
@@ -414,7 +414,6 @@
             .with_context(|| format!("cannot build pearl by path: {:?}", &self.disk_path))
     }
 
-<<<<<<< HEAD
     pub async fn delete(&self, key: BobKey) -> Result<u64, Error> {
         let state = self.storage.read().await;
         if state.is_ready() {
@@ -434,7 +433,9 @@
         } else {
             trace!("Vdisk: {} isn't ready for reading: {:?}", self.vdisk, state);
             Err(Error::vdisk_is_not_ready())
-=======
+        }
+    }
+
     pub async fn close_storage(&self) {
         let lck = self.storage();
         let pearl_sync = lck.write().await;
@@ -491,7 +492,6 @@
             storage.filter_memory_allocated().await
         } else {
             0
->>>>>>> 95d1a004
         }
     }
 }
