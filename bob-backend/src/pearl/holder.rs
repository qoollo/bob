use std::sync::atomic::{AtomicU64, Ordering};

use crate::{pearl::utils::get_current_timestamp, prelude::*};

use super::{
    core::{BackendResult, PearlStorage},
    data::Key,
    utils::Utils,
};
use bob_common::metrics::pearl::{
    PEARL_GET_BYTES_COUNTER, PEARL_GET_COUNTER, PEARL_GET_ERROR_COUNTER, PEARL_GET_TIMER,
    PEARL_PUT_BYTES_COUNTER, PEARL_PUT_COUNTER, PEARL_PUT_ERROR_COUNTER, PEARL_PUT_TIMER,
};
use pearl::BloomProvider;
use pearl::FilterResult;
use pearl::{
    error::{AsPearlError, ValidationErrorKind},
    ReadResult,
};

const MAX_TIME_SINCE_LAST_WRITE_SEC: u64 = 10;
const SMALL_RECORDS_COUNT_MUL: u64 = 10;

/// Struct hold pearl and add put/get/restart api
#[derive(Clone, Debug)]
pub struct Holder {
    start_timestamp: u64,
    end_timestamp: u64,
    vdisk: VDiskId,
    disk_path: PathBuf,
    config: PearlConfig,
    storage: Arc<RwLock<PearlSync>>,
    last_modification: Arc<AtomicU64>,
    dump_sem: Arc<Semaphore>,
}

impl Holder {
    pub fn new(
        start_timestamp: u64,
        end_timestamp: u64,
        vdisk: VDiskId,
        disk_path: PathBuf,
        config: PearlConfig,
        dump_sem: Arc<Semaphore>,
    ) -> Self {
        Self {
            start_timestamp,
            end_timestamp,
            vdisk,
            disk_path,
            config,
            storage: Arc::new(RwLock::new(PearlSync::default())),
            last_modification: Arc::new(AtomicU64::new(0)),
            dump_sem,
        }
    }

    pub fn start_timestamp(&self) -> u64 {
        self.start_timestamp
    }

    pub fn end_timestamp(&self) -> u64 {
        self.end_timestamp
    }

    pub fn get_id(&self) -> String {
        self.disk_path
            .file_name()
            .and_then(std::ffi::OsStr::to_str)
            .unwrap_or("unparsable string")
            .to_owned()
    }

    pub fn storage(&self) -> &RwLock<PearlSync> {
        &self.storage
    }

    pub fn cloned_storage(&self) -> Arc<RwLock<PearlSync>> {
        self.storage.clone()
    }

    pub async fn blobs_count(&self) -> usize {
        let storage = self.storage.read().await;
        storage.blobs_count().await
    }

    pub async fn active_index_memory(&self) -> usize {
        let storage = self.storage.read().await;
        storage.active_index_memory().await
    }

    pub async fn index_memory(&self) -> usize {
        let storage = self.storage.read().await;
        storage.index_memory().await
    }

    pub async fn has_excess_resources(&self) -> bool {
        let storage = self.storage.read().await;
        storage.inactive_index_memory().await > 0
    }

    pub async fn records_count(&self) -> usize {
        let storage = self.storage.read().await;
        storage.records_count().await
    }

    pub fn gets_into_interval(&self, timestamp: u64) -> bool {
        self.start_timestamp <= timestamp && timestamp < self.end_timestamp
    }

    pub fn is_outdated(&self) -> bool {
        let ts = Self::get_current_ts();
        ts > self.end_timestamp
    }

    pub fn is_older_than(&self, secs: u64) -> bool {
        let ts = Self::get_current_ts();
        (ts - secs) > self.end_timestamp
    }

    pub async fn no_modifications_recently(&self) -> bool {
        let ts = Self::get_current_ts();
        let last_modification = self.last_modification();
        ts - last_modification > MAX_TIME_SINCE_LAST_WRITE_SEC
    }

    pub fn last_modification(&self) -> u64 {
        self.last_modification.load(Ordering::Acquire)
    }

    fn update_last_modification(&self) {
        self.last_modification
            .store(Self::get_current_ts(), Ordering::Release);
    }

    pub async fn has_active_blob(&self) -> bool {
        self.storage().read().await.has_active_blob().await
    }

    pub async fn active_blob_is_empty(&self) -> Option<bool> {
        self.storage()
            .read()
            .await
            .active_blob_records_count()
            .await
            .map(|c| c == 0)
    }

    pub async fn active_blob_is_small(&self) -> Option<bool> {
        self.storage()
            .read()
            .await
            .active_blob_records_count()
            .await
            .map(|c| c as u64 * SMALL_RECORDS_COUNT_MUL < self.config.max_data_in_blob())
    }

    fn get_current_ts() -> u64 {
        coarsetime::Clock::now_since_epoch().as_secs()
    }

    pub async fn close_active_blob(&self) {
        // NOTE: during active blob dump (no matter sync or async close) Pearl (~Holder) storage is
        // partly blocked in the same way, the only difference is:
        // 1 [sync case]. Operations will be done one by one, so only one holder would be blocked
        //   at every moment (cleaner will work longer + if there would be a query for not existing
        //   records (so all holders should be checked) bob will be able to fetch records only
        //   between one by one active blob dump queue, because at every moment one holder will be
        //   blocked)
        // 2 [async case]. Operations will be done concurrently, so more holders would be blocked
        //   at every moment, but the whole operation will be performed faster (but remember about
        //   disk_sem and other things, which may slow down this concurrent dump)
        let storage = self.storage.write().await;
        storage.storage().close_active_blob_in_background().await;
        warn!("Active blob of {} closed", self.get_id());
    }

    pub async fn free_excess_resources(&self) -> usize {
        let storage = self.storage.read().await;
        storage.storage().free_excess_resources().await
    }

    pub async fn filter_memory_allocated(&self) -> usize {
        self.storage.read().await.filter_memory_allocated().await
    }

    pub async fn update(&self, storage: Storage<Key>) {
        let mut st = self.storage.write().await;
        st.set(storage.clone());
        st.ready(); // current pearl disk is ready
        debug!(
            "update Pearl id: {}, mark as ready, state: {:?}",
            self.vdisk, st
        );
    }

    pub async fn write(&self, key: BobKey, data: &BobData) -> BackendResult<()> {
        let state = self.storage.read().await;

        if state.is_ready() {
            let storage = state.get();
            self.update_last_modification();
            trace!("Vdisk: {}, write key: {}", self.vdisk, key);
            Self::write_disk(storage, Key::from(key), data).await
        } else {
            trace!("Vdisk: {} isn't ready for writing: {:?}", self.vdisk, state);
            Err(Error::vdisk_is_not_ready())
        }
    }

    // NOTE: stack + heap size (in fact that's serialized size)
    // NOTE: can be calculated like `Data::from(data).len()`, but that's less efficient
    fn calc_data_size(data: &BobData) -> u64 {
        (std::mem::size_of::<BobData>() + std::mem::size_of_val(data.inner())) as u64
    }

    // @TODO remove redundant return result
    #[allow(clippy::cast_possible_truncation)]
    async fn write_disk(storage: PearlStorage, key: Key, data: &BobData) -> BackendResult<()> {
        counter!(PEARL_PUT_COUNTER, 1);
        let data_size = Self::calc_data_size(&data);
        let timer = Instant::now();
        let res = storage.write(key, data.to_serialized_vec()).await;
        let res = match res {
            Err(e) => {
                counter!(PEARL_PUT_ERROR_COUNTER, 1);
                error!("error on write: {:?}", e);
                // on pearl level before write in storage it performs `contain` check which
                // may fail with OS error (that also means that disk is possibly disconnected)
                let new_e = e.as_pearl_error().map_or(
                    Error::possible_disk_disconnection(),
                    |err| match err.kind() {
                        PearlErrorKind::WorkDirUnavailable { .. } => {
                            Error::possible_disk_disconnection()
                        }
                        _ => Error::internal(),
                    },
                );
                //TODO check duplicate
                Err(new_e)
            }
            Ok(()) => {
                counter!(PEARL_PUT_BYTES_COUNTER, data_size);
                Ok(())
            }
        };
        counter!(PEARL_PUT_TIMER, timer.elapsed().as_nanos() as u64);
        res
    }

    #[allow(clippy::cast_possible_truncation)]
    pub async fn read(&self, key: BobKey) -> Result<ReadResult<BobData>, Error> {
        let state = self.storage.read().await;
        if state.is_ready() {
            let storage = state.get();
            trace!("Vdisk: {}, read key: {}", self.vdisk, key);
            counter!(PEARL_GET_COUNTER, 1);
            let timer = Instant::now();
            let res = storage
                .read(Key::from(key))
                .await
<<<<<<< HEAD
=======
                .map(|r| {
                    counter!(PEARL_GET_BYTES_COUNTER, r.len() as u64);
                    BobData::from_serialized_bytes(r)
                })
>>>>>>> 54bd9407
                .map_err(|e| {
                    counter!(PEARL_GET_ERROR_COUNTER, 1);
                    trace!("error on read: {:?}", e);
                    Error::storage(e.to_string())
                })
                .and_then(|r| match r {
                    ReadResult::Found(v) => {
                        counter!(PEARL_GET_BYTES_COUNTER, v.len() as u64);
                        Data::from_bytes(&v).map(|d| ReadResult::Found(d))
                    }
                    ReadResult::Deleted(ts) => Ok(ReadResult::Deleted(ts)),
                    ReadResult::NotFound => {
                        counter!(PEARL_GET_ERROR_COUNTER, 1);
                        Ok(ReadResult::NotFound)
                    }
                });
            counter!(PEARL_GET_TIMER, timer.elapsed().as_nanos() as u64);
            res
        } else {
            trace!("Vdisk: {} isn't ready for reading: {:?}", self.vdisk, state);
            Err(Error::vdisk_is_not_ready())
        }
    }

    pub async fn try_reinit(&self) -> BackendResult<()> {
        let mut state = self.storage.write().await;
        if state.is_reinit() {
            trace!(
                "Vdisk: {} reinitializing now, state: {:?}",
                self.vdisk,
                state
            );
            Err(Error::vdisk_is_not_ready())
        } else {
            state.init();
            trace!("Vdisk: {} set as reinit, state: {:?}", self.vdisk, state);
            let storage = state.get();
            trace!("Vdisk: {} close old Pearl", self.vdisk);
            let result = storage.close().await;
            if let Err(e) = result {
                error!("can't close pearl storage: {:?}", e);
                // we can't do anything
            }
            Ok(())
        }
    }

    pub async fn exist(&self, key: BobKey) -> Result<ReadResult<u64>, Error> {
        let state = self.storage.read().await;
        if state.is_ready() {
            trace!("Vdisk: {}, check key: {}", self.vdisk, key);
            let pearl_key = Key::from(key);
            let storage = state.get();
            storage.contains(pearl_key).await.map_err(|e| {
                error!("{:?}", e);
                Error::storage(e.to_string())
            })
        } else {
            trace!("Vdisk: {} not ready for reading: {:?}", self.vdisk, state);
            Err(Error::vdisk_is_not_ready())
        }
    }

    pub async fn prepare_storage(&self) -> Result<(), Error> {
        debug!("backend pearl holder prepare storage");
        self.config
            .try_multiple_times_async(
                || self.init_holder(),
                "can't initialize holder",
                self.config.fail_retry_timeout(),
            )
            .await
            .map_err(|e| {
                let storage_error = Error::storage("Failed to init holder");
                if let Some(err) = e.as_pearl_error() {
                    if let PearlErrorKind::Validation { kind, cause: _ } = err.kind() {
                        if matches!(kind, ValidationErrorKind::BlobVersion) {
                            panic!("unsupported pearl blob file version: {:#}", err);
                        }
                    }
                }
                e.downcast_ref::<IOError>().map_or(
                    e.downcast_ref::<Error>()
                        .cloned()
                        .unwrap_or_else(|| storage_error.clone()),
                    |os_error| match os_error.kind() {
                        IOErrorKind::Other | IOErrorKind::PermissionDenied => {
                            Error::possible_disk_disconnection()
                        }
                        _ => storage_error,
                    },
                )
            })
    }

    async fn init_holder(&self) -> AnyResult<()> {
        let f = || Utils::check_or_create_directory(&self.disk_path);
        self.config
            .try_multiple_times_async(
                f,
                &format!("cannot check path: {:?}", self.disk_path),
                self.config.fail_retry_timeout(),
            )
            .await?;

        self.config
            .try_multiple_times_async(
                || Utils::drop_pearl_lock_file(&self.disk_path),
                &format!("cannot delete lock file: {:?}", self.disk_path),
                self.config.fail_retry_timeout(),
            )
            .await?;

        let storage = self
            .config
            .try_multiple_times(
                || self.init_pearl_by_path(),
                &format!("can't init pearl by path: {:?}", self.disk_path),
                self.config.fail_retry_timeout(),
            )
            .await
            .with_context(|| "backend pearl holder init storage failed")?;
        self.init_pearl(storage).await?;
        debug!("backend pearl holder init holder ready #{}", self.vdisk);
        Ok(())
    }

    async fn init_pearl(&self, mut storage: Storage<Key>) -> Result<(), Error> {
        let ts = get_current_timestamp();
        let res = if self.gets_into_interval(ts) {
            storage.init().await
        } else {
            storage.init_lazy().await
        };
        match res {
            Ok(_) => {
                self.update(storage).await;
                Ok(())
            }
            Err(e) => Err(Error::storage(format!("pearl error: {:?}", e))),
        }
    }

    pub async fn drop_directory(&self) -> BackendResult<()> {
        Utils::drop_directory(&self.disk_path).await
    }

    fn init_pearl_by_path(&self) -> AnyResult<PearlStorage> {
        let mut builder = Builder::new().work_dir(&self.disk_path);

        if self.config.allow_duplicates() {
            builder = builder.allow_duplicates();
        }

        // @TODO add default values to be inserted on deserialisation step
        let prefix = self.config.blob_file_name_prefix();
        let max_data = self.config.max_data_in_blob();
        let max_blob_size = self.config.max_blob_size();
        let mut filter_config = BloomConfig::default();
        if let Some(count) = self.config.max_buf_bits_count() {
            filter_config.max_buf_bits_count = count;
            debug!("bloom filter max buffer bits count set to: {}", count);
        }
        let builder = builder
            .blob_file_name_prefix(prefix)
            .max_data_in_blob(max_data)
            .max_blob_size(max_blob_size)
            .set_filter_config(filter_config)
            .set_dump_sem(self.dump_sem.clone());
        let builder = if self.config.is_aio_enabled() {
            match rio::new() {
                Ok(ioring) => {
                    warn!("bob will start with AIO - async fs io api");
                    builder.enable_aio(ioring)
                }
                Err(e) => {
                    warn!("bob will start with standard sync fs io api");
                    warn!("can't start with AIO, cause: {}", e);
                    self.config.set_aio(false);
                    builder
                }
            }
        } else {
            warn!("bob will start with standard sync fs io api");
            warn!("cause: disabled in config");
            builder
        };
        builder
            .build()
            .with_context(|| format!("cannot build pearl by path: {:?}", &self.disk_path))
    }

    pub async fn delete(&self, key: BobKey, is_alien: bool) -> Result<u64, Error> {
        let state = self.storage.read().await;
        if state.is_ready() {
            let storage = state.get();
            trace!("Vdisk: {}, delete key: {}", self.vdisk, key);
            let res = storage
                .mark_all_as_deleted(Key::from(key), is_alien)
                .await
                .map_err(|e| {
                    trace!("error on delete: {:?}", e);
                    Error::storage(e.to_string())
                });
            self.update_last_modification();
            res
        } else {
            trace!("Vdisk: {} isn't ready for reading: {:?}", self.vdisk, state);
            Err(Error::vdisk_is_not_ready())
        }
    }

    pub async fn close_storage(&self) {
        let lck = self.storage();
        let pearl_sync = lck.write().await;
        let storage = pearl_sync.storage().clone();
        if let Err(e) = storage.fsyncdata().await {
            warn!("pearl fsync error: {:?}", e);
        }
        if let Err(e) = storage.close().await {
            warn!("pearl close error: {:?}", e);
        }
    }

    pub async fn disk_used(&self) -> u64 {
        let storage = self.storage.read().await;
        storage.storage().disk_used().await
    }
}

#[async_trait::async_trait]
impl BloomProvider<Key> for Holder {
    type Filter = <Storage<Key> as BloomProvider<Key>>::Filter;
    async fn check_filter(&self, item: &Key) -> FilterResult {
        let storage = self.storage().read().await;
        if let Some(storage) = &storage.storage {
            return BloomProvider::check_filter(storage, item).await;
        }
        FilterResult::NeedAdditionalCheck
    }

    fn check_filter_fast(&self, _item: &Key) -> FilterResult {
        FilterResult::NeedAdditionalCheck
    }

    async fn offload_buffer(&mut self, needed_memory: usize, level: usize) -> usize {
        let mut storage = self.storage().write().await;
        if let Some(storage) = &mut storage.storage {
            storage.offload_buffer(needed_memory, level).await
        } else {
            0
        }
    }

    async fn get_filter(&self) -> Option<Self::Filter> {
        let storage = self.storage().read().await;
        if let Some(storage) = &storage.storage {
            storage.get_filter().await
        } else {
            None
        }
    }

    fn get_filter_fast(&self) -> Option<&Self::Filter> {
        None
    }

    async fn filter_memory_allocated(&self) -> usize {
        let storage = self.storage().read().await;
        if let Some(storage) = &storage.storage {
            storage.filter_memory_allocated().await
        } else {
            0
        }
    }
}

#[derive(Clone, PartialEq, Debug)]
pub enum PearlState {
    // pearl is started and working
    Normal,
    // pearl restarting
    Initializing,
}

#[derive(Clone, Debug)]
pub struct PearlSync {
    storage: Option<PearlStorage>,
    state: PearlState,
    start_time_test: u8,
}
impl PearlSync {
    pub fn storage(&self) -> &PearlStorage {
        self.storage.as_ref().expect("pearl storage")
    }

    pub async fn records_count(&self) -> usize {
        self.storage().records_count().await
    }

    pub async fn active_index_memory(&self) -> usize {
        self.storage().active_index_memory().await
    }

    pub async fn inactive_index_memory(&self) -> usize {
        self.storage().inactive_index_memory().await
    }

    pub async fn index_memory(&self) -> usize {
        self.storage().index_memory().await
    }

    pub async fn active_blob_records_count(&self) -> Option<usize> {
        self.storage().records_count_in_active_blob().await
    }

    pub async fn blobs_count(&self) -> usize {
        self.storage().blobs_count().await
    }

    pub async fn has_active_blob(&self) -> bool {
        self.storage().has_active_blob().await
    }

    #[inline]
    pub fn ready(&mut self) {
        self.set_state(PearlState::Normal);
    }

    #[inline]
    pub fn init(&mut self) {
        self.set_state(PearlState::Initializing);
    }

    #[inline]
    pub fn is_ready(&self) -> bool {
        self.state == PearlState::Normal
    }

    #[inline]
    pub fn is_reinit(&self) -> bool {
        self.state == PearlState::Initializing
    }

    #[inline]
    pub fn set_state(&mut self, state: PearlState) {
        self.state = state;
    }

    #[inline]
    pub fn set(&mut self, storage: PearlStorage) {
        self.storage = Some(storage);
        self.start_time_test += 1;
    }

    #[inline]
    pub fn get(&self) -> PearlStorage {
        self.storage.clone().expect("cloned storage")
    }

    pub async fn filter_memory_allocated(&self) -> usize {
        if let Some(storage) = &self.storage {
            storage.filter_memory_allocated().await
        } else {
            0
        }
    }

    pub async fn offload_buffer(&mut self, needed_memory: usize, level: usize) -> usize {
        if let Some(storage) = &mut self.storage {
            storage.offload_buffer(needed_memory, level).await
        } else {
            0
        }
    }
}

impl Default for PearlSync {
    fn default() -> Self {
        Self {
            storage: None,
            state: PearlState::Initializing,
            start_time_test: 0,
        }
    }
}<|MERGE_RESOLUTION|>--- conflicted
+++ resolved
@@ -259,13 +259,6 @@
             let res = storage
                 .read(Key::from(key))
                 .await
-<<<<<<< HEAD
-=======
-                .map(|r| {
-                    counter!(PEARL_GET_BYTES_COUNTER, r.len() as u64);
-                    BobData::from_serialized_bytes(r)
-                })
->>>>>>> 54bd9407
                 .map_err(|e| {
                     counter!(PEARL_GET_ERROR_COUNTER, 1);
                     trace!("error on read: {:?}", e);
@@ -274,7 +267,7 @@
                 .and_then(|r| match r {
                     ReadResult::Found(v) => {
                         counter!(PEARL_GET_BYTES_COUNTER, v.len() as u64);
-                        Data::from_bytes(&v).map(|d| ReadResult::Found(d))
+                        BobData::from_serialized_bytes(v).map(|d| ReadResult::Found(d))
                     }
                     ReadResult::Deleted(ts) => Ok(ReadResult::Deleted(ts)),
                     ReadResult::NotFound => {
