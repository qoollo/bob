--- conflicted
+++ resolved
@@ -34,10 +34,9 @@
     vdisk: VDiskId,
     disk_path: PathBuf,
     config: PearlConfig,
-<<<<<<< HEAD
-    storage: Arc<RwLock<PearlSync>>,
-    last_modification: Arc<AtomicU64>,
     pearl_creation_context: PearlCreationContext,
+    last_modification: AtomicU64,
+    init_protection: Semaphore
 }
 
 #[derive(Clone, Debug)]
@@ -50,11 +49,6 @@
     pub fn new(dump_sem: Arc<Semaphore>, iodriver: IoDriver) -> Self {
         Self { dump_sem, iodriver }
     }
-=======
-    dump_sem: Arc<Semaphore>,
-    last_modification: AtomicU64,
-    init_protection: Semaphore
->>>>>>> 00f439e4
 }
 
 impl Holder {
@@ -68,21 +62,16 @@
     ) -> Self {
         Self {
             storage: Arc::new(RwLock::new(PearlSync::default())),
-<<<<<<< HEAD
-            last_modification: Arc::new(AtomicU64::new(0)),
-            pearl_creation_context,
-=======
             inner: Arc::new(HolderInner {
                 start_timestamp,
                 end_timestamp,
                 vdisk,
                 disk_path,
                 config,          
-                dump_sem,
+                pearl_creation_context,
                 last_modification: AtomicU64::new(0),
                 init_protection: Semaphore::new(1)
             })
->>>>>>> 00f439e4
         }
     }
 
@@ -509,32 +498,9 @@
             .max_data_in_blob(max_data)
             .max_blob_size(max_blob_size)
             .set_filter_config(filter_config)
-<<<<<<< HEAD
+            .set_validate_data_during_index_regen(validate_data_during_index_regen)
             .set_dump_sem(self.pearl_creation_context.dump_sem.clone())
             .set_io_driver(self.pearl_creation_context.iodriver.clone())
-=======
-            .set_validate_data_during_index_regen(validate_data_during_index_regen)
-            .set_dump_sem(self.inner.dump_sem.clone());
-        let builder = if self.inner.config.is_aio_enabled() {
-            match rio::new() {
-                Ok(ioring) => {
-                    warn!("bob will start with AIO - async fs io api");
-                    builder.enable_aio(ioring)
-                }
-                Err(e) => {
-                    warn!("bob will start with standard sync fs io api");
-                    warn!("can't start with AIO, cause: {}", e);
-                    self.inner.config.set_aio(false);
-                    builder
-                }
-            }
-        } else {
-            warn!("bob will start with standard sync fs io api");
-            warn!("cause: disabled in config");
-            builder
-        };
-        builder
->>>>>>> 00f439e4
             .build()
             .with_context(|| format!("cannot build pearl by path: {:?}", &self.inner.disk_path))
     }
