--- conflicted
+++ resolved
@@ -9,11 +9,8 @@
     PEARL_GET_BYTES_COUNTER, PEARL_GET_COUNTER, PEARL_GET_ERROR_COUNTER, PEARL_GET_TIMER,
     PEARL_PUT_BYTES_COUNTER, PEARL_PUT_COUNTER, PEARL_PUT_ERROR_COUNTER, PEARL_PUT_TIMER,
 };
-<<<<<<< HEAD
+use pearl::error::{AsPearlError, ValidationErrorKind};
 use pearl::BloomProvider;
-=======
-use pearl::error::{AsPearlError, ValidationErrorKind};
->>>>>>> abbe60f0
 
 const MAX_TIME_SINCE_LAST_WRITE_SEC: u64 = 10;
 const SMALL_RECORDS_COUNT_MUL: u64 = 10;
@@ -446,7 +443,7 @@
         None
     }
 
-    fn check_filter_fast(&self, item: &Self::Key) -> Option<bool> {
+    fn check_filter_fast(&self, _item: &Self::Key) -> Option<bool> {
         None
     }
 
@@ -561,17 +558,11 @@
         }
     }
 
-<<<<<<< HEAD
     pub async fn offload_filters(&self) -> usize {
         if let Some(storage) = &self.storage {
             storage.offload_bloom_all().await
         } else {
             0
-=======
-    pub async fn offload_filters(&self) {
-        if let Some(storage) = &self.storage {
-            storage.offload_bloom().await
->>>>>>> abbe60f0
         }
     }
 }
