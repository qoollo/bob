use super::settings::Settings;
use crate::prelude::*;

use super::{
    core::{BackendResult, PearlStorage},
    data::{Data, Key},
    stuff::Stuff,
};
use bob_common::metrics::pearl::{
    PEARL_GET_COUNTER, PEARL_GET_ERROR_COUNTER, PEARL_GET_TIMER, PEARL_PUT_COUNTER,
    PEARL_PUT_ERROR_COUNTER, PEARL_PUT_TIMER,
};
use pearl::error::{AsPearlError, ValidationErrorKind};

const MAX_TIME_SINCE_LAST_WRITE_SEC: u64 = 10;
const SMALL_RECORDS_COUNT_MUL: u64 = 10;

/// Struct hold pearl and add put/get/restart api
#[derive(Clone, Debug)]
pub struct Holder {
    start_timestamp: u64,
    end_timestamp: u64,
    vdisk: VDiskId,
    disk_path: PathBuf,
    config: PearlConfig,
    storage: Arc<RwLock<PearlSync>>,
    last_write_ts: Arc<RwLock<u64>>,
    dump_sem: Arc<Semaphore>,
}

impl Holder {
    pub fn new(
        start_timestamp: u64,
        end_timestamp: u64,
        vdisk: VDiskId,
        disk_path: PathBuf,
        config: PearlConfig,
        dump_sem: Arc<Semaphore>,
    ) -> Self {
        Self {
            start_timestamp,
            end_timestamp,
            vdisk,
            disk_path,
            config,
            storage: Arc::new(RwLock::new(PearlSync::default())),
            last_write_ts: Arc::new(RwLock::new(0)),
            dump_sem,
        }
    }

    pub fn start_timestamp(&self) -> u64 {
        self.start_timestamp
    }

    pub fn end_timestamp(&self) -> u64 {
        self.end_timestamp
    }

    pub fn get_id(&self) -> String {
        self.disk_path
            .file_name()
            .and_then(std::ffi::OsStr::to_str)
            .unwrap_or("unparsable string")
            .to_owned()
    }

    pub fn storage(&self) -> &RwLock<PearlSync> {
        &self.storage
    }

    pub async fn blobs_count(&self) -> usize {
        let storage = self.storage.read().await;
        storage.blobs_count().await
    }

    pub async fn index_memory(&self) -> usize {
        let storage = self.storage.read().await;
        storage.index_memory().await
    }

    pub fn is_actual(&self, current_start: u64) -> bool {
        self.start_timestamp == current_start
    }

    pub async fn records_count(&self) -> usize {
        let storage = self.storage.read().await;
        storage.records_count().await
    }

    pub fn gets_into_interval(&self, timestamp: u64) -> bool {
        self.start_timestamp <= timestamp && timestamp < self.end_timestamp
    }

    pub fn is_outdated(&self) -> bool {
        let ts = Self::get_current_ts();
        ts > self.end_timestamp
    }

    pub async fn no_writes_recently(&self) -> bool {
        let ts = Self::get_current_ts();
        let last_write_ts = *self.last_write_ts.read().await;
        ts - last_write_ts > MAX_TIME_SINCE_LAST_WRITE_SEC
    }

    pub async fn active_blob_is_empty(&self) -> bool {
        let active = self
            .storage()
            .read()
            .await
            .active_blob_records_count()
            .await as u64;
        active == 0
    }

    pub async fn active_blob_is_small(&self) -> bool {
        let active = self
            .storage()
            .read()
            .await
            .active_blob_records_count()
            .await as u64;
        active * SMALL_RECORDS_COUNT_MUL < self.config.max_data_in_blob()
    }

    fn get_current_ts() -> u64 {
        SystemTime::now()
            .duration_since(UNIX_EPOCH)
            .expect("current time is before unix epoch")
            .as_secs()
    }

<<<<<<< HEAD
    pub async fn close_active_blob(&self) {
        let storage = self.storage.read().await;
        // NOTE: during active blob dump (no matter sync or async close) Pearl (~Holder) storage is
        // partly blocked in the same way, the only difference is:
        // 1 [sync case]. Operations will be done one by one, so only one holder would be blocked
        //   at every moment (cleaner will work longer + if there would be a query for not existing
        //   records (so all holders should be checked) bob will be able to fetch records only
        //   between one by one active blob dump queue, because at every moment one holder will be
        //   blocked)
        // 2 [async case]. Operations will be done concurrently, so more holders would be blocked
        //   at every moment, but the whole operation will be performed faster (but remember about
        //   disk_sem and other things, which may slow down this concurrent dump)
        storage.storage().close_active_blob_async().await;
=======
    pub async fn close_active_blob(&mut self) {
        let storage = self.storage.write().await;
        storage.storage().close_active_blob_in_background().await;
>>>>>>> ba03bd2e
        warn!("Active blob of {} closed", self.get_id());
    }

    pub async fn update(&self, storage: Storage<Key>) {
        let mut st = self.storage.write().await;
        st.set(storage.clone());
        st.ready(); // current pearl disk is ready
        debug!(
            "update Pearl id: {}, mark as ready, state: {:?}",
            self.vdisk, st
        );
    }

    pub async fn write(&self, key: BobKey, data: BobData) -> BackendResult<()> {
        let state = self.storage.read().await;

        if state.is_ready() {
            let storage = state.get();
            *self.last_write_ts.write().await = Self::get_current_ts();
            trace!("Vdisk: {}, write key: {}", self.vdisk, key);
            Self::write_disk(storage, Key::from(key), data.clone()).await
        } else {
            trace!("Vdisk: {} isn't ready for writing: {:?}", self.vdisk, state);
            Err(Error::vdisk_is_not_ready())
        }
    }

    // @TODO remove redundant return result
    #[allow(clippy::cast_possible_truncation)]
    async fn write_disk(storage: PearlStorage, key: Key, data: BobData) -> BackendResult<()> {
        counter!(PEARL_PUT_COUNTER, 1);
        let timer = Instant::now();
        let res = storage
            .write(key, Data::from(data).to_vec())
            .await
            .map_err(|e| {
                counter!(PEARL_PUT_ERROR_COUNTER, 1);
                error!("error on write: {:?}", e);
                // on pearl level before write in storage it performs `contain` check which
                // may fail with OS error (that also means that disk is possibly disconnected)
                e.as_pearl_error()
                    .map_or(Error::possible_disk_disconnection(), |err| {
                        match err.kind() {
                            PearlErrorKind::WorkDirUnavailable { .. } => {
                                Error::possible_disk_disconnection()
                            }
                            _ => Error::internal(),
                        }
                    })
                //TODO check duplicate
            });
        counter!(PEARL_PUT_TIMER, timer.elapsed().as_nanos() as u64);
        res
    }

    #[allow(clippy::cast_possible_truncation)]
    pub async fn read(&self, key: BobKey) -> Result<BobData, Error> {
        let state = self.storage.read().await;
        if state.is_ready() {
            let storage = state.get();
            trace!("Vdisk: {}, read key: {}", self.vdisk, key);
            counter!(PEARL_GET_COUNTER, 1);
            let timer = Instant::now();
            let res = storage
                .read(Key::from(key))
                .await
                .map(|r| Data::from_bytes(&r))
                .map_err(|e| {
                    counter!(PEARL_GET_ERROR_COUNTER, 1);
                    trace!("error on read: {:?}", e);
                    match e.downcast_ref::<PearlError>().unwrap().kind() {
                        PearlErrorKind::RecordNotFound => Error::key_not_found(key),
                        _ => Error::storage(e.to_string()),
                    }
                });
            counter!(PEARL_GET_TIMER, timer.elapsed().as_nanos() as u64);
            res?
        } else {
            trace!("Vdisk: {} isn't ready for reading: {:?}", self.vdisk, state);
            Err(Error::vdisk_is_not_ready())
        }
    }

    pub async fn try_reinit(&self) -> BackendResult<()> {
        let mut state = self.storage.write().await;
        if state.is_reinit() {
            trace!(
                "Vdisk: {} reinitializing now, state: {:?}",
                self.vdisk,
                state
            );
            Err(Error::vdisk_is_not_ready())
        } else {
            state.init();
            trace!("Vdisk: {} set as reinit, state: {:?}", self.vdisk, state);
            let storage = state.get();
            trace!("Vdisk: {} close old Pearl", self.vdisk);
            let result = storage.close().await;
            if let Err(e) = result {
                error!("can't close pearl storage: {:?}", e);
                // we can't do anything
            }
            Ok(())
        }
    }

    pub async fn exist(&self, key: BobKey) -> Result<bool, Error> {
        let state = self.storage.read().await;
        if state.is_ready() {
            trace!("Vdisk: {}, check key: {}", self.vdisk, key);
            let pearl_key = Key::from(key);
            let storage = state.get();
            storage.contains(pearl_key).await.map_err(|e| {
                error!("{}", e);
                Error::internal()
            })
        } else {
            trace!("Vdisk: {} not ready for reading: {:?}", self.vdisk, state);
            Err(Error::vdisk_is_not_ready())
        }
    }

    pub async fn prepare_storage(&self) -> Result<(), Error> {
        self.prepare_storage_ext(None).await
    }

    pub(super) async fn prepare_storage_ext(
        &self,
        settings: Option<Arc<Settings>>,
    ) -> Result<(), Error> {
        debug!("backend pearl holder prepare storage");
        self.config
            .try_multiple_times_async(
                || self.init_holder(&settings),
                "can't initialize holder",
                self.config.fail_retry_timeout(),
            )
            .await
            .map_err(|e| {
                let storage_error = Error::storage("Failed to init holder");
                if let Some(err) = e.as_pearl_error() {
                    if let PearlErrorKind::Validation { kind, cause: _ } = err.kind() {
                        if matches!(kind, ValidationErrorKind::BlobVersion) {
                            panic!("unsupported pearl blob file version: {:#}", err);
                        }
                    }
                }
                e.downcast_ref::<IOError>().map_or(
                    e.downcast_ref::<Error>()
                        .cloned()
                        .unwrap_or_else(|| storage_error.clone()),
                    |os_error| match os_error.kind() {
                        IOErrorKind::Other | IOErrorKind::PermissionDenied => {
                            Error::possible_disk_disconnection()
                        }
                        _ => storage_error,
                    },
                )
            })
    }

    async fn init_holder(&self, settings: &Option<Arc<Settings>>) -> AnyResult<()> {
        let f = || Stuff::check_or_create_directory(&self.disk_path);
        self.config
            .try_multiple_times_async(
                f,
                &format!("cannot check path: {:?}", self.disk_path),
                self.config.fail_retry_timeout(),
            )
            .await?;

        self.config
            .try_multiple_times_async(
                || Stuff::drop_pearl_lock_file(&self.disk_path),
                &format!("cannot delete lock file: {:?}", self.disk_path),
                self.config.fail_retry_timeout(),
            )
            .await?;

        let storage = self
            .config
            .try_multiple_times(
                || self.init_pearl_by_path(),
                &format!("can't init pearl by path: {:?}", self.disk_path),
                self.config.fail_retry_timeout(),
            )
            .await
            .with_context(|| "backend pearl holder init storage failed")?;
        self.init_pearl(storage, settings).await?;
        debug!("backend pearl holder init holder ready #{}", self.vdisk);
        Ok(())
    }

    async fn init_pearl(
        &self,
        mut storage: Storage<Key>,
        settings: &Option<Arc<Settings>>,
    ) -> Result<(), Error> {
        let res = if settings
            .map(|s| self.is_actual(s.get_actual_timestamp_start()))
            .unwrap_or(false)
        {
            storage.init().await
        } else {
            storage.init_noactive().await
        };
        match res {
            Ok(_) => {
                self.update(storage).await;
                Ok(())
            }
            Err(e) => Err(Error::storage(format!("pearl error: {:?}", e))),
        }
    }

    pub async fn drop_directory(&self) -> BackendResult<()> {
        Stuff::drop_directory(&self.disk_path).await
    }

    fn init_pearl_by_path(&self) -> AnyResult<PearlStorage> {
        let mut builder = Builder::new().work_dir(&self.disk_path);

        if self.config.allow_duplicates() {
            builder = builder.allow_duplicates();
        }

        // @TODO add default values to be inserted on deserialisation step
        let prefix = self.config.blob_file_name_prefix();
        let max_data = self.config.max_data_in_blob();
        let max_blob_size = self.config.max_blob_size();
        let mut filter_config = BloomConfig::default();
        if let Some(count) = self.config.max_buf_bits_count() {
            filter_config.max_buf_bits_count = count;
            debug!("bloom filter max buffer bits count set to: {}", count);
        }
        let builder = builder
            .blob_file_name_prefix(prefix)
            .max_data_in_blob(max_data)
            .max_blob_size(max_blob_size)
            .set_filter_config(filter_config)
            .set_dump_sem(self.dump_sem.clone());
        let builder = if self.config.is_aio_enabled() {
            match rio::new() {
                Ok(ioring) => {
                    warn!("bob will start with AIO - async fs io api");
                    builder.enable_aio(ioring)
                }
                Err(e) => {
                    warn!("bob will start with standard sync fs io api");
                    warn!("can't start with AIO, cause: {}", e);
                    self.config.set_aio(false);
                    builder
                }
            }
        } else {
            warn!("bob will start with standard sync fs io api");
            warn!("cause: disabled in config");
            builder
        };
        builder
            .build()
            .with_context(|| format!("cannot build pearl by path: {:?}", &self.disk_path))
    }
}

#[derive(Clone, PartialEq, Debug)]
pub enum PearlState {
    // pearl is started and working
    Normal,
    // pearl restarting
    Initializing,
}

#[derive(Clone, Debug)]
pub struct PearlSync {
    storage: Option<PearlStorage>,
    state: PearlState,
    start_time_test: u8,
}
impl PearlSync {
    pub fn storage(&self) -> &PearlStorage {
        self.storage.as_ref().expect("pearl storage")
    }

    pub async fn records_count(&self) -> usize {
        self.storage().records_count().await
    }

    pub async fn index_memory(&self) -> usize {
        self.storage().index_memory().await
    }

    pub async fn active_blob_records_count(&self) -> usize {
        self.storage()
            .records_count_in_active_blob()
            .await
            .unwrap_or_default()
    }

    pub async fn blobs_count(&self) -> usize {
        self.storage().blobs_count().await
    }

    #[inline]
    pub fn ready(&mut self) {
        self.set_state(PearlState::Normal);
    }

    #[inline]
    pub fn init(&mut self) {
        self.set_state(PearlState::Initializing);
    }

    #[inline]
    pub fn is_ready(&self) -> bool {
        self.state == PearlState::Normal
    }

    #[inline]
    pub fn is_reinit(&self) -> bool {
        self.state == PearlState::Initializing
    }

    #[inline]
    pub fn set_state(&mut self, state: PearlState) {
        self.state = state;
    }

    #[inline]
    pub fn set(&mut self, storage: PearlStorage) {
        self.storage = Some(storage);
        self.start_time_test += 1;
    }

    #[inline]
    pub fn get(&self) -> PearlStorage {
        self.storage.clone().expect("cloned storage")
    }
}

impl Default for PearlSync {
    fn default() -> Self {
        Self {
            storage: None,
            state: PearlState::Initializing,
            start_time_test: 0,
        }
    }
}<|MERGE_RESOLUTION|>--- conflicted
+++ resolved
@@ -130,9 +130,7 @@
             .as_secs()
     }
 
-<<<<<<< HEAD
     pub async fn close_active_blob(&self) {
-        let storage = self.storage.read().await;
         // NOTE: during active blob dump (no matter sync or async close) Pearl (~Holder) storage is
         // partly blocked in the same way, the only difference is:
         // 1 [sync case]. Operations will be done one by one, so only one holder would be blocked
@@ -143,12 +141,8 @@
         // 2 [async case]. Operations will be done concurrently, so more holders would be blocked
         //   at every moment, but the whole operation will be performed faster (but remember about
         //   disk_sem and other things, which may slow down this concurrent dump)
-        storage.storage().close_active_blob_async().await;
-=======
-    pub async fn close_active_blob(&mut self) {
         let storage = self.storage.write().await;
         storage.storage().close_active_blob_in_background().await;
->>>>>>> ba03bd2e
         warn!("Active blob of {} closed", self.get_id());
     }
 
