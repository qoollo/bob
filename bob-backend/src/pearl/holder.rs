use std::sync::atomic::{AtomicU64, Ordering};

use crate::{pearl::utils::get_current_timestamp, prelude::*};

use super::{
    core::{BackendResult, PearlStorage},
    data::Key,
    utils::Utils,
};
use bob_common::metrics::pearl::{
    PEARL_GET_BYTES_COUNTER, PEARL_GET_COUNTER, PEARL_GET_ERROR_COUNTER, PEARL_GET_TIMER,
    PEARL_PUT_BYTES_COUNTER, PEARL_PUT_COUNTER, PEARL_PUT_ERROR_COUNTER, PEARL_PUT_TIMER,
    PEARL_DELETE_COUNTER, PEARL_DELETE_ERROR_COUNTER, PEARL_DELETE_TIMER, 
    PEARL_EXIST_COUNTER, PEARL_EXIST_ERROR_COUNTER, PEARL_EXIST_TIMER,
};
use pearl::error::{AsPearlError, ValidationErrorKind};
use pearl::{BlobRecordTimestamp, ReadResult, BloomProvider, FilterResult};

const MAX_TIME_SINCE_LAST_WRITE_SEC: u64 = 10;
const SMALL_RECORDS_COUNT_MUL: u64 = 10;

/// Struct hold pearl and add put/get/restart api
#[derive(Clone, Debug)]
pub struct Holder {
    storage: Arc<RwLock<PearlSync>>,
    inner: Arc<HolderInner>
}

/// Inner Holder data moved into HolderInner to reduce clonning overhead
#[derive(Debug)]
struct HolderInner {
    start_timestamp: u64,
    end_timestamp: u64,
    vdisk: VDiskId,
    disk_path: PathBuf,
    config: PearlConfig,
    pearl_creation_context: PearlCreationContext,
    last_modification: AtomicU64,
    init_protection: Semaphore
}

#[derive(Clone, Debug)]
pub struct PearlCreationContext {
    dump_sem: Arc<Semaphore>,
    iodriver: IoDriver,
}

impl PearlCreationContext {
    pub fn new(dump_sem: Arc<Semaphore>, iodriver: IoDriver) -> Self {
        Self { dump_sem, iodriver }
    }
}

impl Holder {
    pub fn new(
        start_timestamp: u64,
        end_timestamp: u64,
        vdisk: VDiskId,
        disk_path: PathBuf,
        config: PearlConfig,
        pearl_creation_context: PearlCreationContext,
    ) -> Self {
        Self {
            storage: Arc::new(RwLock::new(PearlSync::default())),
            inner: Arc::new(HolderInner {
                start_timestamp,
                end_timestamp,
                vdisk,
                disk_path,
                config,          
                pearl_creation_context,
                last_modification: AtomicU64::new(0),
                init_protection: Semaphore::new(1)
            })
        }
    }

    pub fn start_timestamp(&self) -> u64 {
        self.inner.start_timestamp
    }

    pub fn end_timestamp(&self) -> u64 {
        self.inner.end_timestamp
    }

    pub fn get_id(&self) -> String {
        self.inner.disk_path
            .file_name()
            .and_then(std::ffi::OsStr::to_str)
            .unwrap_or("unparsable string")
            .to_owned()
    }

    pub fn cloned_storage(&self) -> Arc<RwLock<PearlSync>> {
        self.storage.clone()
    }

    pub async fn blobs_count(&self) -> usize {
        let storage = self.storage.read().await;
        if let Some(storage) = storage.get() {
            storage.blobs_count().await
        } else {
            0
        }
    }

    pub async fn corrupted_blobs_count(&self) -> usize {
        let storage = self.storage.read().await;
        if let Some(storage) = storage.get() {
            storage.corrupted_blobs_count()
        } else {
            0
        }
    }

    pub async fn active_index_memory(&self) -> usize {
        let storage = self.storage.read().await;
        if let Some(storage) = storage.get() {
            storage.active_index_memory().await
        } else {
            0
        }
    }

    pub async fn index_memory(&self) -> usize {
        let storage = self.storage.read().await;
        if let Some(storage) = storage.get() {
            storage.index_memory().await
        } else {
            0
        }
    }

    pub async fn has_excess_resources(&self) -> bool {
        let storage = self.storage.read().await;
        if let Some(storage) = storage.get() {
            storage.inactive_index_memory().await > 0
        } else {
            false
        }
    }

    pub async fn records_count(&self) -> usize {
        let storage = self.storage.read().await;
        if let Some(storage) = storage.get() {
            storage.records_count().await
        } else {
            0
        }
    }

    pub fn gets_into_interval(&self, timestamp: u64) -> bool {
        self.inner.start_timestamp <= timestamp && timestamp < self.inner.end_timestamp
    }

    pub fn is_outdated(&self) -> bool {
        let ts = Self::get_current_ts();
        ts > self.inner.end_timestamp
    }

    pub fn is_older_than(&self, secs: u64) -> bool {
        let ts = Self::get_current_ts();
        (ts - secs) > self.inner.end_timestamp
    }

    pub async fn no_modifications_recently(&self) -> bool {
        let ts = Self::get_current_ts();
        let last_modification = self.last_modification();
        ts - last_modification > MAX_TIME_SINCE_LAST_WRITE_SEC
    }

    pub fn last_modification(&self) -> u64 {
        self.inner.last_modification.load(Ordering::Acquire)
    }

    fn update_last_modification(&self) {
        self.inner.last_modification
            .store(Self::get_current_ts(), Ordering::Release);
    }

    pub async fn has_active_blob(&self) -> bool {
        let storage = self.storage.read().await;
        if let Some(storage) = storage.get() {
            storage.has_active_blob().await
        } else {
            false
        }
    }

    pub async fn active_blob_is_empty(&self) -> Option<bool> {
        let storage = self.storage.read().await;
        if let Some(storage) = storage.get() {
            storage.records_count_in_active_blob().await.map(|c| c == 0)
        } else {
            None
        }
    }

    pub async fn active_blob_is_small(&self) -> Option<bool> {
        let storage = self.storage.read().await;
        if let Some(storage) = storage.get() {
            storage.records_count_in_active_blob().await
                .map(|c| c as u64 * SMALL_RECORDS_COUNT_MUL < self.inner.config.max_data_in_blob())
        } else {
            None
        }
    }

    fn get_current_ts() -> u64 {
        coarsetime::Clock::now_since_epoch().as_secs()
    }

    pub async fn close_active_blob(&self) {
        // NOTE: during active blob dump (no matter sync or async close) Pearl (~Holder) storage is
        // partly blocked in the same way, the only difference is:
        // 1 [sync case]. Operations will be done one by one, so only one holder would be blocked
        //   at every moment (cleaner will work longer + if there would be a query for not existing
        //   records (so all holders should be checked) bob will be able to fetch records only
        //   between one by one active blob dump queue, because at every moment one holder will be
        //   blocked)
        // 2 [async case]. Operations will be done concurrently, so more holders would be blocked
        //   at every moment, but the whole operation will be performed faster (but remember about
        //   disk_sem and other things, which may slow down this concurrent dump)
        let storage = self.storage.write().await;
        if let Some(storage) = storage.get() {
            storage.close_active_blob_in_background().await;
            warn!("Active blob of {} closed", self.get_id());
        }
    }

    pub async fn free_excess_resources(&self) -> usize {
        let storage = self.storage.read().await;
        if let Some(storage) = storage.get() {
            storage.free_excess_resources().await
        } else {
            0
        }
    }

    pub async fn filter_memory_allocated(&self) -> usize {
        let storage = self.storage.read().await;
        if let Some(storage) = storage.get() {
            storage.filter_memory_allocated().await
        } else {
            0
        }
    }

    pub async fn write(&self, key: BobKey, data: &BobData) -> BackendResult<()> {
        let state = self.storage.read().await;

        if let Some(storage) = state.get() {
            self.update_last_modification();
            trace!("Vdisk: {}, write key: {}", self.inner.vdisk, key);
            Self::write_disk(storage, Key::from(key), data).await
        } else {
            trace!("Vdisk: {} isn't ready for writing: {:?}", self.inner.vdisk, state);
            Err(Error::vdisk_is_not_ready())
        }
    }

    // NOTE: stack + heap size (in fact that's serialized size)
    // NOTE: can be calculated like `Data::from(data).len()`, but that's less efficient
    fn calc_data_size(data: &BobData) -> u64 {
        (std::mem::size_of::<BobData>() + std::mem::size_of_val(data.inner())) as u64
    }

    // @TODO remove redundant return result
    #[allow(clippy::cast_possible_truncation)]
    async fn write_disk(storage: &PearlStorage, key: Key, data: &BobData) -> BackendResult<()> {
        counter!(PEARL_PUT_COUNTER, 1);
        let data_size = Self::calc_data_size(&data);
        let timer = Instant::now();
        let res = storage.write(key, data.to_serialized_bytes(), BlobRecordTimestamp::new(data.meta().timestamp())).await;
        let res = match res {
            Err(e) => {
                counter!(PEARL_PUT_ERROR_COUNTER, 1);
                error!("error on write: {:?}", e);
                // on pearl level before write in storage it performs `contain` check which
                // may fail with OS error (that also means that disk is possibly disconnected)
                let new_e = e.as_pearl_error().map_or(
                    Error::possible_disk_disconnection(),
                    |err| match err.kind() {
                        PearlErrorKind::WorkDirUnavailable { .. } => {
                            Error::possible_disk_disconnection()
                        }
                        _ => Error::internal(),
                    },
                );
                //TODO check duplicate
                Err(new_e)
            }
            Ok(()) => {
                counter!(PEARL_PUT_BYTES_COUNTER, data_size);
                Ok(())
            }
        };
        counter!(PEARL_PUT_TIMER, timer.elapsed().as_nanos() as u64);
        res
    }

    #[allow(clippy::cast_possible_truncation)]
    pub async fn read(&self, key: BobKey) -> Result<ReadResult<BobData>, Error> {
        let state = self.storage.read().await;
        if let Some(storage) = state.get() {
            trace!("Vdisk: {}, read key: {}", self.inner.vdisk, key);
            counter!(PEARL_GET_COUNTER, 1);
            let timer = Instant::now();
            let res = storage
                .read(Key::from(key))
                .await
                .map_err(|e| {
                    counter!(PEARL_GET_ERROR_COUNTER, 1);
                    trace!("error on read: {:?}", e);
                    Error::storage(e.to_string())
                })
                .and_then(|r| match r {
                    ReadResult::Found(v) => {
                        counter!(PEARL_GET_BYTES_COUNTER, v.len() as u64);
                        BobData::from_serialized_bytes(v).map(|d| ReadResult::Found(d))
                    }
                    ReadResult::Deleted(ts) => Ok(ReadResult::Deleted(ts)),
                    ReadResult::NotFound => {
                        counter!(PEARL_GET_ERROR_COUNTER, 1);
                        Ok(ReadResult::NotFound)
                    }
                });
            counter!(PEARL_GET_TIMER, timer.elapsed().as_nanos() as u64);
            res
        } else {
            trace!("Vdisk: {} isn't ready for reading: {:?}", self.inner.vdisk, state);
            Err(Error::vdisk_is_not_ready())
        }
    }

    pub async fn exist(&self, key: BobKey) -> Result<ReadResult<BlobRecordTimestamp>, Error> {
        let state = self.storage.read().await;
        if let Some(storage) = state.get() {
            trace!("Vdisk: {}, check key: {}", self.inner.vdisk, key);
            counter!(PEARL_EXIST_COUNTER, 1);
            let pearl_key = Key::from(key);
            let timer = Instant::now();
            let res = storage
                .contains(pearl_key)
                .await
                .map_err(|e| {
                    error!("error on exist: {:?}", e);
                    counter!(PEARL_EXIST_ERROR_COUNTER, 1);
                    Error::storage(e.to_string())
                });
            counter!(PEARL_EXIST_TIMER, timer.elapsed().as_nanos() as u64);
            res
        } else {
            trace!("Vdisk: {} not ready for reading: {:?}", self.inner.vdisk, state);
            Err(Error::vdisk_is_not_ready())
        }
    }

    pub async fn try_reinit(&self) -> BackendResult<()> {
        let _init_protection = self.inner.init_protection.try_acquire().map_err(|_| Error::holder_temporary_unavailable())?;

        let old_storage = {
            let mut state = self.storage.write().await;
            state.reset()
        };

        if let Some(old_storage) = old_storage {
            trace!("Vdisk: {} close old Pearl due to reinit", self.inner.vdisk);
            if let Err(e) = old_storage.close().await {
                error!("can't close pearl storage: {:?}", e);
                // Continue anyway
            }
        }
     
        match self.create_and_prepare_storage().await {
            Ok(storage) => {
                let mut state = self.storage.write().await;
                state.set_ready(storage).expect("Storage setting successful");
                debug!("update Pearl id: {}, mark as ready, state: ready", self.inner.vdisk);
                Ok(())
            }
            Err(e) => Err(e),
        }
    }

    pub async fn prepare_storage(&self) -> Result<(), Error> {
        let _init_protection = self.inner.init_protection.acquire().await.expect("init_protection semaphore acquire error");

        match self.create_and_prepare_storage().await {
            Ok(storage) => {
                let mut st = self.storage.write().await;
                st.set_ready(storage).expect("Storage setting successful");
                debug!("update Pearl id: {}, mark as ready, state: ready", self.inner.vdisk);
                Ok(())
            }
            Err(e) => Err(e),
        }
    }

    async fn create_and_prepare_storage(&self) -> Result<Storage<Key>, Error> {
        debug!("backend pearl holder prepare storage");
        self.inner.config
            .try_multiple_times_async(
                || self.init_holder(),
                "can't initialize holder",
                self.inner.config.fail_retry_timeout(),
            )
            .await
            .map_err(|e| {
                let storage_error = Error::storage("Failed to init holder");
                if let Some(err) = e.as_pearl_error() {
                    if let PearlErrorKind::Validation { kind, cause: _ } = err.kind() {
                        if matches!(kind, ValidationErrorKind::BlobVersion) {
                            panic!("unsupported pearl blob file version: {:#}", err);
                        }
                    }
                }
                e.downcast_ref::<IOError>().map_or(
                    e.downcast_ref::<Error>()
                        .cloned()
                        .unwrap_or_else(|| storage_error.clone()),
                    |os_error| match os_error.kind() {
                        IOErrorKind::Other | IOErrorKind::PermissionDenied => {
                            Error::possible_disk_disconnection()
                        }
                        _ => storage_error,
                    },
                )
            })
    }

    async fn init_holder(&self) -> AnyResult<Storage<Key>> {
        let f = || Utils::check_or_create_directory(&self.inner.disk_path);
        self.inner.config
            .try_multiple_times_async(
                f,
                &format!("cannot check path: {:?}", self.inner.disk_path),
                self.inner.config.fail_retry_timeout(),
            )
            .await?;

        self.inner.config
            .try_multiple_times_async(
                || Utils::drop_pearl_lock_file(&self.inner.disk_path),
                &format!("cannot delete lock file: {:?}", self.inner.disk_path),
                self.inner.config.fail_retry_timeout(),
            )
            .await?;

        let mut storage = self
            .inner.config
            .try_multiple_times(
                || self.init_pearl_by_path(),
                &format!("can't init pearl by path: {:?}", self.inner.disk_path),
                self.inner.config.fail_retry_timeout(),
            )
            .await
            .with_context(|| "backend pearl holder init storage failed")?;
        self.init_pearl(&mut storage).await?;
        debug!("backend pearl holder init holder ready #{}", self.inner.vdisk);
        Ok(storage)
    }

    async fn init_pearl(&self, storage: &mut Storage<Key>) -> Result<(), Error> {
        let ts = get_current_timestamp();
        let res = if self.gets_into_interval(ts) {
            storage.init().await
        } else {
            storage.init_lazy().await
        };

        res.map_err(|err| Error::storage(format!("pearl error: {:?}", err)))
    }

    pub async fn drop_directory(&self) -> BackendResult<()> {
        Utils::drop_directory(&self.inner.disk_path).await
    }

    fn init_pearl_by_path(&self) -> AnyResult<PearlStorage> {
        let mut builder = Builder::new().work_dir(&self.inner.disk_path);

        if self.inner.config.allow_duplicates() {
            builder = builder.allow_duplicates();
        }

        // @TODO add default values to be inserted on deserialisation step
<<<<<<< HEAD
        let prefix = self.config.blob_file_name_prefix();
        let max_data = self.config.max_data_in_blob();
        let max_blob_size = self.config.max_blob_size();
        let max_dirty_bytes_before_sync = self.config.max_dirty_bytes_before_sync();
=======
        let prefix = self.inner.config.blob_file_name_prefix();
        let max_data = self.inner.config.max_data_in_blob();
        let max_blob_size = self.inner.config.max_blob_size();
>>>>>>> e07c6507
        let mut filter_config = BloomConfig::default();
        let validate_data_during_index_regen = self.inner.config.validate_data_checksum_during_index_regen();
        if let Some(count) = self.inner.config.max_buf_bits_count() {
            filter_config.max_buf_bits_count = count;
            debug!("bloom filter max buffer bits count set to: {}", count);
        }
        builder
            .blob_file_name_prefix(prefix)
            .max_data_in_blob(max_data)
            .max_blob_size(max_blob_size)
            .set_filter_config(filter_config)
<<<<<<< HEAD
            .max_dirty_bytes_before_sync(max_dirty_bytes_before_sync)
            .set_dump_sem(self.dump_sem.clone());
        let builder = if self.config.is_aio_enabled() {
            match rio::new() {
                Ok(ioring) => {
                    warn!("bob will start with AIO - async fs io api");
                    builder.enable_aio(ioring)
                }
                Err(e) => {
                    warn!("bob will start with standard sync fs io api");
                    warn!("can't start with AIO, cause: {}", e);
                    self.config.set_aio(false);
                    builder
                }
            }
        } else {
            warn!("bob will start with standard sync fs io api");
            warn!("cause: disabled in config");
            builder
        };
        builder
=======
            .set_validate_data_during_index_regen(validate_data_during_index_regen)
            .set_dump_sem(self.inner.pearl_creation_context.dump_sem.clone())
            .set_io_driver(self.inner.pearl_creation_context.iodriver.clone())
>>>>>>> e07c6507
            .build()
            .with_context(|| format!("cannot build pearl by path: {:?}", &self.inner.disk_path))
    }

    pub async fn delete(&self, key: BobKey, meta: &BobMeta, force_delete: bool) -> Result<u64, Error> {
        let state = self.storage.read().await;
        if let Some(storage) = state.get() {
            trace!("Vdisk: {}, delete key: {}", self.inner.vdisk, key);
            counter!(PEARL_DELETE_COUNTER, 1);
            let timer = Instant::now();
            let res = storage
                .delete(Key::from(key), BlobRecordTimestamp::new(meta.timestamp()), !force_delete)
                .await
                .map_err(|e| {
                    trace!("error on delete: {:?}", e);
                    counter!(PEARL_DELETE_ERROR_COUNTER, 1);
                    Error::storage(e.to_string())
                });
            self.update_last_modification();
            counter!(PEARL_DELETE_TIMER, timer.elapsed().as_nanos() as u64);
            res
        } else {
            trace!("Vdisk: {} isn't ready for reading: {:?}", self.inner.vdisk, state);
            Err(Error::vdisk_is_not_ready())
        }
    }

    pub async fn close_storage(&self) {
        let mut pearl_sync = self.storage.write().await;
        if let Some(storage) = pearl_sync.reset() {
            if let Err(e) = storage.fsyncdata().await {
                warn!("pearl fsync error (path: '{}'): {:?}", self.inner.disk_path.display(), e);
            }
            if let Err(e) = storage.close().await {
                warn!("pearl close error (path: '{}'): {:?}", self.inner.disk_path.display(), e);
            }
        }
    }

    pub async fn disk_used(&self) -> u64 {
        let storage_guard = self.storage.read().await;
        if let Some(storage) = storage_guard.get() {
            storage.disk_used().await
        } else {
            0
        }
    }
}

#[async_trait::async_trait]
impl BloomProvider<Key> for Holder {
    type Filter = <Storage<Key> as BloomProvider<Key>>::Filter;
    async fn check_filter(&self, item: &Key) -> FilterResult {
        let storage = self.storage.read().await;
        if let Some(storage) = storage.get() {
            return BloomProvider::check_filter(storage, item).await;
        }
        FilterResult::NeedAdditionalCheck
    }

    fn check_filter_fast(&self, _item: &Key) -> FilterResult {
        FilterResult::NeedAdditionalCheck
    }

    async fn offload_buffer(&mut self, needed_memory: usize, level: usize) -> usize {
        let mut storage = self.storage.write().await;
        if let Some(storage) = storage.get_mut() {
            storage.offload_buffer(needed_memory, level).await
        } else {
            0
        }
    }

    async fn get_filter(&self) -> Option<Self::Filter> {
        let storage = self.storage.read().await;
        if let Some(storage) = storage.get() {
            storage.get_filter().await
        } else {
            None
        }
    }

    fn get_filter_fast(&self) -> Option<&Self::Filter> {
        None
    }

    async fn filter_memory_allocated(&self) -> usize {
        let storage = self.storage.read().await;
        if let Some(storage) = storage.get() {
            storage.filter_memory_allocated().await
        } else {
            0
        }
    }
}

#[derive(Debug)]
pub enum PearlState {
    // pearl starting
    Initializing,
    // pearl is started and working
    Running(PearlStorage),
}

#[derive(Debug)]
pub struct PearlSync {
    state: PearlState,
}
impl PearlSync {
    pub fn get(&self) -> Option<&PearlStorage> {
        match &self.state {
            PearlState::Initializing => None,
            PearlState::Running(storage) => Some(storage)
        }
    }

    pub fn get_mut(&mut self) -> Option<&mut PearlStorage> {
        match &mut self.state {
            PearlState::Initializing => None,
            PearlState::Running(storage) => Some(storage)
        }
    }

    #[inline]
    pub fn is_ready(&self) -> bool {
        matches!(&self.state, PearlState::Running(_))
    }

    pub fn set_ready(&mut self, storage: PearlStorage) -> Result<(), Error> {
        if self.is_ready() {
            return Err(Error::failed("Pearl storage already initialized. Please, close previous before"));
        }
        self.state = PearlState::Running(storage);
        Ok(())
    }

    pub fn reset(&mut self) -> Option<PearlStorage> {
        let prev_state = std::mem::replace(&mut self.state, PearlState::Initializing);
        match prev_state {
            PearlState::Initializing => None,
            PearlState::Running(storage) => Some(storage)
        }
    }
}

impl Default for PearlSync {
    fn default() -> Self {
        Self {
            state: PearlState::Initializing,
        }
    }
}<|MERGE_RESOLUTION|>--- conflicted
+++ resolved
@@ -484,16 +484,10 @@
         }
 
         // @TODO add default values to be inserted on deserialisation step
-<<<<<<< HEAD
-        let prefix = self.config.blob_file_name_prefix();
-        let max_data = self.config.max_data_in_blob();
-        let max_blob_size = self.config.max_blob_size();
-        let max_dirty_bytes_before_sync = self.config.max_dirty_bytes_before_sync();
-=======
         let prefix = self.inner.config.blob_file_name_prefix();
         let max_data = self.inner.config.max_data_in_blob();
         let max_blob_size = self.inner.config.max_blob_size();
->>>>>>> e07c6507
+        let max_dirty_bytes_before_sync = self.config.max_dirty_bytes_before_sync();
         let mut filter_config = BloomConfig::default();
         let validate_data_during_index_regen = self.inner.config.validate_data_checksum_during_index_regen();
         if let Some(count) = self.inner.config.max_buf_bits_count() {
@@ -504,34 +498,11 @@
             .blob_file_name_prefix(prefix)
             .max_data_in_blob(max_data)
             .max_blob_size(max_blob_size)
+            .max_dirty_bytes_before_sync(max_dirty_bytes_before_sync)
             .set_filter_config(filter_config)
-<<<<<<< HEAD
-            .max_dirty_bytes_before_sync(max_dirty_bytes_before_sync)
-            .set_dump_sem(self.dump_sem.clone());
-        let builder = if self.config.is_aio_enabled() {
-            match rio::new() {
-                Ok(ioring) => {
-                    warn!("bob will start with AIO - async fs io api");
-                    builder.enable_aio(ioring)
-                }
-                Err(e) => {
-                    warn!("bob will start with standard sync fs io api");
-                    warn!("can't start with AIO, cause: {}", e);
-                    self.config.set_aio(false);
-                    builder
-                }
-            }
-        } else {
-            warn!("bob will start with standard sync fs io api");
-            warn!("cause: disabled in config");
-            builder
-        };
-        builder
-=======
             .set_validate_data_during_index_regen(validate_data_during_index_regen)
             .set_dump_sem(self.inner.pearl_creation_context.dump_sem.clone())
             .set_io_driver(self.inner.pearl_creation_context.iodriver.clone())
->>>>>>> e07c6507
             .build()
             .with_context(|| format!("cannot build pearl by path: {:?}", &self.inner.disk_path))
     }
