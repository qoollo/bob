use crate::prelude::*;

use super::{
    core::{BackendResult, PearlStorage},
    data::{Data, Key},
    stuff::Stuff,
};
use bob_common::metrics::pearl::{
    PEARL_GET_BYTES_COUNTER, PEARL_GET_COUNTER, PEARL_GET_ERROR_COUNTER, PEARL_GET_TIMER,
    PEARL_PUT_BYTES_COUNTER, PEARL_PUT_COUNTER, PEARL_PUT_ERROR_COUNTER, PEARL_PUT_TIMER,
};
use pearl::error::{AsPearlError, ValidationErrorKind};

const MAX_TIME_SINCE_LAST_WRITE_SEC: u64 = 10;
const SMALL_RECORDS_COUNT_MUL: u64 = 10;

/// Struct hold pearl and add put/get/restart api
#[derive(Clone, Debug)]
pub struct Holder {
    start_timestamp: u64,
    end_timestamp: u64,
    vdisk: VDiskId,
    disk_path: PathBuf,
    config: PearlConfig,
    storage: Arc<RwLock<PearlSync>>,
    last_write_ts: Arc<RwLock<u64>>,
    dump_sem: Arc<Semaphore>,
}

impl Holder {
    pub fn new(
        start_timestamp: u64,
        end_timestamp: u64,
        vdisk: VDiskId,
        disk_path: PathBuf,
        config: PearlConfig,
        dump_sem: Arc<Semaphore>,
    ) -> Self {
        Self {
            start_timestamp,
            end_timestamp,
            vdisk,
            disk_path,
            config,
            storage: Arc::new(RwLock::new(PearlSync::default())),
            last_write_ts: Arc::new(RwLock::new(0)),
            dump_sem,
        }
    }

    pub fn start_timestamp(&self) -> u64 {
        self.start_timestamp
    }

    pub fn end_timestamp(&self) -> u64 {
        self.end_timestamp
    }

    pub fn get_id(&self) -> String {
        self.disk_path
            .file_name()
            .and_then(std::ffi::OsStr::to_str)
            .unwrap_or("unparsable string")
            .to_owned()
    }

    pub fn storage(&self) -> &RwLock<PearlSync> {
        &self.storage
    }

    pub async fn blobs_count(&self) -> usize {
        let storage = self.storage.read().await;
        storage.blobs_count().await
    }

    pub async fn index_memory(&self) -> usize {
        let storage = self.storage.read().await;
        storage.index_memory().await
    }

    pub fn is_actual(&self, current_start: u64) -> bool {
        self.start_timestamp == current_start
    }

    pub async fn records_count(&self) -> usize {
        let storage = self.storage.read().await;
        storage.records_count().await
    }

    pub fn gets_into_interval(&self, timestamp: u64) -> bool {
        self.start_timestamp <= timestamp && timestamp < self.end_timestamp
    }

    pub fn is_outdated(&self) -> bool {
        let ts = Self::get_current_ts();
        ts > self.end_timestamp
    }

    pub async fn no_writes_recently(&self) -> bool {
        let ts = Self::get_current_ts();
        let last_write_ts = *self.last_write_ts.read().await;
        ts - last_write_ts > MAX_TIME_SINCE_LAST_WRITE_SEC
    }

    pub async fn active_blob_is_empty(&self) -> bool {
        let active = self
            .storage()
            .read()
            .await
            .active_blob_records_count()
            .await as u64;
        active == 0
    }

    pub async fn active_blob_is_small(&self) -> bool {
        let active = self
            .storage()
            .read()
            .await
            .active_blob_records_count()
            .await as u64;
        active * SMALL_RECORDS_COUNT_MUL < self.config.max_data_in_blob()
    }

    fn get_current_ts() -> u64 {
        SystemTime::now()
            .duration_since(UNIX_EPOCH)
            .expect("current time is before unix epoch")
            .as_secs()
    }

    pub async fn close_active_blob(&mut self) {
        let storage = self.storage.write().await;
        storage.storage().close_active_blob_in_background().await;
        warn!("Active blob of {} closed", self.get_id());
    }

    pub async fn update(&self, storage: Storage<Key>) {
        let mut st = self.storage.write().await;
        st.set(storage.clone());
        st.ready(); // current pearl disk is ready
        debug!(
            "update Pearl id: {}, mark as ready, state: {:?}",
            self.vdisk, st
        );
    }

    pub async fn write(&self, key: BobKey, data: BobData) -> BackendResult<()> {
        let state = self.storage.read().await;

        if state.is_ready() {
            let storage = state.get();
            *self.last_write_ts.write().await = Self::get_current_ts();
            trace!("Vdisk: {}, write key: {}", self.vdisk, key);
            Self::write_disk(storage, Key::from(key), data.clone()).await
        } else {
            trace!("Vdisk: {} isn't ready for writing: {:?}", self.vdisk, state);
            Err(Error::vdisk_is_not_ready())
        }
    }

    // NOTE: stack + heap size (in fact that's serialized size)
    // NOTE: can be calculated like `Data::from(data).len()`, but that's less efficient
    fn calc_data_size(data: &BobData) -> u64 {
        (std::mem::size_of::<BobData>() + std::mem::size_of_val(data.inner())) as u64
    }

    // @TODO remove redundant return result
    #[allow(clippy::cast_possible_truncation)]
    async fn write_disk(storage: PearlStorage, key: Key, data: BobData) -> BackendResult<()> {
        counter!(PEARL_PUT_COUNTER, 1);
        let data_size = Self::calc_data_size(&data);
        let timer = Instant::now();
        let res = storage.write(key, Data::from(data).to_vec()).await;
        let res = match res {
            Err(e) => {
                counter!(PEARL_PUT_ERROR_COUNTER, 1);
                error!("error on write: {:?}", e);
                // on pearl level before write in storage it performs `contain` check which
                // may fail with OS error (that also means that disk is possibly disconnected)
<<<<<<< HEAD
                let new_e = e.downcast_ref::<PearlError>().map_or(
                    Error::possible_disk_disconnection(),
                    |err| match err.kind() {
                        PearlErrorKind::WorkDirUnavailable { .. } => {
                            Error::possible_disk_disconnection()
=======
                e.as_pearl_error()
                    .map_or(Error::possible_disk_disconnection(), |err| {
                        match err.kind() {
                            PearlErrorKind::WorkDirUnavailable { .. } => {
                                Error::possible_disk_disconnection()
                            }
                            _ => Error::internal(),
>>>>>>> ba03bd2e
                        }
                        _ => Error::internal(),
                    },
                );
                //TODO check duplicate
                Err(new_e)
            }
            Ok(()) => {
                counter!(PEARL_PUT_BYTES_COUNTER, data_size);
                Ok(())
            }
        };
        counter!(PEARL_PUT_TIMER, timer.elapsed().as_nanos() as u64);
        res
    }

    #[allow(clippy::cast_possible_truncation)]
    pub async fn read(&self, key: BobKey) -> Result<BobData, Error> {
        let state = self.storage.read().await;
        if state.is_ready() {
            let storage = state.get();
            trace!("Vdisk: {}, read key: {}", self.vdisk, key);
            counter!(PEARL_GET_COUNTER, 1);
            let timer = Instant::now();
            let res = storage
                .read(Key::from(key))
                .await
                .map(|r| {
                    counter!(PEARL_GET_BYTES_COUNTER, r.len() as u64);
                    Data::from_bytes(&r)
                })
                .map_err(|e| {
                    counter!(PEARL_GET_ERROR_COUNTER, 1);
                    trace!("error on read: {:?}", e);
                    match e.downcast_ref::<PearlError>().unwrap().kind() {
                        PearlErrorKind::RecordNotFound => Error::key_not_found(key),
                        _ => Error::storage(e.to_string()),
                    }
                });
            counter!(PEARL_GET_TIMER, timer.elapsed().as_nanos() as u64);
            res?
        } else {
            trace!("Vdisk: {} isn't ready for reading: {:?}", self.vdisk, state);
            Err(Error::vdisk_is_not_ready())
        }
    }

    pub async fn try_reinit(&self) -> BackendResult<()> {
        let mut state = self.storage.write().await;
        if state.is_reinit() {
            trace!(
                "Vdisk: {} reinitializing now, state: {:?}",
                self.vdisk,
                state
            );
            Err(Error::vdisk_is_not_ready())
        } else {
            state.init();
            trace!("Vdisk: {} set as reinit, state: {:?}", self.vdisk, state);
            let storage = state.get();
            trace!("Vdisk: {} close old Pearl", self.vdisk);
            let result = storage.close().await;
            if let Err(e) = result {
                error!("can't close pearl storage: {:?}", e);
                // we can't do anything
            }
            Ok(())
        }
    }

    pub async fn exist(&self, key: BobKey) -> Result<bool, Error> {
        let state = self.storage.read().await;
        if state.is_ready() {
            trace!("Vdisk: {}, check key: {}", self.vdisk, key);
            let pearl_key = Key::from(key);
            let storage = state.get();
            storage.contains(pearl_key).await.map_err(|e| {
                error!("{}", e);
                Error::internal()
            })
        } else {
            trace!("Vdisk: {} not ready for reading: {:?}", self.vdisk, state);
            Err(Error::vdisk_is_not_ready())
        }
    }

    pub async fn prepare_storage(&self) -> Result<(), Error> {
        debug!("backend pearl holder prepare storage");
        self.config
            .try_multiple_times_async(
                || self.init_holder(),
                "can't initialize holder",
                self.config.fail_retry_timeout(),
            )
            .await
            .map_err(|e| {
                let storage_error = Error::storage("Failed to init holder");
                if let Some(err) = e.as_pearl_error() {
                    if let PearlErrorKind::Validation { kind, cause: _ } = err.kind() {
                        if matches!(kind, ValidationErrorKind::BlobVersion) {
                            panic!("unsupported pearl blob file version: {:#}", err);
                        }
                    }
                }
                e.downcast_ref::<IOError>().map_or(
                    e.downcast_ref::<Error>()
                        .cloned()
                        .unwrap_or_else(|| storage_error.clone()),
                    |os_error| match os_error.kind() {
                        IOErrorKind::Other | IOErrorKind::PermissionDenied => {
                            Error::possible_disk_disconnection()
                        }
                        _ => storage_error,
                    },
                )
            })
    }

    async fn init_holder(&self) -> AnyResult<()> {
        let f = || Stuff::check_or_create_directory(&self.disk_path);
        self.config
            .try_multiple_times_async(
                f,
                &format!("cannot check path: {:?}", self.disk_path),
                self.config.fail_retry_timeout(),
            )
            .await?;

        self.config
            .try_multiple_times_async(
                || Stuff::drop_pearl_lock_file(&self.disk_path),
                &format!("cannot delete lock file: {:?}", self.disk_path),
                self.config.fail_retry_timeout(),
            )
            .await?;

        let storage = self
            .config
            .try_multiple_times(
                || self.init_pearl_by_path(),
                &format!("can't init pearl by path: {:?}", self.disk_path),
                self.config.fail_retry_timeout(),
            )
            .await
            .with_context(|| "backend pearl holder init storage failed")?;
        self.init_pearl(storage).await?;
        debug!("backend pearl holder init holder ready #{}", self.vdisk);
        Ok(())
    }

    async fn init_pearl(&self, mut storage: Storage<Key>) -> Result<(), Error> {
        match storage.init().await {
            Ok(_) => {
                self.update(storage).await;
                Ok(())
            }
            Err(e) => Err(Error::storage(format!("pearl error: {:?}", e))),
        }
    }

    pub async fn drop_directory(&self) -> BackendResult<()> {
        Stuff::drop_directory(&self.disk_path).await
    }

    fn init_pearl_by_path(&self) -> AnyResult<PearlStorage> {
        let mut builder = Builder::new().work_dir(&self.disk_path);

        if self.config.allow_duplicates() {
            builder = builder.allow_duplicates();
        }

        // @TODO add default values to be inserted on deserialisation step
        let prefix = self.config.blob_file_name_prefix();
        let max_data = self.config.max_data_in_blob();
        let max_blob_size = self.config.max_blob_size();
        let mut filter_config = BloomConfig::default();
        if let Some(count) = self.config.max_buf_bits_count() {
            filter_config.max_buf_bits_count = count;
            debug!("bloom filter max buffer bits count set to: {}", count);
        }
        let builder = builder
            .blob_file_name_prefix(prefix)
            .max_data_in_blob(max_data)
            .max_blob_size(max_blob_size)
            .set_filter_config(filter_config)
            .set_dump_sem(self.dump_sem.clone());
        let builder = if self.config.is_aio_enabled() {
            match rio::new() {
                Ok(ioring) => {
                    warn!("bob will start with AIO - async fs io api");
                    builder.enable_aio(ioring)
                }
                Err(e) => {
                    warn!("bob will start with standard sync fs io api");
                    warn!("can't start with AIO, cause: {}", e);
                    self.config.set_aio(false);
                    builder
                }
            }
        } else {
            warn!("bob will start with standard sync fs io api");
            warn!("cause: disabled in config");
            builder
        };
        builder
            .build()
            .with_context(|| format!("cannot build pearl by path: {:?}", &self.disk_path))
    }
}

#[derive(Clone, PartialEq, Debug)]
pub enum PearlState {
    // pearl is started and working
    Normal,
    // pearl restarting
    Initializing,
}

#[derive(Clone, Debug)]
pub struct PearlSync {
    storage: Option<PearlStorage>,
    state: PearlState,
    start_time_test: u8,
}
impl PearlSync {
    pub fn storage(&self) -> &PearlStorage {
        self.storage.as_ref().expect("pearl storage")
    }

    pub async fn records_count(&self) -> usize {
        self.storage().records_count().await
    }

    pub async fn index_memory(&self) -> usize {
        self.storage().index_memory().await
    }

    pub async fn active_blob_records_count(&self) -> usize {
        self.storage()
            .records_count_in_active_blob()
            .await
            .unwrap_or_default()
    }

    pub async fn blobs_count(&self) -> usize {
        self.storage().blobs_count().await
    }

    #[inline]
    pub fn ready(&mut self) {
        self.set_state(PearlState::Normal);
    }

    #[inline]
    pub fn init(&mut self) {
        self.set_state(PearlState::Initializing);
    }

    #[inline]
    pub fn is_ready(&self) -> bool {
        self.state == PearlState::Normal
    }

    #[inline]
    pub fn is_reinit(&self) -> bool {
        self.state == PearlState::Initializing
    }

    #[inline]
    pub fn set_state(&mut self, state: PearlState) {
        self.state = state;
    }

    #[inline]
    pub fn set(&mut self, storage: PearlStorage) {
        self.storage = Some(storage);
        self.start_time_test += 1;
    }

    #[inline]
    pub fn get(&self) -> PearlStorage {
        self.storage.clone().expect("cloned storage")
    }
}

impl Default for PearlSync {
    fn default() -> Self {
        Self {
            storage: None,
            state: PearlState::Initializing,
            start_time_test: 0,
        }
    }
}<|MERGE_RESOLUTION|>--- conflicted
+++ resolved
@@ -178,13 +178,6 @@
                 error!("error on write: {:?}", e);
                 // on pearl level before write in storage it performs `contain` check which
                 // may fail with OS error (that also means that disk is possibly disconnected)
-<<<<<<< HEAD
-                let new_e = e.downcast_ref::<PearlError>().map_or(
-                    Error::possible_disk_disconnection(),
-                    |err| match err.kind() {
-                        PearlErrorKind::WorkDirUnavailable { .. } => {
-                            Error::possible_disk_disconnection()
-=======
                 e.as_pearl_error()
                     .map_or(Error::possible_disk_disconnection(), |err| {
                         match err.kind() {
@@ -192,7 +185,6 @@
                                 Error::possible_disk_disconnection()
                             }
                             _ => Error::internal(),
->>>>>>> ba03bd2e
                         }
                         _ => Error::internal(),
                     },
