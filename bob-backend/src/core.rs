use crate::prelude::*;

use crate::{
    mem_backend::MemBackend,
    pearl::{DiskController, Pearl},
    stub_backend::StubBackend,
};

pub const BACKEND_STARTING: i64 = 0;
pub const BACKEND_STARTED: i64 = 1;

#[derive(Clone, PartialEq, Eq, Hash)]
pub struct Operation {
    vdisk_id: VDiskId,
    disk_path: Option<DiskPath>,
    remote_node_name: Option<String>, // save data to alien/<remote_node_name>
}

impl Operation {
    pub fn vdisk_id(&self) -> VDiskId {
        self.vdisk_id
    }

    pub fn remote_node_name(&self) -> Option<&str> {
        self.remote_node_name.as_deref()
    }
}

impl Debug for Operation {
    fn fmt(&self, f: &mut Formatter) -> FmtResult {
        f.debug_struct("Operation")
            .field("vdisk_id", &self.vdisk_id)
            .field("path", &self.disk_path)
            .field("node", &self.remote_node_name)
            .field("alien", &self.is_data_alien())
            .finish()
    }
}

impl Operation {
    pub fn new_alien(vdisk_id: VDiskId) -> Self {
        Self {
            vdisk_id,
            disk_path: None,
            remote_node_name: None,
        }
    }

    pub fn new_local(vdisk_id: VDiskId, path: DiskPath) -> Self {
        Self {
            vdisk_id,
            disk_path: Some(path),
            remote_node_name: None,
        }
    }

    // local operation doesn't contain remote node, so node name is passed through argument
    pub fn clone_local_alien(&self, local_node_name: &str) -> Self {
        Self {
            vdisk_id: self.vdisk_id,
            disk_path: None,
            remote_node_name: Some(local_node_name.to_owned()),
        }
    }

    #[inline]
    pub fn set_remote_folder(&mut self, name: String) {
        self.remote_node_name = Some(name);
    }

    #[inline]
    pub fn is_data_alien(&self) -> bool {
        self.disk_path.is_none()
    }

    #[inline]
    pub fn disk_name_local(&self) -> String {
        self.disk_path.as_ref().expect("no path").name().to_owned()
    }
}

#[async_trait]
<<<<<<< HEAD
pub trait BackendStorage: Debug + MetricsProducer + Send + Sync {
=======
pub trait BackendStorage: Debug + Send + Sync + 'static {
>>>>>>> 2cc21073
    async fn run_backend(&self) -> AnyResult<()>;
    async fn run(&self) -> AnyResult<()> {
        gauge!(BACKEND_STATE, BACKEND_STARTING);
        let result = self.run_backend().await;
        gauge!(BACKEND_STATE, BACKEND_STARTED);
        result
    }

    async fn put(&self, op: Operation, key: BobKey, data: BobData) -> Result<(), Error>;
    async fn put_alien(&self, op: Operation, key: BobKey, data: BobData) -> Result<(), Error>;

    async fn get(&self, op: Operation, key: BobKey) -> Result<BobData, Error>;
    async fn get_alien(&self, op: Operation, key: BobKey) -> Result<BobData, Error>;

    async fn exist(&self, op: Operation, keys: &[BobKey]) -> Result<Vec<bool>, Error>;
    async fn exist_alien(&self, op: Operation, keys: &[BobKey]) -> Result<Vec<bool>, Error>;

<<<<<<< HEAD
    async fn run(&self) -> AnyResult<()> {
        gauge!(BACKEND_STATE, BACKEND_STARTING);
        let result = self.run_backend().await;
        gauge!(BACKEND_STATE, BACKEND_STARTED);
        result
    }

    async fn shutdown(&self);

    // Should return pair: slice of normal disks and disk with aliens (because some method require
    // to work with only normal disk_controllers, we should return alien disk_controller explicitly
    // but not as part of other disk_controllers)
    fn disk_controllers(&self) -> Option<(&[Arc<DiskController>], Arc<DiskController>)> {
        None
    }

    async fn close_unneeded_active_blobs(&self, _soft: usize, _hard: usize) {}
}

#[async_trait]
pub trait MetricsProducer: Send + Sync {
=======
>>>>>>> 2cc21073
    async fn blobs_count(&self) -> (usize, usize) {
        (0, 0)
    }

    async fn active_disks_count(&self) -> usize {
        0
    }

    async fn index_memory(&self) -> usize {
        0
    }
}

#[derive(Debug)]
pub struct Backend {
    inner: Arc<dyn BackendStorage>,
    mapper: Arc<Virtual>,
}

impl Backend {
    pub async fn new(mapper: Arc<Virtual>, config: &NodeConfig) -> Self {
        let inner: Arc<dyn BackendStorage> = match config.backend_type() {
            BackendType::InMemory => Arc::new(MemBackend::new(&mapper)),
            BackendType::Stub => Arc::new(StubBackend {}),
            BackendType::Pearl => Arc::new(Pearl::new(mapper.clone(), config).await),
        };
        Self { inner, mapper }
    }

    pub async fn blobs_count(&self) -> (usize, usize) {
        self.inner.blobs_count().await
    }

    pub async fn active_disks_count(&self) -> usize {
        self.inner.active_disks_count().await
    }

    pub async fn index_memory(&self) -> usize {
        self.inner.index_memory().await
    }

    pub fn mapper(&self) -> &Virtual {
        &self.mapper
    }

    pub fn inner(&self) -> &dyn BackendStorage {
        self.inner.as_ref()
    }

    #[inline]
    pub async fn run_backend(&self) -> AnyResult<()> {
        self.inner.run().await
    }

    pub async fn put(&self, key: BobKey, data: BobData, options: BobOptions) -> Result<(), Error> {
        trace!(">>>>>>- - - - - BACKEND PUT START - - - - -");
        let sw = Stopwatch::start_new();
        let (vdisk_id, disk_path) = self.mapper.get_operation(key);
        trace!(
            "get operation {:?}, /{:.3}ms/",
            disk_path,
            sw.elapsed().as_secs_f64() * 1000.0
        );
        let res = if !options.remote_nodes().is_empty() {
            // write to all remote_nodes
            for node_name in options.remote_nodes() {
                debug!("PUT[{}] core backend put remote node: {}", key, node_name);
                let mut op = Operation::new_alien(vdisk_id);
                op.set_remote_folder(node_name.to_owned());

                //TODO make it parallel?
                self.put_single(key, data.clone(), op).await?;
            }
            Ok(())
        } else if let Some(path) = disk_path {
            debug!(
                "remote nodes is empty, /{:.3}ms/",
                sw.elapsed().as_secs_f64() * 1000.0
            );
            let res = self
                .put_single(key, data, Operation::new_local(vdisk_id, path))
                .await;
            trace!("put single, /{:.3}ms/", sw.elapsed().as_secs_f64() * 1000.0);
            res
        } else {
            error!(
                "PUT[{}] dont now what to do with data: op: {:?}. Data is not local and alien",
                key, options
            );
            Err(Error::internal())
        };
        trace!("<<<<<<- - - - - BACKEND PUT FINISH - - - - -");
        res
    }

    #[inline]
    pub async fn put_local(
        &self,
        key: BobKey,
        data: BobData,
        operation: Operation,
    ) -> Result<(), Error> {
        self.put_single(key, data, operation).await
    }

    async fn put_single(
        &self,
        key: BobKey,
        data: BobData,
        operation: Operation,
    ) -> Result<(), Error> {
        if operation.is_data_alien() {
            debug!("PUT[{}] to backend, alien data: {:?}", key, operation);
            self.inner.put_alien(operation, key, data).await
        } else {
            debug!("PUT[{}] to backend: {:?}", key, operation);
            let result = self.inner.put(operation.clone(), key, data.clone()).await;
            match result {
                Err(local_err) if !local_err.is_duplicate() => {
                    error!(
                        "PUT[{}][{}] local failed: {:?}",
                        key,
                        operation.disk_name_local(),
                        local_err
                    );
                    // write to alien/<local name>
                    let mut op = operation.clone_local_alien(self.mapper().local_node_name());
                    op.set_remote_folder(self.mapper.local_node_name().to_owned());
                    self.inner
                        .put_alien(op, key, data)
                        .await
                        .map_err(|alien_err| {
                            Error::request_failed_completely(&local_err, &alien_err)
                        })
                    // @TODO return both errors| we must return 'local' error if both ways are failed
                }
                _ => result,
            }
        }
    }

    pub async fn get(&self, key: BobKey, options: &BobOptions) -> Result<BobData, Error> {
        let (vdisk_id, disk_path) = self.mapper.get_operation(key);

        // we cannot get data from alien if it belong this node

        if options.get_normal() {
            if let Some(path) = disk_path {
                trace!("GET[{}] try read normal", key);
                self.get_local(key, Operation::new_local(vdisk_id, path.clone()))
                    .await
            } else {
                error!("GET[{}] we read data but can't find path in config", key);
                Err(Error::internal())
            }
        }
        //TODO how read from all alien folders?
        else if options.get_alien() {
            //TODO check is alien? how? add field to grpc
            trace!("GET[{}] try read alien", key);
            //TODO read from all vdisk ids
            let op = Operation::new_alien(vdisk_id);
            self.get_single(key, op).await
        } else {
            error!(
                "GET[{}] can't read from anywhere {:?}, {:?}",
                key, disk_path, options
            );
            Err(Error::internal())
        }
    }

    pub async fn get_local(&self, key: BobKey, op: Operation) -> Result<BobData, Error> {
        self.get_single(key, op).await
    }

    async fn get_single(&self, key: BobKey, operation: Operation) -> Result<BobData, Error> {
        if operation.is_data_alien() {
            debug!("GET[{}] to backend, foreign data", key);
            self.inner.get_alien(operation, key).await
        } else {
            debug!("GET[{}][{}] to backend", key, operation.disk_name_local());
            self.inner.get(operation, key).await
        }
    }

    pub async fn exist(&self, keys: &[BobKey], options: &BobOptions) -> Result<Vec<bool>, Error> {
        let mut exist = vec![false; keys.len()];
        let keys_by_id_and_path = self.group_keys_by_operations(keys, options);
        for (operation, (keys, indexes)) in keys_by_id_and_path {
            let result = self.inner.exist(operation, &keys).await;
            if let Ok(result) = result {
                for (&res, ind) in result.iter().zip(indexes) {
                    exist[ind] |= res;
                }
            }
        }
        Ok(exist)
    }

    pub async fn shutdown(&self) {
        self.inner.shutdown().await;
    }

    fn group_keys_by_operations(
        &self,
        keys: &[BobKey],
        options: &BobOptions,
    ) -> HashMap<Operation, (Vec<BobKey>, Vec<usize>)> {
        let mut keys_by_operations: HashMap<_, (Vec<_>, Vec<_>)> = HashMap::new();
        for (ind, &key) in keys.iter().enumerate() {
            let operation = self.find_operation(key, options);
            if let Some(operation) = operation {
                keys_by_operations
                    .entry(operation)
                    .and_modify(|(keys, indexes)| {
                        keys.push(key);
                        indexes.push(ind);
                    })
                    .or_insert_with(|| (vec![key], vec![ind]));
            }
        }
        keys_by_operations
    }

    fn find_operation(&self, key: BobKey, options: &BobOptions) -> Option<Operation> {
        let (vdisk_id, path) = self.mapper.get_operation(key);
        if options.get_normal() {
            path.map(|path| Operation::new_local(vdisk_id, path))
        } else if options.get_alien() {
            Some(Operation::new_alien(vdisk_id))
        } else {
            None
        }
    }

    pub async fn close_unneeded_active_blobs(&self, soft: usize, hard: usize) {
        self.inner.close_unneeded_active_blobs(soft, hard).await
    }
}<|MERGE_RESOLUTION|>--- conflicted
+++ resolved
@@ -80,11 +80,7 @@
 }
 
 #[async_trait]
-<<<<<<< HEAD
-pub trait BackendStorage: Debug + MetricsProducer + Send + Sync {
-=======
-pub trait BackendStorage: Debug + Send + Sync + 'static {
->>>>>>> 2cc21073
+pub trait BackendStorage: Debug  + MetricsProducer + Send + Sync + 'static {
     async fn run_backend(&self) -> AnyResult<()>;
     async fn run(&self) -> AnyResult<()> {
         gauge!(BACKEND_STATE, BACKEND_STARTING);
@@ -102,14 +98,6 @@
     async fn exist(&self, op: Operation, keys: &[BobKey]) -> Result<Vec<bool>, Error>;
     async fn exist_alien(&self, op: Operation, keys: &[BobKey]) -> Result<Vec<bool>, Error>;
 
-<<<<<<< HEAD
-    async fn run(&self) -> AnyResult<()> {
-        gauge!(BACKEND_STATE, BACKEND_STARTING);
-        let result = self.run_backend().await;
-        gauge!(BACKEND_STATE, BACKEND_STARTED);
-        result
-    }
-
     async fn shutdown(&self);
 
     // Should return pair: slice of normal disks and disk with aliens (because some method require
@@ -124,8 +112,6 @@
 
 #[async_trait]
 pub trait MetricsProducer: Send + Sync {
-=======
->>>>>>> 2cc21073
     async fn blobs_count(&self) -> (usize, usize) {
         (0, 0)
     }
