use crate::prelude::*;

use crate::{
    mem_backend::MemBackend,
    pearl::{DiskController, Pearl},
    stub_backend::StubBackend,
};

pub const BACKEND_STARTING: f64 = 0f64;
pub const BACKEND_STARTED: f64 = 1f64;

#[derive(Clone, PartialEq, Eq, Hash)]
pub struct Operation {
    vdisk_id: VDiskId,
    disk_path: Option<DiskPath>,
    remote_node_name: Option<String>, // save data to alien/<remote_node_name>
}

impl Operation {
    pub fn vdisk_id(&self) -> VDiskId {
        self.vdisk_id
    }

    pub fn remote_node_name(&self) -> Option<&str> {
        self.remote_node_name.as_deref()
    }
}

impl Debug for Operation {
    fn fmt(&self, f: &mut Formatter) -> FmtResult {
        f.debug_struct("Operation")
            .field("vdisk_id", &self.vdisk_id)
            .field("path", &self.disk_path)
            .field("node", &self.remote_node_name)
            .field("alien", &self.is_data_alien())
            .finish()
    }
}

impl Operation {
    pub fn new_alien(vdisk_id: VDiskId) -> Self {
        Self {
            vdisk_id,
            disk_path: None,
            remote_node_name: None,
        }
    }

    pub fn new_local(vdisk_id: VDiskId, path: DiskPath) -> Self {
        Self {
            vdisk_id,
            disk_path: Some(path),
            remote_node_name: None,
        }
    }

    // local operation doesn't contain remote node, so node name is passed through argument
    pub fn clone_local_alien(&self, local_node_name: &str) -> Self {
        Self {
            vdisk_id: self.vdisk_id,
            disk_path: None,
            remote_node_name: Some(local_node_name.to_owned()),
        }
    }

    #[inline]
    pub fn set_remote_folder(&mut self, name: String) {
        self.remote_node_name = Some(name);
    }

    #[inline]
    pub fn is_data_alien(&self) -> bool {
        self.disk_path.is_none()
    }

    #[inline]
    pub fn disk_name_local(&self) -> String {
        self.disk_path.as_ref().expect("no path").name().to_owned()
    }
}

#[async_trait]
pub trait BackendStorage: Debug + MetricsProducer + Send + Sync + 'static {
    async fn run_backend(&self) -> AnyResult<()>;
    async fn run(&self) -> AnyResult<()> {
        gauge!(BACKEND_STATE, BACKEND_STARTING);
        let result = self.run_backend().await;
        gauge!(BACKEND_STATE, BACKEND_STARTED);
        result
    }

    async fn put(&self, op: Operation, key: BobKey, data: BobData) -> Result<(), Error>;
    async fn put_alien(&self, op: Operation, key: BobKey, data: BobData) -> Result<(), Error>;

    async fn get(&self, op: Operation, key: BobKey) -> Result<BobData, Error>;
    async fn get_alien(&self, op: Operation, key: BobKey) -> Result<BobData, Error>;

    async fn exist(&self, op: Operation, keys: &[BobKey]) -> Result<Vec<bool>, Error>;
    async fn exist_alien(&self, op: Operation, keys: &[BobKey]) -> Result<Vec<bool>, Error>;

    async fn delete(&self, op: Operation, key: BobKey) -> Result<u64, Error>;
    async fn delete_alien(&self, op: Operation, key: BobKey) -> Result<u64, Error>;

    async fn shutdown(&self);

    // Should return pair: slice of normal disks and disk with aliens (because some method require
    // to work with only normal disk_controllers, we should return alien disk_controller explicitly
    // but not as part of other disk_controllers)
    fn disk_controllers(&self) -> Option<(&[Arc<DiskController>], Arc<DiskController>)> {
        None
    }

    async fn close_unneeded_active_blobs(&self, _soft: usize, _hard: usize) {}

    async fn offload_old_filters(&self, _limit: usize) {}

    async fn filter_memory_allocated(&self) -> usize {
        0
    }
}

#[async_trait]
pub trait MetricsProducer: Send + Sync {
    async fn blobs_count(&self) -> (usize, usize) {
        (0, 0)
    }

    async fn active_disks_count(&self) -> usize {
        0
    }

    async fn index_memory(&self) -> usize {
        0
    }
}

#[derive(Debug)]
pub struct Backend {
    inner: Arc<dyn BackendStorage>,
    mapper: Arc<Virtual>,
}

impl Backend {
    pub async fn new(mapper: Arc<Virtual>, config: &NodeConfig) -> Self {
        let inner: Arc<dyn BackendStorage> = match config.backend_type() {
            BackendType::InMemory => Arc::new(MemBackend::new(&mapper)),
            BackendType::Stub => Arc::new(StubBackend {}),
            BackendType::Pearl => {
                let pearl = Pearl::new(mapper.clone(), config)
                    .await
                    .expect("pearl initialization failed");
                Arc::new(pearl)
            }
        };
        Self { inner, mapper }
    }

    pub async fn blobs_count(&self) -> (usize, usize) {
        self.inner.blobs_count().await
    }

    pub async fn active_disks_count(&self) -> usize {
        self.inner.active_disks_count().await
    }

    pub async fn index_memory(&self) -> usize {
        self.inner.index_memory().await
    }

    pub fn mapper(&self) -> &Virtual {
        &self.mapper
    }

    pub fn inner(&self) -> &dyn BackendStorage {
        self.inner.as_ref()
    }

    #[inline]
    pub async fn run_backend(&self) -> AnyResult<()> {
        self.inner.run().await
    }

    pub async fn put(&self, key: BobKey, data: BobData, options: BobOptions) -> Result<(), Error> {
        trace!(">>>>>>- - - - - BACKEND PUT START - - - - -");
        let sw = Stopwatch::start_new();
        let (vdisk_id, disk_path) = self.mapper.get_operation(key);
        trace!(
            "get operation {:?}, /{:.3}ms/",
            disk_path,
            sw.elapsed().as_secs_f64() * 1000.0
        );
        let res = if !options.remote_nodes().is_empty() {
            // write to all remote_nodes
            for node_name in options.remote_nodes() {
                debug!("PUT[{}] core backend put remote node: {}", key, node_name);
                let mut op = Operation::new_alien(vdisk_id);
                op.set_remote_folder(node_name.to_owned());

                //TODO make it parallel?
                self.put_single(key, data.clone(), op).await?;
            }
            Ok(())
        } else if let Some(path) = disk_path {
            debug!(
                "remote nodes is empty, /{:.3}ms/",
                sw.elapsed().as_secs_f64() * 1000.0
            );
            let res = self
                .put_single(key, data, Operation::new_local(vdisk_id, path))
                .await;
            trace!("put single, /{:.3}ms/", sw.elapsed().as_secs_f64() * 1000.0);
            res
        } else {
            error!(
                "PUT[{}] dont now what to do with data: op: {:?}. Data is not local and alien",
                key, options
            );
            Err(Error::internal())
        };
        trace!("<<<<<<- - - - - BACKEND PUT FINISH - - - - -");
        res
    }

    #[inline]
    pub async fn put_local(
        &self,
        key: BobKey,
        data: BobData,
        operation: Operation,
    ) -> Result<(), Error> {
        self.put_single(key, data, operation).await
    }

    async fn put_single(
        &self,
        key: BobKey,
        data: BobData,
        operation: Operation,
    ) -> Result<(), Error> {
        if operation.is_data_alien() {
            debug!("PUT[{}] to backend, alien data: {:?}", key, operation);
            self.inner.put_alien(operation, key, data).await
        } else {
            debug!("PUT[{}] to backend: {:?}", key, operation);
            let result = self.inner.put(operation.clone(), key, data.clone()).await;
            match result {
                Err(local_err) if !local_err.is_duplicate() => {
                    error!(
                        "PUT[{}][{}] local failed: {:?}",
                        key,
                        operation.disk_name_local(),
                        local_err
                    );
                    // write to alien/<local name>
                    let mut op = operation.clone_local_alien(self.mapper().local_node_name());
                    op.set_remote_folder(self.mapper.local_node_name().to_owned());
                    self.inner
                        .put_alien(op, key, data)
                        .await
                        .map_err(|alien_err| {
                            Error::request_failed_completely(&local_err, &alien_err)
                        })
                    // @TODO return both errors| we must return 'local' error if both ways are failed
                }
                _ => result,
            }
        }
    }

    pub async fn get(&self, key: BobKey, options: &BobOptions) -> Result<BobData, Error> {
        let (vdisk_id, disk_path) = self.mapper.get_operation(key);

        // we cannot get data from alien if it belong this node

        if options.get_normal() {
            if let Some(path) = disk_path {
                trace!("GET[{}] try read normal", key);
                self.get_local(key, Operation::new_local(vdisk_id, path.clone()))
                    .await
            } else {
                error!("GET[{}] we read data but can't find path in config", key);
                Err(Error::internal())
            }
        }
        //TODO how read from all alien folders?
        else if options.get_alien() {
            //TODO check is alien? how? add field to grpc
            trace!("GET[{}] try read alien", key);
            //TODO read from all vdisk ids
            let op = Operation::new_alien(vdisk_id);
            self.get_single(key, op).await
        } else {
            error!(
                "GET[{}] can't read from anywhere {:?}, {:?}",
                key, disk_path, options
            );
            Err(Error::internal())
        }
    }

    pub async fn get_local(&self, key: BobKey, op: Operation) -> Result<BobData, Error> {
        self.get_single(key, op).await
    }

    async fn get_single(&self, key: BobKey, operation: Operation) -> Result<BobData, Error> {
        if operation.is_data_alien() {
            debug!("GET[{}] to backend, foreign data", key);
            self.inner.get_alien(operation, key).await
        } else {
            debug!("GET[{}][{}] to backend", key, operation.disk_name_local());
            self.inner.get(operation, key).await
        }
    }

    pub async fn exist(&self, keys: &[BobKey], options: &BobOptions) -> Result<Vec<bool>, Error> {
        let mut exist = vec![false; keys.len()];
        let keys_by_id_and_path = self.group_keys_by_operations(keys, options);
        for (operation, (keys, indexes)) in keys_by_id_and_path {
            let result = self.inner.exist(operation, &keys).await;
            if let Ok(result) = result {
                for (&res, ind) in result.iter().zip(indexes) {
                    exist[ind] |= res;
                }
            }
        }
        Ok(exist)
    }

    pub async fn shutdown(&self) {
        self.inner.shutdown().await;
    }

    fn group_keys_by_operations(
        &self,
        keys: &[BobKey],
        options: &BobOptions,
    ) -> HashMap<Operation, (Vec<BobKey>, Vec<usize>)> {
        let mut keys_by_operations: HashMap<_, (Vec<_>, Vec<_>)> = HashMap::new();
        for (ind, &key) in keys.iter().enumerate() {
            let operation = self.find_operation(key, options);
            if let Some(operation) = operation {
                keys_by_operations
                    .entry(operation)
                    .and_modify(|(keys, indexes)| {
                        keys.push(key);
                        indexes.push(ind);
                    })
                    .or_insert_with(|| (vec![key], vec![ind]));
            }
        }
        keys_by_operations
    }

    fn find_operation(&self, key: BobKey, options: &BobOptions) -> Option<Operation> {
        let (vdisk_id, path) = self.mapper.get_operation(key);
        if options.get_normal() {
            path.map(|path| Operation::new_local(vdisk_id, path))
        } else if options.get_alien() {
            Some(Operation::new_alien(vdisk_id))
        } else {
            None
        }
    }

    pub async fn close_unneeded_active_blobs(&self, soft: usize, hard: usize) {
        self.inner.close_unneeded_active_blobs(soft, hard).await
    }

<<<<<<< HEAD
    pub async fn delete(&self, key: BobKey, with_aliens: bool) -> Result<u64, Error> {
        let (vdisk_id, disk_path) = self.mapper.get_operation(key);
        let mut ops = vec![];
        if let Some(path) = disk_path {
            ops.push(Operation::new_local(vdisk_id, path.clone()));
        }
        if with_aliens {
            ops.push(Operation::new_alien(vdisk_id));
        }
        let total_count = futures::future::join_all(ops.into_iter().map(|op| {
            trace!("DELETE[{}] try delete", key);
            self.delete_single(key, op)
                .map_err(|e| {
                    debug!("DELETE[{}] delete error: {}", key, e);
                })
                .unwrap_or_else(|_| 0)
        }))
        .await
        .iter()
        .sum();
        Ok(total_count)
    }

    async fn delete_single(&self, key: BobKey, operation: Operation) -> Result<u64, Error> {
        if operation.is_data_alien() {
            debug!("DELETE[{}] from backend, foreign data", key);
            self.inner.delete_alien(operation, key).await
        } else {
            debug!(
                "DELETE[{}][{}] from backend",
                key,
                operation.disk_name_local()
            );
            self.inner.delete(operation, key).await
        }
=======
    pub async fn offload_old_filters(&self, limit: usize) {
        self.inner.offload_old_filters(limit).await
    }

    pub async fn filter_memory_allocated(&self) -> usize {
        self.inner.filter_memory_allocated().await
>>>>>>> 95d1a004
    }
}<|MERGE_RESOLUTION|>--- conflicted
+++ resolved
@@ -366,7 +366,6 @@
         self.inner.close_unneeded_active_blobs(soft, hard).await
     }
 
-<<<<<<< HEAD
     pub async fn delete(&self, key: BobKey, with_aliens: bool) -> Result<u64, Error> {
         let (vdisk_id, disk_path) = self.mapper.get_operation(key);
         let mut ops = vec![];
@@ -402,13 +401,13 @@
             );
             self.inner.delete(operation, key).await
         }
-=======
+    }
+
     pub async fn offload_old_filters(&self, limit: usize) {
         self.inner.offload_old_filters(limit).await
     }
 
     pub async fn filter_memory_allocated(&self) -> usize {
         self.inner.filter_memory_allocated().await
->>>>>>> 95d1a004
     }
 }