--- conflicted
+++ resolved
@@ -35,15 +35,11 @@
 tower-service = "0.3"
 
 [dependencies.pearl]
-<<<<<<< HEAD
 #version = "=0.6.1"
 path = "../../pearl"
 #git = "https://github.com/qoollo/pearl"
 #branch = "115-offloadable-bloom-filter"
 #metrics = "0.12.1"
-=======
-version = "=0.8.0"
->>>>>>> abbe60f0
 
 [dependencies.tokio]
 version = "1.11"
