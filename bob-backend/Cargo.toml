[package]
name = "bob-backend"
version = "2.0.0-alpha.5"
authors = [
    "Kirill Bushminkin <kb@qoollo.com>",
    "Pavel Iakushin <pyakushin@qoollo.com>",
]
edition = "2018"

[dependencies]
anyhow = "1.0"
async-trait = "0.1"
bitflags = "1.3"
bob-common = { path = "../bob-common" }
bytes = "1.1"
cfg-if = "1.0"
chrono = "0.4"
futures = { version = "0.3", features = ["thread-pool"] }
http = "0.2"
humantime = "2.1.0"
hyper = { version = "0.14", default-features = false }
lazy_static = "1.4.0"
log = "0.4"
metrics = { version = "0.17", features = ["std"] }
mockall = "0.10"
prost = "0.8"
ring = "0.16"
serde = "1.0"
serde_derive = "1.0"
serde_yaml = "0.8"
stopwatch = "0.0.7"
thiserror = "1.0"
tonic = { version = "0.5", features = ["prost"] }
tower = "0.4"
tower-service = "0.3"

[dependencies.pearl]
<<<<<<< HEAD
#FIXME: change on Pearl version, when it will be released
git = "https://github.com/qoollo/pearl"
branch = "117-optional-active-blob"
#version = "=0.6.1"
=======
version = "=0.7.1"
>>>>>>> ba03bd2e

[dependencies.tokio]
version = "1.11"
default-features = false
features = []

[build-dependencies]
tonic-build = "0.5"<|MERGE_RESOLUTION|>--- conflicted
+++ resolved
@@ -35,14 +35,7 @@
 tower-service = "0.3"
 
 [dependencies.pearl]
-<<<<<<< HEAD
-#FIXME: change on Pearl version, when it will be released
-git = "https://github.com/qoollo/pearl"
-branch = "117-optional-active-blob"
-#version = "=0.6.1"
-=======
 version = "=0.7.1"
->>>>>>> ba03bd2e
 
 [dependencies.tokio]
 version = "1.11"
