[package]
name = "bob-backend"
version = "2.1.0-alpha.7"
authors = [
    "Kirill Bushminkin <kb@qoollo.com>",
    "Pavel Iakushin <pyakushin@qoollo.com>",
]
edition = "2021"

[dependencies]
anyhow = "1.0"
async-trait = "0.1"
bitflags = "1.3"
bob-common = { path = "../bob-common", features = [] }
bytes = "1.1"
cfg-if = "1.0"
chrono = "0.4"
coarsetime = "0.1.22"
futures = { version = "0.3", features = ["thread-pool"] }
http = "0.2"
humantime = "2.1"
hyper = { version = "0.14", default-features = false }
lazy_static = "1.4"
log = "0.4"
metrics = { version = "0.17", features = ["std"] }
mockall = "0.11"
prost = "0.11"
ring = "0.16"
serde = "1.0"
serde_derive = "1.0"
serde_yaml = "0.8"
stopwatch = "0.0.7"
thiserror = "1.0"
tonic = { version = "0.6", features = ["prost"] }
tower = "0.4"
tower-service = "0.3"

[dependencies.pearl]
<<<<<<< HEAD
git = "https://github.com/qoollo/pearl"
branch = "208-return-deletion-type"
=======
version = "0.16.0"
>>>>>>> db32b3c5

[dependencies.tokio]
version = "1.21"
default-features = false
features = []

[dev-dependencies]
criterion = "0.4"

[[bench]]
name = "key_cmp_benchmark"
harness = false<|MERGE_RESOLUTION|>--- conflicted
+++ resolved
@@ -36,12 +36,7 @@
 tower-service = "0.3"
 
 [dependencies.pearl]
-<<<<<<< HEAD
-git = "https://github.com/qoollo/pearl"
-branch = "208-return-deletion-type"
-=======
 version = "0.16.0"
->>>>>>> db32b3c5
 
 [dependencies.tokio]
 version = "1.21"
