[package]
name = "bob-backend"
version = "2.0.0-alpha.10"
authors = [
    "Kirill Bushminkin <kb@qoollo.com>",
    "Pavel Iakushin <pyakushin@qoollo.com>",
]
edition = "2018"

[dependencies]
anyhow = "1.0"
async-trait = "0.1"
bitflags = "1.3"
bob-common = { path = "../bob-common" }
bytes = "1.1"
cfg-if = "1.0"
chrono = "0.4"
futures = { version = "0.3", features = ["thread-pool"] }
http = "0.2"
humantime = "2.1.0"
hyper = { version = "0.14", default-features = false }
lazy_static = "1.4.0"
log = "0.4"
metrics = { version = "0.17", features = ["std"] }
mockall = "0.10"
prost = "0.8"
ring = "0.16"
serde = "1.0"
serde_derive = "1.0"
serde_yaml = "0.8"
stopwatch = "0.0.7"
thiserror = "1.0"
tonic = { version = "0.5", features = ["prost"] }
tower = "0.4"
tower-service = "0.3"

[dependencies.pearl]
<<<<<<< HEAD
#version = "=0.6.1"
git = "https://github.com/qoollo/pearl"
branch = "hierarchical-filters"
#metrics = "0.12.1"
=======
version = "=0.8.1"
>>>>>>> 3a6b0ec0

[dependencies.tokio]
version = "1.11"
default-features = false
features = []<|MERGE_RESOLUTION|>--- conflicted
+++ resolved
@@ -35,14 +35,9 @@
 tower-service = "0.3"
 
 [dependencies.pearl]
-<<<<<<< HEAD
 #version = "=0.6.1"
 git = "https://github.com/qoollo/pearl"
 branch = "hierarchical-filters"
-#metrics = "0.12.1"
-=======
-version = "=0.8.1"
->>>>>>> 3a6b0ec0
 
 [dependencies.tokio]
 version = "1.11"
