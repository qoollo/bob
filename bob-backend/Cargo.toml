[package]
name = "bob-backend"
version = "2.1.0-alpha.3"
authors = [
    "Kirill Bushminkin <kb@qoollo.com>",
    "Pavel Iakushin <pyakushin@qoollo.com>",
]
edition = "2018"

[dependencies]
anyhow = "1.0"
async-trait = "0.1"
bitflags = "1.3"
bob-common = { path = "../bob-common", features = [] }
bytes = "1.1"
cfg-if = "1.0"
chrono = "0.4"
coarsetime = "0.1.21"
futures = { version = "0.3", features = ["thread-pool"] }
http = "0.2"
humantime = "2.1"
hyper = { version = "0.14", default-features = false }
lazy_static = "1.4"
log = "0.4"
metrics = { version = "0.17", features = ["std"] }
mockall = "0.10"
<<<<<<< HEAD
=======
parking_lot = "0.12.0"
>>>>>>> 25792cc4
prost = "0.9"
ring = "0.16"
serde = "1.0"
serde_derive = "1.0"
serde_yaml = "0.8"
stopwatch = "0.0.7"
thiserror = "1.0"
tonic = { version = "0.6", features = ["prost"] }
tower = "0.4"
tower-service = "0.3"

[dependencies.pearl]
version = "0.12.0"

[dependencies.tokio]
version = "1.14"
default-features = false
features = []

[dev-dependencies]
criterion = "0.3"

[[bench]]
name = "key_cmp_benchmark"
harness = false<|MERGE_RESOLUTION|>--- conflicted
+++ resolved
@@ -24,10 +24,7 @@
 log = "0.4"
 metrics = { version = "0.17", features = ["std"] }
 mockall = "0.10"
-<<<<<<< HEAD
-=======
 parking_lot = "0.12.0"
->>>>>>> 25792cc4
 prost = "0.9"
 ring = "0.16"
 serde = "1.0"
