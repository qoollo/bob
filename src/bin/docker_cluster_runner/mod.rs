use crate::docker_cluster_runner::docker_compose_wrapper::*;
use crate::docker_cluster_runner::fs_configuration::FSConfiguration;
use bitflags::_core::cell::RefCell;
use bob::configs::node::BackendSettings;
use bob::configs::{Cluster, ClusterNode, MetricsConfig, Node, Pearl, Replica, VDisk};
use bob::DiskPath;
use filesystem_constants::DockerFSConstants;
use std::collections::HashMap;
use std::error::Error;
use std::fs;
use std::net::Ipv4Addr;
use std::str::FromStr;

#[derive(Deserialize, new)]
pub struct TestClusterConfiguration {
    nodes_count: u32,
    vdisks_count: u32,
    logging_level: String,
    ssh_pub_key: String,
    quorum: usize,
}

impl TestClusterConfiguration {
    pub fn save_cluster_configuration(
        &self,
        directory: &str,
        ssh_directory: &str,
    ) -> Result<(), Box<dyn Error>> {
        let cluster = self.create_cluster();
        let cluster_string = serde_yaml::to_string(&cluster)?;
        fs::write(format!("{}/cluster.yaml", directory), cluster_string)?;
        logger::create_logger_yaml(directory, &self.logging_level)?;
        ssh_generation::populate_ssh_directory(
            ssh_directory.to_string(),
            Some(self.ssh_pub_key.clone()),
        )?;
        for node in 0..self.nodes_count {
            let (name, node) = self.create_named_node_configuration(node);
            let node_string = serde_yaml::to_string(&node)?;
            fs::write(format!("{}/{}.yaml", directory, name), node_string)?;
        }
        Ok(())
    }

    pub fn create_docker_compose(
        &self,
        fs_configuration: FSConfiguration,
        network_name: String,
    ) -> Result<DockerCompose, Box<dyn Error>> {
        let bob_dir = Self::convert_to_absolute_path(&fs_configuration.bob_source_dir)?;
        let config_dir =
            Self::convert_to_absolute_path(&fs_configuration.cluster_configuration_dir)?;
        let disks_dir = Self::convert_to_absolute_path(&fs_configuration.disks_dir)?;
        let ssh_dir = Self::convert_to_absolute_path(&fs_configuration.ssh_dir())?;
        let build = DockerBuild::new(
            bob_dir,
            format!("{}/Dockerfile", fs_configuration.dockerfile_path),
        );
        let volumes = vec![
            VolumeMapping::new(disks_dir, DockerFSConstants::docker_disks_dir()),
<<<<<<< HEAD
            VolumeMapping::new(config_dir.clone(), DockerFSConstants::docker_configs_dir()),
            VolumeMapping::new(ssh_dir, DockerFSConstants::docker_ssh_dir()),
=======
            VolumeMapping::new(config_dir, DockerFSConstants::docker_configs_dir()),
>>>>>>> ac98b76c
        ];
        let mut services = HashMap::with_capacity(self.nodes_count as usize);
        for node in 0..self.nodes_count {
            let networks = Self::create_networks_with_single_network(node, network_name.clone());
            services.insert(
                Self::get_node_name(node),
                DockerService::new(
                    build.clone(),
                    volumes.clone(),
                    "".to_string(),
                    networks,
                    vec![
                        DockerPort::new(8000, 8000 + node),
                        DockerPort::new(22, 7022 + node),
                    ],
                    vec![
                        DockerEnv::new(
                            "CONFIG_DIR".to_string(),
                            Some(DockerFSConstants::docker_configs_dir()),
                        ),
                        DockerEnv::new("NODE_NAME".to_string(), Some(Self::get_node_name(node))),
                    ],
                ),
            );
        }
        let networks = Self::create_networks_with_custom_network(network_name);
        let compose = DockerCompose::new("3.8".to_string(), services, networks);
        Ok(compose)
    }

    fn create_networks_with_custom_network(
        network_name: String,
    ) -> HashMap<String, DockerComposeNetwork> {
        let mut networks = HashMap::with_capacity(1);
        networks.insert(
            network_name,
            DockerComposeNetwork::new(
                "bridge".to_string(),
                IPAMConfiguration::new(vec![SubnetConfiguration::new(format!(
                    "{}0/24",
                    Self::ip_addr_prefix()
                ))]),
            ),
        );
        networks
    }

    fn convert_to_absolute_path(dir: &str) -> Result<String, Box<dyn Error>> {
        fs::canonicalize(dir)
            .map(|p| p.to_str().unwrap().to_string())
            .map_err(|e| e.into())
    }

    fn create_networks_with_single_network(
        node: u32,
        network_name: String,
    ) -> HashMap<String, DockerNetwork> {
        let network = DockerNetwork::new(Ipv4Addr::from_str(&Self::get_node_addr(node)).unwrap());
        let mut networks = HashMap::with_capacity(1);
        networks.insert(network_name, network);
        networks
    }

    fn create_cluster(&self) -> Cluster {
        let nodes = self.create_nodes();
        let vdisks = self.create_vdisks();
        Cluster::new(nodes, vdisks)
    }

    fn create_named_node_configuration(&self, node_index: u32) -> (String, Node) {
        let node = Node::new(
            format!("{}/logger.yaml", DockerFSConstants::docker_configs_dir()),
            Self::get_node_name(node_index),
            self.quorum,
            "3sec".to_string(),
            "5000ms".to_string(),
            "quorum".to_string(),
            "pearl".to_string(),
            Some(self.get_pearl_config()),
            Some(MetricsConfig::new(
                "bob".to_string(),
                "127.0.0.1:2003".to_string(),
            )),
            RefCell::default(),
            RefCell::default(),
        );
        (Self::get_node_name(node_index), node)
    }

    fn get_pearl_config(&self) -> Pearl {
        Pearl::new(
            1000000,
            10000,
            "bob".to_string(),
            "100ms".to_string(),
            3,
            Self::get_disk_name(self.vdisks_count - 1),
            true,
            BackendSettings::new(
                "bob".to_string(),
                "alien".to_string(),
                "1d".to_string(),
                "100ms".to_string(),
            ),
            10,
        )
    }

    fn create_nodes(&self) -> Vec<ClusterNode> {
        let mut result = Vec::with_capacity(self.nodes_count as usize);
        for i in 0..self.nodes_count {
            let name = Self::get_node_name(i);
            let address = format!("{}:20000", Self::get_node_addr(i));
            let disk_paths = self.create_disk_paths(i);
            result.push(ClusterNode::new(name, address, disk_paths));
        }
        result
    }

    fn create_vdisks(&self) -> Vec<VDisk> {
        let mut result = Vec::with_capacity(self.vdisks_count as usize);
        for i in 0..self.vdisks_count {
            let mut vdisk = VDisk::new(i);
            for j in 0..self.nodes_count {
                let node_name = Self::get_node_name(j);
                let disk_name = Self::get_disk_name(i);
                vdisk.push_replica(Replica::new(node_name, disk_name));
            }
            result.push(vdisk);
        }
        result
    }

    fn create_disk_paths(&self, node_index: u32) -> Vec<DiskPath> {
        let mut result = Vec::with_capacity(self.vdisks_count as usize);
        for i in 0..self.vdisks_count {
            result.push(Self::get_disk_path(node_index, i));
        }
        result
    }

    fn get_node_addr(node_index: u32) -> String {
        format!("{}{}", Self::ip_addr_prefix(), node_index + 10)
    }

    fn get_disk_path(node_index: u32, disk_index: u32) -> DiskPath {
        DiskPath::new(
            Self::get_disk_name(disk_index),
            format!(
                "{}/node_{}/disk_{}",
                DockerFSConstants::docker_disks_dir(),
                node_index,
                disk_index
            ),
        )
    }

    fn get_disk_name(disk_index: u32) -> String {
        format!("disk_{}", disk_index)
    }

    fn get_node_name(i: u32) -> String {
        format!("node_{}", i)
    }

    const fn ip_addr_prefix() -> &'static str {
        "192.168.17."
    }
}

pub mod fs_configuration {
    #[derive(new)]
    pub struct FSConfiguration {
        pub(super) bob_source_dir: String,
        pub(super) cluster_configuration_dir: String,
        pub(super) dockerfile_path: String,
        pub(super) disks_dir: String,
    }

    impl FSConfiguration {
        pub fn ssh_dir(&self) -> String {
            format!("{}/ssh", self.cluster_configuration_dir)
        }
    }
}

mod filesystem_constants;

pub mod docker_compose_wrapper;

mod logger;
mod ssh_generation;

#[cfg(test)]
mod tests {
    use super::TestClusterConfiguration;

    #[test]
    fn creates_cluster_configuration_for_two_nodes() {
        let configuration = TestClusterConfiguration::new(2, 2, "warn".to_string());
        let cluster = configuration.create_cluster();
        assert_eq!(cluster.nodes().len(), 2, "wrong nodes count");
        assert_eq!(cluster.vdisks().len(), 2, "wrong vdisks count");
    }
}<|MERGE_RESOLUTION|>--- conflicted
+++ resolved
@@ -58,12 +58,8 @@
         );
         let volumes = vec![
             VolumeMapping::new(disks_dir, DockerFSConstants::docker_disks_dir()),
-<<<<<<< HEAD
             VolumeMapping::new(config_dir.clone(), DockerFSConstants::docker_configs_dir()),
             VolumeMapping::new(ssh_dir, DockerFSConstants::docker_ssh_dir()),
-=======
-            VolumeMapping::new(config_dir, DockerFSConstants::docker_configs_dir()),
->>>>>>> ac98b76c
         ];
         let mut services = HashMap::with_capacity(self.nodes_count as usize);
         for node in 0..self.nodes_count {
