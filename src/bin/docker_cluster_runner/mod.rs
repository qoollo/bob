--- conflicted
+++ resolved
@@ -24,29 +24,13 @@
 }
 
 impl TestClusterConfiguration {
-<<<<<<< HEAD
-    pub fn save_cluster_configuration(
-        &self,
-        directory: &str,
-        ssh_directory: &str,
-    ) -> Result<(), Box<dyn Error>> {
-        let cluster = self.create_cluster();
-        let cluster_string = serde_yaml::to_string(&cluster)?;
-        fs::write(format!("{}/cluster.yaml", directory), cluster_string)?;
-        logger::create_logger_yaml(directory, &self.logging_level)?;
+    pub fn save_cluster_configuration(&self, directory: &str, ssh_directory: &str) -> Result<()> {
+        self.save_cluster_config(directory)?;
+        self.save_logger_config(directory)?;
         ssh_generation::populate_ssh_directory(
             ssh_directory.to_string(),
             Some(self.ssh_pub_key.clone()),
         )?;
-        for node in 0..self.nodes_count {
-            let (name, node) = self.create_named_node_configuration(node);
-            let node_string = serde_yaml::to_string(&node)?;
-            fs::write(format!("{}/{}.yaml", directory, name), node_string)?;
-        }
-=======
-    pub fn save_cluster_configuration(&self, directory: &str) -> Result<()> {
-        self.save_cluster_config(directory)?;
-        self.save_logger_config(directory)?;
         self.save_nodes_config(directory)?;
         Ok(())
     }
@@ -73,7 +57,6 @@
         let cluster = self.create_cluster();
         let cluster_string = serde_yaml::to_string(&cluster)?;
         fs::write(format!("{}/cluster.yaml", directory), cluster_string)?;
->>>>>>> 75c2579a
         Ok(())
     }
 
@@ -81,44 +64,6 @@
         &self,
         fs_configuration: FSConfiguration,
         network_name: String,
-<<<<<<< HEAD
-    ) -> Result<DockerCompose, Box<dyn Error>> {
-        let bob_dir = Self::convert_to_absolute_path(&fs_configuration.bob_source_dir)?;
-        let config_dir =
-            Self::convert_to_absolute_path(&fs_configuration.cluster_configuration_dir)?;
-        let disks_dir = Self::convert_to_absolute_path(&fs_configuration.disks_dir)?;
-        let ssh_dir = Self::convert_to_absolute_path(&fs_configuration.ssh_dir())?;
-        let build = DockerBuild::new(
-            bob_dir,
-            format!("{}/Dockerfile", fs_configuration.dockerfile_path),
-        );
-        let volumes = vec![
-            VolumeMapping::new(disks_dir, DockerFSConstants::docker_disks_dir()),
-            VolumeMapping::new(config_dir.clone(), DockerFSConstants::docker_configs_dir()),
-            VolumeMapping::new(ssh_dir, DockerFSConstants::docker_ssh_dir()),
-        ];
-        let mut services = HashMap::with_capacity(self.nodes_count as usize);
-        for node in 0..self.nodes_count {
-            let networks = Self::create_networks_with_single_network(node, network_name.clone());
-            services.insert(
-                Self::get_node_name(node),
-                DockerService::new(
-                    build.clone(),
-                    volumes.clone(),
-                    "".to_string(),
-                    networks,
-                    vec![
-                        DockerPort::new(8000, 8000 + node),
-                        DockerPort::new(22, 7022 + node),
-                    ],
-                    vec![
-                        DockerEnv::new(
-                            "CONFIG_DIR".to_string(),
-                            Some(DockerFSConstants::docker_configs_dir()),
-                        ),
-                        DockerEnv::new("NODE_NAME".to_string(), Some(Self::get_node_name(node))),
-                    ],
-=======
     ) -> Result<DockerCompose> {
         let mut services = HashMap::with_capacity(self.nodes_count as usize);
         for node in 0..self.nodes_count {
@@ -129,15 +74,33 @@
                     Self::get_volumes(&fs_configuration)?,
                     Self::get_docker_command(node),
                     Self::get_networks_with_single_network(node, &network_name),
+                    Self::get_ports(node),
+                    Self::get_docker_env(node),
                     Self::get_security_opts(&fs_configuration)?,
                     Self::get_ulimits(),
->>>>>>> 75c2579a
                 ),
             );
         }
         let networks = Self::get_networks_with_custom_network(network_name);
         let compose = DockerCompose::new("3.8".to_string(), services, networks);
         Ok(compose)
+    }
+
+    fn get_docker_env(node: u32) -> Vec<DockerEnv> {
+        vec![
+            DockerEnv::new(
+                "CONFIG_DIR".to_string(),
+                Some(DockerFSConstants::docker_configs_dir()),
+            ),
+            DockerEnv::new("NODE_NAME".to_string(), Some(Self::get_node_name(node))),
+        ]
+    }
+
+    fn get_ports(node: u32) -> Vec<DockerPort> {
+        vec![
+            DockerPort::new(8000, 8000 + node),
+            DockerPort::new(22, 7022 + node),
+        ]
     }
 
     fn get_ulimits() -> ULimits {
@@ -160,9 +123,11 @@
         let config_dir =
             Self::convert_to_absolute_path(&fs_configuration.cluster_configuration_dir)?;
         let disks_dir = Self::convert_to_absolute_path(&fs_configuration.disks_dir)?;
+        let ssh_dir = Self::convert_to_absolute_path(&fs_configuration.ssh_dir())?;
         let volumes = vec![
             VolumeMapping::new(disks_dir, DockerFSConstants::docker_disks_dir()),
             VolumeMapping::new(config_dir, DockerFSConstants::docker_configs_dir()),
+            VolumeMapping::new(ssh_dir, DockerFSConstants::docker_ssh_dir()),
         ];
         Ok(volumes)
     }
@@ -209,8 +174,6 @@
         networks
     }
 
-<<<<<<< HEAD
-=======
     fn get_docker_command(node: u32) -> String {
         let command = format!(
             "./bobd -c {}/cluster.yaml -n {}/{}.yaml",
@@ -221,7 +184,6 @@
         command
     }
 
->>>>>>> 75c2579a
     fn create_cluster(&self) -> Cluster {
         let nodes = self.create_nodes();
         let vdisks = self.create_vdisks();
