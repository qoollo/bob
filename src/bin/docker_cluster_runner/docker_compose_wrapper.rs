use serde::ser::SerializeStruct;
use serde::{Serialize, Serializer};
use std::collections::HashMap;
use std::error::Error;
use std::net::Ipv4Addr;
use std::process::{Child, Command};

#[derive(Serialize, new)]
pub struct DockerCompose {
    version: String,
    services: HashMap<String, DockerService>,
    networks: HashMap<String, DockerComposeNetwork>,
}

impl DockerCompose {
    pub fn up(&self, base_dir: &str) -> Result<Child, Box<dyn Error>> {
        let filename = self.save_docker_compose(base_dir)?;
        let mut command = Command::new("docker-compose");
        command.arg("-f").arg(&filename).arg("up").arg("--build");
        command.spawn().map_err(|e| e.into())
    }

    pub fn down(&self, base_dir: &str) -> Result<Child, Box<dyn Error>> {
        let filename = self.save_docker_compose(base_dir)?;
        let mut command = Command::new("docker-compose");
        command.arg("-f").arg(&filename).arg("down");
        command.spawn().map_err(|e| e.into())
    }

    fn save_docker_compose(&self, base_dir: &str) -> Result<String, Box<dyn Error>> {
        let str_compose = serde_yaml::to_string(self)?;
        let filename = format!("{}/docker-compose.yml", base_dir);
        std::fs::write(&filename, str_compose)?;
        Ok(filename)
    }
}

#[derive(Serialize, new)]
pub struct DockerService {
    build: DockerBuild,
    volumes: Vec<VolumeMapping>,
    command: String,
    networks: HashMap<String, DockerNetwork>,
<<<<<<< HEAD
    ports: Vec<DockerPort>,
    environment: Vec<DockerEnv>,
=======
    security_opt: Vec<SecurityOpt>,
    ulimits: ULimits,
>>>>>>> 75c2579a
}

#[derive(Serialize, new, Clone)]
pub struct DockerBuild {
    context: String,
    dockerfile: String,
}

#[derive(new, Clone)]
pub struct VolumeMapping {
    host_dir: String,
    docker_dir: String,
}

impl Serialize for VolumeMapping {
    fn serialize<S>(&self, serializer: S) -> Result<<S as Serializer>::Ok, <S as Serializer>::Error>
    where
        S: Serializer,
    {
        serializer.serialize_str(&format!("{}:{}", self.host_dir, self.docker_dir))
    }
}

#[derive(Serialize, Clone, Copy, new)]
pub struct DockerNetwork {
    ipv4_address: Ipv4Addr,
}

#[derive(Serialize, new)]
pub struct DockerComposeNetwork {
    driver: String,
    ipam: IPAMConfiguration,
}

#[derive(Serialize, new)]
pub struct IPAMConfiguration {
    config: Vec<SubnetConfiguration>,
}

#[derive(Serialize, new)]
pub struct SubnetConfiguration {
    subnet: String,
}

#[derive(new)]
<<<<<<< HEAD
pub struct DockerPort {
    host_port: u32,
    docker_port: u32,
}

impl Serialize for DockerPort {
=======
pub struct SecurityOpt {
    seccomp: String,
}

impl Serialize for SecurityOpt {
>>>>>>> 75c2579a
    fn serialize<S>(&self, serializer: S) -> Result<<S as Serializer>::Ok, <S as Serializer>::Error>
    where
        S: Serializer,
    {
<<<<<<< HEAD
        serializer.serialize_str(&format!("{}:{}", self.docker_port, self.host_port))
    }
}

#[derive(new)]
pub struct DockerEnv {
    name: String,
    value: Option<String>,
}

impl Serialize for DockerEnv {
    fn serialize<S>(&self, serializer: S) -> Result<<S as Serializer>::Ok, <S as Serializer>::Error>
    where
        S: Serializer,
    {
        match &self.value {
            Some(s) => serializer.serialize_str(&format!("{}={}", self.name, s)),
            None => serializer.serialize_str(&self.name),
        }
    }
=======
        serializer.serialize_str(&format!("seccomp:{}", self.seccomp))
    }
}

#[derive(Serialize, new)]
pub struct ULimits {
    memlock: i32,
>>>>>>> 75c2579a
}<|MERGE_RESOLUTION|>--- conflicted
+++ resolved
@@ -41,13 +41,10 @@
     volumes: Vec<VolumeMapping>,
     command: String,
     networks: HashMap<String, DockerNetwork>,
-<<<<<<< HEAD
     ports: Vec<DockerPort>,
     environment: Vec<DockerEnv>,
-=======
     security_opt: Vec<SecurityOpt>,
     ulimits: ULimits,
->>>>>>> 75c2579a
 }
 
 #[derive(Serialize, new, Clone)]
@@ -93,25 +90,16 @@
 }
 
 #[derive(new)]
-<<<<<<< HEAD
 pub struct DockerPort {
     host_port: u32,
     docker_port: u32,
 }
 
 impl Serialize for DockerPort {
-=======
-pub struct SecurityOpt {
-    seccomp: String,
-}
-
-impl Serialize for SecurityOpt {
->>>>>>> 75c2579a
     fn serialize<S>(&self, serializer: S) -> Result<<S as Serializer>::Ok, <S as Serializer>::Error>
     where
         S: Serializer,
     {
-<<<<<<< HEAD
         serializer.serialize_str(&format!("{}:{}", self.docker_port, self.host_port))
     }
 }
@@ -132,7 +120,18 @@
             None => serializer.serialize_str(&self.name),
         }
     }
-=======
+}
+
+#[derive(new)]
+pub struct SecurityOpt {
+    seccomp: String,
+}
+
+impl Serialize for SecurityOpt {
+    fn serialize<S>(&self, serializer: S) -> Result<<S as Serializer>::Ok, <S as Serializer>::Error>
+    where
+        S: Serializer,
+    {
         serializer.serialize_str(&format!("seccomp:{}", self.seccomp))
     }
 }
@@ -140,5 +139,4 @@
 #[derive(Serialize, new)]
 pub struct ULimits {
     memlock: i32,
->>>>>>> 75c2579a
 }