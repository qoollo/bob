#[macro_use]
extern crate derive_new;
#[macro_use]
extern crate serde_derive;
extern crate ctrlc;

use crate::docker_cluster_runner::fs_configuration::FSConfiguration;
use crate::docker_cluster_runner::TestClusterConfiguration;
use clap::{App, Arg};
use std::error::Error;
use std::fmt::Display;
use std::fs;
use std::sync::{Arc, Mutex};

mod docker_cluster_runner;

// Docker cluster runner
// Usage: dcr [-c config.yaml]
// Default config is dcr_config.yaml
// Can be gracefully stopped by ctrl+c
// SSH credentials: root:bob
fn main() -> Result<(), Box<dyn std::error::Error>> {
    let config_dir = "cluster_test";
    let fs_configuration = FSConfiguration::new(
        ".".to_string(),
        config_dir.to_string(),
        config_dir.to_string(),
        "/tmp".to_string(),
    );
<<<<<<< HEAD
    let configuration = get_configuration()?;
    configuration.save_cluster_configuration(config_dir, &fs_configuration.ssh_dir())?;
    let compose = configuration.create_docker_compose(fs_configuration, "bobnet".to_string())?;
=======
    let configuration =
        get_configuration().map_err(|e| ErrorWrapper::new("configuration get", e.into()))?;
    configuration
        .save_cluster_configuration(config_dir)
        .map_err(|e| ErrorWrapper::new("save cluster configuration", e.into()))?;
    let compose = configuration
        .create_docker_compose(fs_configuration, "bobnet".to_string())
        .map_err(|e| ErrorWrapper::new("create compose configuration", e.into()))?;
>>>>>>> dc3e2b12
    let arc = Arc::new(Mutex::new(Box::new(compose)));
    let ctrlc_arc = arc.clone();
    ctrlc::set_handler(move || {
        let compose = ctrlc_arc.lock().unwrap();
        compose
            .down(config_dir)
            .expect("failed to run \"down\"")
            .wait_with_output()
            .expect("failed to wait for compose down otuput");
    })
    .map_err(|e| ErrorWrapper::new("ctrlc handler", e.into()))?;
    let child_process = arc
        .lock()
        .unwrap()
        .up(config_dir)
        .map_err(|e| ErrorWrapper::new("run docker_compose", e.into()))?;
    child_process
        .wait_with_output()
        .map_err(|e| ErrorWrapper::new("wait for child process", e.into()))?;
    Ok(())
}

fn get_configuration() -> Result<TestClusterConfiguration, Box<dyn Error>> {
    let matches = App::new(env!("CARGO_PKG_NAME"))
        .arg(
            Arg::with_name("config")
                .help("config for docker cluster")
                .takes_value(true)
                .short("c")
                .required(true)
                .default_value("dcr_config.yaml")
                .long("config"),
        )
        .get_matches();
    let config_filename = matches.value_of("config").expect("required");
    let file_content = fs::read_to_string(config_filename)?;
    let configuration: TestClusterConfiguration = serde_yaml::from_str(&file_content)?;
    Ok(configuration)
}

#[derive(Debug)]
struct ErrorWrapper {
    description: String,
    inner_error: Box<dyn Error>,
}

impl ErrorWrapper {
    fn new(str: &'static str, err: Box<dyn Error>) -> Self {
        Self {
            description: str.into(),
            inner_error: err,
        }
    }
}

impl Display for ErrorWrapper {
    fn fmt(&self, f: &mut std::fmt::Formatter<'_>) -> std::fmt::Result {
        writeln!(f, "Error: {}", self.description)?;
        writeln!(f, "{}", self.inner_error)
    }
}

impl Error for ErrorWrapper {}<|MERGE_RESOLUTION|>--- conflicted
+++ resolved
@@ -27,20 +27,14 @@
         config_dir.to_string(),
         "/tmp".to_string(),
     );
-<<<<<<< HEAD
-    let configuration = get_configuration()?;
-    configuration.save_cluster_configuration(config_dir, &fs_configuration.ssh_dir())?;
-    let compose = configuration.create_docker_compose(fs_configuration, "bobnet".to_string())?;
-=======
     let configuration =
         get_configuration().map_err(|e| ErrorWrapper::new("configuration get", e.into()))?;
     configuration
-        .save_cluster_configuration(config_dir)
+        .save_cluster_configuration(config_dir, &fs_configuration.ssh_dir())
         .map_err(|e| ErrorWrapper::new("save cluster configuration", e.into()))?;
     let compose = configuration
         .create_docker_compose(fs_configuration, "bobnet".to_string())
         .map_err(|e| ErrorWrapper::new("create compose configuration", e.into()))?;
->>>>>>> dc3e2b12
     let arc = Arc::new(Mutex::new(Box::new(compose)));
     let ctrlc_arc = arc.clone();
     ctrlc::set_handler(move || {
