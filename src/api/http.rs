--- conflicted
+++ resolved
@@ -77,11 +77,8 @@
         alien,
         remount_vdisks_group,
         get_local_replica_directories,
-<<<<<<< HEAD
         nodes
-=======
         finalize_outdated_blobs
->>>>>>> 3c57fcc8
     ];
     let task = move || {
         info!("API server started");
