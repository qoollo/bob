use crate::mapper::NodesMap;

use super::prelude::*;
use std::hash::{Hash, Hasher};

pub type BobKey = u64;

pub type VDiskID = u32;

impl PutOptions {
    pub(crate) fn new_local() -> Self {
        PutOptions {
            remote_nodes: vec![],
            force_node: true,
            overwrite: false,
        }
    }

    pub(crate) fn new_alien(remote_nodes: Vec<String>) -> Self {
        PutOptions {
            remote_nodes,
            force_node: true,
            overwrite: false,
        }
    }
}

impl GetOptions {
    pub(crate) fn new_local() -> Self {
        GetOptions {
            force_node: true,
            source: GetSource::Normal as i32,
        }
    }

    pub(crate) fn new_alien() -> Self {
        GetOptions {
            force_node: true,
            source: GetSource::Alien as i32,
        }
    }

    pub(crate) fn new_all() -> Self {
        GetOptions {
            force_node: true,
            source: GetSource::All as i32,
        }
    }
}

impl From<i32> for GetSource {
    fn from(value: i32) -> Self {
        match value {
            0 => GetSource::All,
            1 => GetSource::Normal,
            2 => GetSource::Alien,
            other => {
                error!("cannot convert value: {} to 'GetSource' enum", other);
                panic!("fatal core error");
            }
        }
    }
}

#[derive(Debug)]
pub(crate) struct NodeOutput<T> {
    node_name: String,
    inner: T,
}

impl<T> NodeOutput<T> {
    pub(crate) fn new(node_name: String, inner: T) -> Self {
        Self { node_name, inner }
    }

    pub(crate) fn node_name(&self) -> &str {
        &self.node_name
    }

    pub(crate) fn inner(&self) -> &T {
        &self.inner
    }

    pub(crate) fn into_inner(self) -> T {
        self.inner
    }
}

impl NodeOutput<BobData> {
    pub(crate) fn timestamp(&self) -> u64 {
        self.inner.meta().timestamp()
    }
}

#[derive(Clone)]
pub(crate) struct BobData {
    inner: Vec<u8>,
    meta: BobMeta,
}

impl BobData {
    pub(crate) fn new(inner: Vec<u8>, meta: BobMeta) -> Self {
        BobData { inner, meta }
    }

    pub(crate) fn inner(&self) -> &[u8] {
        &self.inner
    }

    pub(crate) fn into_inner(self) -> Vec<u8> {
        self.inner
    }

    pub(crate) fn meta(&self) -> &BobMeta {
        &self.meta
    }
}

impl Debug for BobData {
    fn fmt(&self, f: &mut Formatter) -> FmtResult {
        f.debug_struct("BobData")
            .field("len", &self.inner.len())
            .field("meta", self.meta())
            .finish()
    }
}

#[derive(Debug, Clone)]
pub(crate) struct BobMeta {
    timestamp: u64,
}
impl BobMeta {
    pub(crate) fn new(timestamp: u64) -> Self {
        Self { timestamp }
    }

    #[inline]
    pub(crate) fn timestamp(&self) -> u64 {
        self.timestamp
    }

    pub(crate) fn stub() -> Self {
        BobMeta { timestamp: 1 }
    }
}

bitflags! {
    #[derive(Default)]
    pub(crate) struct BobFlags: u8 {
        const FORCE_NODE = 0x01;
    }
}

#[derive(Debug)]
pub(crate) struct BobOptions {
    flags: BobFlags,
    remote_nodes: Vec<String>,
    get_source: Option<GetSource>,
}

impl BobOptions {
    pub(crate) fn new_put(options: Option<PutOptions>) -> Self {
        let mut flags = BobFlags::default();
        let remote_nodes = options.map_or(Vec::new(), |vopts| {
            if vopts.force_node {
                flags |= BobFlags::FORCE_NODE;
            }
            vopts.remote_nodes
        });
        BobOptions {
            flags,
            remote_nodes,
            get_source: None,
        }
    }

    pub(crate) fn new_get(options: Option<GetOptions>) -> Self {
        let mut flags = BobFlags::default();

        let get_source = options.map(|vopts| {
            if vopts.force_node {
                flags |= BobFlags::FORCE_NODE;
            }
            GetSource::from(vopts.source)
        });
        BobOptions {
            flags,
            remote_nodes: Vec::new(),
            get_source,
        }
    }

    pub(crate) fn remote_nodes(&self) -> &[String] {
        &self.remote_nodes
    }

    pub(crate) fn flags(&self) -> BobFlags {
        self.flags
    }

    pub(crate) fn get_normal(&self) -> bool {
        self.get_source.map_or(false, |value| {
            value == GetSource::All || value == GetSource::Normal
        })
    }

    pub(crate) fn get_alien(&self) -> bool {
        self.get_source.map_or(false, |value| {
            value == GetSource::All || value == GetSource::Alien
        })
    }
}

#[derive(Debug, Clone)]
pub struct VDisk {
    id: VDiskID,
    replicas: Vec<NodeDisk>,
    nodes: Vec<Node>,
}

impl VDisk {
    pub(crate) fn new(id: VDiskID) -> Self {
        VDisk {
            id,
            replicas: Vec::new(),
            nodes: Vec::new(),
        }
    }

    pub(crate) fn id(&self) -> VDiskID {
        self.id
    }

    pub(crate) fn replicas(&self) -> &[NodeDisk] {
        &self.replicas
    }

    pub(crate) fn nodes(&self) -> &[Node] {
        &self.nodes
    }

    pub(crate) fn push_replica(&mut self, value: NodeDisk) {
        self.replicas.push(value)
    }

<<<<<<< HEAD
    pub(crate) fn set_nodes(&mut self, nodes: &HashMap<NodeID, Node>) {
        nodes.iter().for_each(|(id, node)| {
=======
    pub(crate) fn set_nodes(&mut self, nodes: &NodesMap) {
        nodes.values().for_each(|node| {
>>>>>>> acc728ff
            if self.replicas.iter().any(|r| r.node_name == node.name) {
                //TODO check if some duplicates
                self.nodes.push(node.clone());
            }
        })
    }
}

/// Structure represents disk on the node. Contains path to disk and name.
#[derive(Debug, PartialEq, Eq, Clone, Hash, Serialize, Deserialize)]
pub struct DiskPath {
    name: String,
    path: String,
}

impl DiskPath {
    /// Creates new `DiskPath` with disk's name and path.
    #[must_use = "memory allocation"]
    pub fn new(name: String, path: String) -> DiskPath {
        DiskPath { name, path }
    }

    /// Returns disk name.
    #[must_use]
    pub fn name(&self) -> &str {
        &self.name
    }

    pub(crate) fn path(&self) -> &str {
        &self.path
    }
}

// @TODO maybe merge NodeDisk and DiskPath
impl From<&NodeDisk> for DiskPath {
    fn from(node: &NodeDisk) -> Self {
        DiskPath {
            name: node.disk_name.clone(),
            path: node.disk_path.clone(),
        }
    }
}

#[derive(Debug, Clone)]
pub(crate) struct NodeDisk {
    disk_path: String,
    disk_name: String,
    node_name: String,
}

impl NodeDisk {
    pub(crate) fn new(disk_path: String, disk_name: String, node_name: String) -> Self {
        Self {
            disk_path,
            disk_name,
            node_name,
        }
    }

    pub(crate) fn disk_path(&self) -> &str {
        &self.disk_path
    }

    pub(crate) fn disk_name(&self) -> &str {
        &self.disk_name
    }

    pub(crate) fn node_name(&self) -> &str {
        &self.node_name
    }
}

impl PartialEq for NodeDisk {
    fn eq(&self, other: &NodeDisk) -> bool {
        self.node_name == other.node_name && self.disk_name == other.disk_name
    }
}

pub type NodeID = u16;

#[derive(Clone)]
pub(crate) struct Node {
    name: String,
    address: SocketAddr,
    index: NodeID,
    conn: Arc<RwLock<Option<BobClient>>>,
}

pub type NodeID = u16;

impl Node {
    pub(crate) async fn new(name: String, address: &str, index: u16) -> Self {
        error!("address: [{}]", address);
        let mut address = lookup_host(address).await.expect("DNS resolution failed");
        let address = address.next().expect("address is empty");
        Self {
            name,
            address,
            index,
            conn: Arc::default(),
        }
    }

    pub(crate) fn name(&self) -> &str {
        &self.name
    }

    pub(crate) fn index(&self) -> u16 {
        self.index
    }

    pub(crate) fn address(&self) -> &SocketAddr {
        &self.address
    }

    pub(crate) fn get_uri(&self) -> Uri {
        Uri::builder()
            .scheme("http")
            .authority(self.address.to_string().as_str())
            .path_and_query("/")
            .build()
            .expect("build uri")
    }

    pub(crate) fn counter_display(&self) -> String {
        self.address.to_string().replace(".", "_")
    }

    pub(crate) async fn set_connection(&self, client: BobClient) {
        *self.conn.write().await = Some(client);
    }

    pub(crate) async fn clear_connection(&self) {
        *self.conn.write().await = None;
    }

    pub(crate) async fn get_connection(&self) -> Option<BobClient> {
        self.conn.read().await.clone()
    }

    pub(crate) async fn check(&self, client_fatory: &Factory) -> Result<(), String> {
        if let Some(conn) = self.get_connection().await {
            if let Err(e) = conn.ping().await {
                debug!("Got broken connection to node {:?}", self);
                self.clear_connection().await;
                Err(format!("{:?}", e))
            } else {
                debug!("All good with pinging node {:?}", self);
                Ok(())
            }
        } else {
            debug!("will connect to {:?}", self);
            let client = client_fatory.produce(self.clone()).await?;
            self.set_connection(client).await;
            Ok(())
        }
    }
}

impl Hash for Node {
    fn hash<H: Hasher>(&self, state: &mut H) {
        self.address.hash(state);
    }
}

impl Debug for Node {
    fn fmt(&self, f: &mut Formatter) -> FmtResult {
        write!(f, "{}={}", self.name, self.address)
    }
}

// @TODO get off partialeq trait
impl PartialEq for Node {
    fn eq(&self, other: &Node) -> bool {
        self.address == other.address
    }
}

impl Eq for Node {}<|MERGE_RESOLUTION|>--- conflicted
+++ resolved
@@ -243,13 +243,8 @@
         self.replicas.push(value)
     }
 
-<<<<<<< HEAD
-    pub(crate) fn set_nodes(&mut self, nodes: &HashMap<NodeID, Node>) {
-        nodes.iter().for_each(|(id, node)| {
-=======
     pub(crate) fn set_nodes(&mut self, nodes: &NodesMap) {
         nodes.values().for_each(|node| {
->>>>>>> acc728ff
             if self.replicas.iter().any(|r| r.node_name == node.name) {
                 //TODO check if some duplicates
                 self.nodes.push(node.clone());
@@ -337,8 +332,6 @@
     index: NodeID,
     conn: Arc<RwLock<Option<BobClient>>>,
 }
-
-pub type NodeID = u16;
 
 impl Node {
     pub(crate) async fn new(name: String, address: &str, index: u16) -> Self {
