--- conflicted
+++ resolved
@@ -215,14 +215,7 @@
         self.backend_result()?;
 
         if self.backend_type() == BackendType::Pearl {
-<<<<<<< HEAD
-            match &self.pearl {
-                Some(pearl) => pearl.prepare()?,
-                _ => panic!("cannot match pearl"),
-            };
-=======
             self.pearl.as_ref().unwrap().prepare()?;
->>>>>>> 79c388bd
         };
         Ok(())
     }
