--- conflicted
+++ resolved
@@ -1,3 +1,5 @@
+use crate::mapper::VDisksMap;
+
 use super::prelude::*;
 
 impl Validatable for DiskPath {
@@ -213,11 +215,7 @@
     /// # Errors
     /// Returns error description. If can't match node name with replica name.
     /// And if node disk with replica disk.
-<<<<<<< HEAD
-    pub fn convert(&self) -> Result<HashMap<VDiskID, DataVDisk>, String> {
-=======
-    pub(crate) fn create_vdisks_map(&self) -> Result<HashMap<VDiskID, DataVDisk>, String> {
->>>>>>> acc728ff
+    pub(crate) fn create_vdisks_map(&self) -> Result<VDisksMap, String> {
         let mut vdisks = HashMap::new();
         for vdisk in &self.vdisks {
             let mut disk = DataVDisk::new(vdisk.id());
@@ -245,11 +243,7 @@
                 let node_disk = DataNodeDisk::new(disk_path, disk_name, node_name);
                 disk.push_replica(node_disk);
             }
-<<<<<<< HEAD
-            vdisks.insert(disk.id(), disk);
-=======
             vdisks.insert(vdisk.id(), disk);
->>>>>>> acc728ff
         }
         Ok(vdisks)
     }
