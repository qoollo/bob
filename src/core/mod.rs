--- conflicted
+++ resolved
@@ -42,13 +42,6 @@
     pub(crate) use configs::{Cluster as ClusterConfig, Node as NodeConfig};
     pub(crate) use counter::Counter as BlobsCounter;
     pub(crate) use data::{BobData, BobFlags, BobKey, BobMeta, BobOptions, DiskPath, VDiskID};
-<<<<<<< HEAD
-=======
-    pub(crate) use dipstick::{
-        AtomicBucket, Counter, Gauge, Graphite, Input, InputKind, InputScope, MetricName,
-        MetricValue, Prefixed, Proxy, ScheduleFlush, ScoreType, TimeHandle, Timer,
-    };
->>>>>>> 9d261d67
     pub(crate) use futures::{
         future, stream::FuturesUnordered, Future, FutureExt, StreamExt, TryFutureExt,
     };
@@ -60,20 +53,7 @@
     pub(crate) use http::Uri;
     pub(crate) use link_manager::LinkManager;
     pub(crate) use mapper::Virtual;
-<<<<<<< HEAD
     pub(crate) use metrics_ext::{counter, gauge, timing}; // !gauge will be used in additional metrics
-=======
-    pub(crate) use metrics::{
-        BobClient as BobClientMetrics, ContainerBuilder as MetricsContainerBuilder,
-        ALIEN_BLOBS_COUNT, AVAILABLE_NODES_COUNT, BACKEND_STATE, BLOBS_COUNT, CLIENT_EXIST_COUNTER,
-        CLIENT_EXIST_ERROR_COUNTER, CLIENT_EXIST_TIMER, CLIENT_GET_COUNTER,
-        CLIENT_GET_ERROR_COUNT_COUNTER, CLIENT_GET_TIMER, CLIENT_PUT_COUNTER,
-        CLIENT_PUT_ERROR_COUNT_COUNTER, CLIENT_PUT_TIMER, GRINDER_EXIST_COUNTER,
-        GRINDER_EXIST_ERROR_COUNTER, GRINDER_EXIST_TIMER, GRINDER_GET_COUNTER,
-        GRINDER_GET_ERROR_COUNT_COUNTER, GRINDER_GET_TIMER, GRINDER_PUT_COUNTER,
-        GRINDER_PUT_ERROR_COUNT_COUNTER, GRINDER_PUT_TIMER,
-    };
->>>>>>> 9d261d67
     pub(crate) use node::{Disk as NodeDisk, Node, Output as NodeOutput, ID as NodeID};
     pub(crate) use std::time::Instant;
     pub(crate) use stopwatch::Stopwatch;
