--- conflicted
+++ resolved
@@ -5,12 +5,8 @@
 pub(crate) mod cluster;
 /// Configuration tools.
 pub mod configs;
-<<<<<<< HEAD
 pub mod data;
-=======
-pub(crate) mod data;
 pub(crate) mod error;
->>>>>>> b7d876c0
 /// Component to manage cluster I/O and connections.
 pub mod grinder;
 pub(crate) mod link_manager;
