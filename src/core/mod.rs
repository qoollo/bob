--- conflicted
+++ resolved
@@ -42,13 +42,10 @@
     pub(crate) use bob_client::{BobClient, Factory};
     pub(crate) use cleaner::Cleaner;
     pub(crate) use cluster::{get_cluster, Cluster};
-<<<<<<< HEAD
     pub(crate) use configs::{
-        Cluster as ClusterConfig, Node as NodeConfig, LOCAL_ADDRESS, METRICS_NAME, NODE_NAME,
+        Cluster as ClusterConfig, DistributionFunc, Node as NodeConfig, LOCAL_ADDRESS,
+        METRICS_NAME, NODE_NAME,
     };
-=======
-    pub(crate) use configs::{Cluster as ClusterConfig, Node as NodeConfig, DistributionFunc};
->>>>>>> d2da17de
     pub(crate) use counter::Counter as BlobsCounter;
     pub(crate) use data::{BobData, BobFlags, BobKey, BobMeta, BobOptions, DiskPath, VDiskID};
     pub(crate) use futures::{
