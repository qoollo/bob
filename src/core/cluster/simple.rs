--- conflicted
+++ resolved
@@ -85,13 +85,8 @@
 
         ok_results
             .get(0)
-<<<<<<< HEAD
-            .map_or(Err(Error::key_not_found(key)), |cluster_result| {
-                Ok(cluster_result.inner().clone())
-=======
             .map_or(Err(Error::key_not_found(key)), |res| {
                 Ok(res.inner().clone())
->>>>>>> a0842e6e
             })
     }
 
