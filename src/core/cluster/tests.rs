use super::prelude::*;
use crate::core::configs::{cluster::tests::cluster_config, node::tests::node_config};
use std::sync::atomic::{AtomicU64, Ordering};

fn ping_ok(client: &mut BobClient, node: Node) {
    let cl = node;

    client
        .expect_ping()
        .returning(move || test_utils::ping_ok(cl.name().to_owned()));
}

fn put_ok(client: &mut BobClient, node: Node, call: Arc<CountCall>) {
    client.expect_put().returning(move |_key, _data, _options| {
        call.put_inc();
        test_utils::put_ok(node.name().to_owned())
    });
}

fn put_err(client: &mut BobClient, node: Node, call: Arc<CountCall>) {
    debug!("mock BobClient return error on PUT");
    client.expect_put().returning(move |_key, _data, _options| {
        call.put_inc();
        test_utils::put_err(node.name().to_owned())
    });
}

fn get_ok_timestamp(client: &mut BobClient, node: Node, call: Arc<CountCall>, timestamp: u64) {
    trace!("get ok timestamp");
    client.expect_get().returning(move |_key, _options| {
        call.get_inc();
        test_utils::get_ok(node.name().to_owned(), timestamp)
    });
}

fn get_err(client: &mut BobClient, node: Node, call: Arc<CountCall>) {
    info!("get err");
    client.expect_get().returning(move |_key, _options| {
        info!("mock client returning closure");
        call.get_inc();
        test_utils::get_err(node.name().to_owned())
    });
}

struct CountCall {
    put_count: AtomicU64,
    get_count: AtomicU64,
}

impl CountCall {
    fn new() -> Self {
        Self {
            put_count: AtomicU64::new(0),
            get_count: AtomicU64::new(0),
        }
    }

    fn put_inc(&self) {
        self.put_count.fetch_add(1, Ordering::SeqCst);
    }

    fn put_count(&self) -> u64 {
        self.put_count.load(Ordering::Relaxed)
    }

    fn get_inc(&self) {
        debug!("increment get count");
        self.get_count.fetch_add(1, Ordering::SeqCst);
    }
}

fn prepare_configs(
    count_nodes: u32,
    count_vdisks: u32,
    count_replicas: u32,
    quorum: usize,
<<<<<<< HEAD
) -> (HashMap<VDiskID, VDisk>, NodeConfig, ClusterConfig) {
=======
) -> (NodeConfig, ClusterConfig) {
>>>>>>> acc728ff
    let node = node_config("0", quorum);
    let cluster = cluster_config(count_nodes, count_vdisks, count_replicas);
    cluster.check(&node).expect("check node config");
    (node, cluster)
}

async fn create_cluster(
<<<<<<< HEAD
    vdisks: HashMap<VDiskID, VDisk>,
=======
>>>>>>> acc728ff
    node: &NodeConfig,
    cluster: &ClusterConfig,
    map: &[(&str, Call, Arc<CountCall>)],
) -> (Quorum, Arc<Backend>) {
<<<<<<< HEAD
    let mapper = Arc::new(Virtual::new(vdisks, &node, &cluster).await);
=======
    let mapper = Arc::new(Virtual::new(&node, &cluster).await);
>>>>>>> acc728ff
    for node in mapper.nodes().values() {
        let mut client = BobClient::default();
        let (_, func, call) = map
            .iter()
            .find(|(name, _, _)| *name == node.name())
            .expect("find node with name");
        func(&mut client, node.clone(), call.clone());

        node.set_connection(client).await;
    }

    let backend = Arc::new(Backend::new(mapper.clone(), &node));
    (Quorum::new(backend.clone(), mapper, node.quorum()), backend)
}

fn create_ok_node(name: &str, op: (bool, bool)) -> (&str, Call, Arc<CountCall>) {
    info!("create ok node: {}, op: {:?}", name, op);
    create_node(name, (op.0, op.1, 0))
}

fn create_node(name: &str, op: (bool, bool, u64)) -> (&str, Call, Arc<CountCall>) {
    let call = move |client: &mut BobClient, n: Node, call: Arc<CountCall>| {
        let f = |client: &mut BobClient, n: Node, c: Arc<CountCall>, op: (bool, bool, u64)| {
            ping_ok(client, n.clone());
            if op.0 {
                put_ok(client, n.clone(), c.clone());
            } else {
                debug!("node fn set to put_err");
                put_err(client, n.clone(), c.clone());
            }
            if op.1 {
                get_ok_timestamp(client, n, c, op.2);
            } else {
                get_err(client, n, c);
            }
        };
        f(client, n.clone(), call.clone(), op);
        client.expect_clone().returning(move || {
            let mut cl = BobClient::default();
            f(&mut cl, n.clone(), call.clone(), op);
            cl
        });
    };
    let call = Box::new(call);
    (name, call, Arc::new(CountCall::new()))
}

type Call = Box<dyn Fn(&mut BobClient, Node, Arc<CountCall>)>;

//////////////////////////////////////////////////
////////////////////////////////////////////////// put
//////////////////////////////////////////////////

/// 1 node, 1 vdisk, 1 replics in vdisk, quorum = 1
/// put data on node
/// no data local
#[tokio::test]
async fn simple_one_node_put_ok() {
    test_utils::init_logger();
    let (node, cluster) = prepare_configs(1, 1, 1, 1);

    let actions: Vec<(&str, Call, Arc<CountCall>)> = vec![create_ok_node("0", (true, true))];

    let (quorum, backend) = create_cluster(&node, &cluster, &actions).await;

    let key = 1;
    let result = quorum
        .put(key, BobData::new(vec![], BobMeta::new(11)))
        .await;

    assert!(result.is_ok());
    // assert_eq!(1, calls[0].1.put_count());
    warn!("can't track put result, because it doesn't pass through mock client");
    let get = backend.get_local(key, Operation::new_alien(0)).await;
    assert!(get.err().unwrap().is_key_not_found());
}

/// 2 node, 1 vdisk, 1 replics in vdisk, quorum = 1
/// put data on both nodes
/// no data local
#[tokio::test]
async fn simple_two_node_one_vdisk_cluster_put_ok() {
    test_utils::init_logger();
    let (node, cluster) = prepare_configs(2, 1, 2, 1);

    let actions: Vec<(&str, Call, Arc<CountCall>)> = vec![
        create_ok_node("0", (true, true)),
        create_ok_node("1", (true, true)),
    ];

    let calls: Vec<_> = actions
        .iter()
        .map(|(name, _, call)| ((*name).to_string(), call.clone()))
        .collect();
    let (quorum, backend) = create_cluster(&node, &cluster, &actions).await;
    let key = 2;
    let result = quorum
        .put(key, BobData::new(vec![], BobMeta::new(11)))
        .await;
    delay_for(Duration::from_millis(1)).await;

    assert!(result.is_ok());
    // assert_eq!(1, calls[0].1.put_count());
    warn!("can't track put result, because it doesn't pass through mock client");
    assert_eq!(1, calls[1].1.put_count());

    let get = backend.get_local(key, Operation::new_alien(0)).await;
    assert!(get.err().unwrap().is_key_not_found());
}

/// 2 node, 2 vdisk, 1 replics in vdisk, quorum = 1
/// put first data to "1" node, check no data on "2" node
/// put second data to "2" node, check one on "2" node
/// no data local
#[tokio::test]
async fn simple_two_node_two_vdisk_one_replica_cluster_put_ok() {
    test_utils::init_logger();
    let (node, cluster) = prepare_configs(2, 2, 1, 1);

    let actions: Vec<(&str, Call, Arc<CountCall>)> = vec![
        create_ok_node("0", (true, true)),
        create_ok_node("1", (true, true)),
    ];

    let calls: Vec<_> = actions
        .iter()
        .map(|(name, _, call)| ((*name).to_string(), call.clone()))
        .collect();
    let (quorum, backend) = create_cluster(&node, &cluster, &actions).await;

    let mut result = quorum.put(3, BobData::new(vec![], BobMeta::new(11))).await;

    assert!(result.is_ok());
    assert_eq!(0, calls[0].1.put_count());
    assert_eq!(1, calls[1].1.put_count());

    result = quorum.put(4, BobData::new(vec![], BobMeta::new(11))).await;

    assert!(result.is_ok());
    // assert_eq!(1, calls[0].1.put_count());
    warn!("can't track put result, because it doesn't pass through mock client");
    assert_eq!(1, calls[1].1.put_count());
    let key = 3;
    let mut get = backend.get_local(key, Operation::new_alien(0)).await;
    assert!(get.err().unwrap().is_key_not_found());
    let key = 4;
    get = backend.get_local(key, Operation::new_alien(0)).await;
    assert!(get.err().unwrap().is_key_not_found());
}

/// 2 node, 1 vdisk, 2 replics in vdisk, quorum = 2
/// one node failed => write one data local => no quorum => put err
#[tokio::test]
async fn two_node_one_vdisk_cluster_one_node_failed_put_err() {
    test_utils::init_logger();
    let (node, cluster) = prepare_configs(2, 1, 2, 2);
    // debug!("cluster: {:?}", cluster);
    let actions: Vec<(&str, Call, Arc<CountCall>)> = vec![
        create_ok_node("0", (true, true)),
        create_ok_node("1", (false, true)),
    ];

    let calls: Vec<_> = actions
        .iter()
        .map(|(name, _, call)| ((*name).to_string(), call.clone()))
        .collect();
    let (quorum, backend) = create_cluster(&node, &cluster, &actions).await;

    let result = quorum.put(5, BobData::new(vec![], BobMeta::new(11))).await;
    delay_for(Duration::from_millis(1)).await;

    assert!(result.is_err());
    // assert_eq!(1, calls[0].1.put_count());
    warn!("can't track put result, because it doesn't pass through mock client");
    assert_eq!(1, calls[1].1.put_count());

    let get = backend.get_local(5, Operation::new_alien(0)).await;
    assert!(get.is_ok());
}

/// 2 nodes, 1 vdisk, 2 replicas in vdisk, quorum = 1
/// one node failed => write one data local => quorum => put ok
#[tokio::test]
async fn two_node_one_vdisk_cluster_one_node_failed_put_ok() {
    test_utils::init_logger();
    let (node, cluster) = prepare_configs(2, 1, 2, 1);
    // debug!("cluster: {:?}", cluster);
    let actions: Vec<(&str, Call, Arc<CountCall>)> = vec![
        create_ok_node("0", (true, true)),
        create_ok_node("1", (false, true)),
    ];

    let calls: Vec<_> = actions
        .iter()
        .map(|(name, _, call)| ((*name).to_string(), call.clone()))
        .collect();
    let (quorum, backend) = create_cluster(&node, &cluster, &actions).await;

    let result = quorum.put(5, BobData::new(vec![], BobMeta::new(11))).await;
    delay_for(Duration::from_millis(1)).await;

    assert!(result.is_ok());
    // assert_eq!(1, calls[0].1.put_count());
    warn!("can't track put result, because it doesn't pass through mock client");
    assert_eq!(1, calls[1].1.put_count());

    let get = backend.get_local(5, Operation::new_alien(0)).await;
    assert!(get.is_ok());
}

/// 3 node, 2 vdisk, 2 replics in vdisk, quorum = 2
/// one node failed => write one data local + one sup node => quorum => put ok
#[tokio::test]
async fn three_node_two_vdisk_cluster_one_node_failed_put_ok() {
    let (node, cluster) = prepare_configs(3, 2, 2, 2);
    // debug!("cluster: {:?}", cluster);
    let actions: Vec<(&str, Call, Arc<CountCall>)> = vec![
        create_ok_node("0", (true, true)),
        create_ok_node("1", (false, true)),
        create_ok_node("2", (true, true)),
    ];

    let calls: Vec<_> = actions
        .iter()
        .map(|(name, _, call)| ((*name).to_string(), call.clone()))
        .collect();
    let (quorum, backend) = create_cluster(&node, &cluster, &actions).await;

    delay_for(Duration::from_millis(1)).await;
    let result = quorum.put(0, BobData::new(vec![], BobMeta::new(11))).await;
    delay_for(Duration::from_millis(1)).await;
    assert!(result.is_ok());
    // assert_eq!(1, calls[0].1.put_count());
    warn!("can't track put result, because it doesn't pass through mock client");
    assert_eq!(1, calls[1].1.put_count());
    assert_eq!(1, calls[2].1.put_count());

    let get = backend.get_local(0, Operation::new_alien(0)).await;
    assert!(get.is_ok());
}

/// 3 node, 2 vdisk, 2 replics in vdisk, quorum = 2
/// one node failed => write one data local + one sup node(failed) => quorum => put err
#[tokio::test]
async fn three_node_two_vdisk_cluster_one_node_failed_put_err() {
    test_utils::init_logger();
    let (node, cluster) = prepare_configs(3, 2, 2, 2);
    // debug!("cluster: {:?}", cluster);
    let actions: Vec<(&str, Call, Arc<CountCall>)> = vec![
        create_ok_node("0", (true, true)),
        create_ok_node("1", (false, true)),
        create_ok_node("2", (false, true)),
    ];

    let calls: Vec<_> = actions
        .iter()
        .map(|(name, _, call)| ((*name).to_string(), call.clone()))
        .collect();
    let (quorum, backend) = create_cluster(&node, &cluster, &actions).await;

    info!("quorum put: 0");
    let result = quorum.put(0, BobData::new(vec![], BobMeta::new(11))).await;
    delay_for(Duration::from_millis(1)).await;

    assert!(result.is_err());
    // assert_eq!(1, calls[0].1.put_count());
    warn!("can't track put result, because it doesn't pass through mock client");
    assert_eq!(1, calls[1].1.put_count());
    assert_eq!(1, calls[2].1.put_count());

    let get = backend.get_local(0, Operation::new_alien(0)).await;
    assert!(get.is_ok());
}

/// 3 node, 2 vdisk, 2 replics in vdisk, quorum = 2
/// one node failed, but call other => quorum => put ok
#[tokio::test]
async fn three_node_two_vdisk_cluster_one_node_failed_put_ok2() {
    test_utils::init_logger();
    let (node, cluster) = prepare_configs(3, 2, 2, 2);
    // debug!("cluster: {:?}", cluster);
    let actions: Vec<(&str, Call, Arc<CountCall>)> = vec![
        create_ok_node("0", (true, true)),
        create_ok_node("1", (true, true)),
        create_ok_node("2", (false, true)),
    ];

    let calls: Vec<_> = actions
        .iter()
        .map(|(name, _, call)| ((*name).to_string(), call.clone()))
        .collect();
    let (quorum, backend) = create_cluster(&node, &cluster, &actions).await;

    let result = quorum.put(0, BobData::new(vec![], BobMeta::new(11))).await;

    assert!(result.is_ok());
    // assert_eq!(1, calls[0].1.put_count());
    warn!("can't track put result, because it doesn't pass through mock client");
    assert_eq!(1, calls[1].1.put_count());
    assert_eq!(0, calls[2].1.put_count());

    let get = backend.get_local(0, Operation::new_alien(0)).await;
    assert!(get.is_err());
}

/// 3 node, 1 vdisk, 3 replics in vdisk, quorum = 2
/// one node failed => local write => quorum => put ok
#[tokio::test]
async fn three_node_one_vdisk_cluster_one_node_failed_put_ok() {
    test_utils::init_logger();
    let (node, cluster) = prepare_configs(3, 1, 3, 2);
    // debug!("cluster: {:?}", cluster);
    let actions: Vec<(&str, Call, Arc<CountCall>)> = vec![
        create_ok_node("0", (true, true)),
        create_ok_node("1", (true, true)),
        create_ok_node("2", (false, true)),
    ];

    let calls: Vec<_> = actions
        .iter()
        .map(|(name, _, call)| ((*name).to_string(), call.clone()))
        .collect();
    let (quorum, backend) = create_cluster(&node, &cluster, &actions).await;

    info!("put local: 0");
    let result = quorum.put(0, BobData::new(vec![], BobMeta::new(11))).await;
    assert!(result.is_ok());
    // assert_eq!(1, calls[0].1.put_count());
    warn!("can't track put result, because it doesn't pass through mock client");
    assert_eq!(1, calls[1].1.put_count());
    assert_eq!(1, calls[2].1.put_count());

    delay_for(Duration::from_millis(1)).await;
    info!("get local backend: 0");
    let get = backend.get_local(0, Operation::new_alien(0)).await;
    debug!("{:?}", get);
    assert!(get.is_ok());
}

/// 1 node, 1 vdisk, 1 replics in vdisk, quorum = 1
/// get no data => err
#[tokio::test]
async fn simple_one_node_get_err() {
    // test_utils::init_logger();
    info!("logger initialized");
    let (node, cluster) = prepare_configs(1, 1, 1, 1);
    info!("configs prepared");
    let actions: Vec<(&str, Call, Arc<CountCall>)> = vec![create_ok_node("0", (true, false))];
    info!("actions created");
    let (quorum, _) = create_cluster(&node, &cluster, &actions).await;
    info!("cluster created");
    let result = quorum.get(102).await;
    info!("request finished");
    assert!(result.is_err());
}

/// 2 nodes, 1 vdisk, 2 replics in vdisk, quorum = 2
/// get data from 2 nodes => get differ timetsmps => get max => ok
#[tokio::test]
async fn simple_two_node_get_ok() {
    // log4rs::init_file("./logger.yaml", Default::default()).unwrap();
    let (node, cluster) = prepare_configs(2, 1, 2, 2);

    let actions: Vec<(&str, Call, Arc<CountCall>)> = vec![
        create_node("0", (true, true, 0)),
        create_node("1", (true, true, 1)),
    ];

    let (quorum, _) = create_cluster(&node, &cluster, &actions).await;

    let result = quorum.get(110).await;

    assert!(result.is_ok());
    assert_eq!(1, result.unwrap().meta().timestamp());
}

// 2 nodes, 2 vdisk, 1 replics in vdisk, quorum = 1
// get data from 1 nodes => fail => read from sup node => ok
// #[tokio::test]
// async fn simple_two_node_read_sup_get_ok() {
//     // log4rs::init_file("./logger.yaml", Default::default()).unwrap();
//     let (node, cluster) = prepare_configs(2, 2, 1, 1);

//     let actions: Vec<(&str, Call, Arc<CountCall>)> = vec![
//         create_node("0", (true, false, 0)),
//         create_node("1", (true, true, 1)),
//     ];

//     let calls: Vec<_> = actions
//         .iter()
//         .map(|(name, _, call)| ((*name).to_string(), call.clone()))
//         .collect();
//     let (quorum, _) = create_cluster(&node, &cluster, &actions).await;

//     let result = quorum.get(110).await;
//     dbg!(&result);

//     assert!(result.is_err());
//     assert_eq!(1, result.unwrap().meta().timestamp());
//     assert_eq!(1, calls[0].1.get_count());
// }<|MERGE_RESOLUTION|>--- conflicted
+++ resolved
@@ -74,11 +74,7 @@
     count_vdisks: u32,
     count_replicas: u32,
     quorum: usize,
-<<<<<<< HEAD
-) -> (HashMap<VDiskID, VDisk>, NodeConfig, ClusterConfig) {
-=======
 ) -> (NodeConfig, ClusterConfig) {
->>>>>>> acc728ff
     let node = node_config("0", quorum);
     let cluster = cluster_config(count_nodes, count_vdisks, count_replicas);
     cluster.check(&node).expect("check node config");
@@ -86,19 +82,11 @@
 }
 
 async fn create_cluster(
-<<<<<<< HEAD
-    vdisks: HashMap<VDiskID, VDisk>,
-=======
->>>>>>> acc728ff
     node: &NodeConfig,
     cluster: &ClusterConfig,
     map: &[(&str, Call, Arc<CountCall>)],
 ) -> (Quorum, Arc<Backend>) {
-<<<<<<< HEAD
-    let mapper = Arc::new(Virtual::new(vdisks, &node, &cluster).await);
-=======
     let mapper = Arc::new(Virtual::new(&node, &cluster).await);
->>>>>>> acc728ff
     for node in mapper.nodes().values() {
         let mut client = BobClient::default();
         let (_, func, call) = map
