--- conflicted
+++ resolved
@@ -66,8 +66,6 @@
     (handles, errors)
 }
 
-<<<<<<< HEAD
-=======
 pub(crate) fn get_support_nodes(
     mapper: &'_ Virtual,
     mut target_indexes: impl Iterator<Item = u16>,
@@ -105,7 +103,6 @@
         .nodes()
 }
 
->>>>>>> acc728ff
 pub(crate) fn group_keys_by_nodes(
     mapper: &Virtual,
     keys: &[BobKey],
@@ -162,15 +159,11 @@
 }
 
 pub(crate) async fn lookup_remote_aliens(mapper: &Virtual, key: BobKey) -> Option<BobData> {
-<<<<<<< HEAD
-    let target_nodes = mapper.get_remote_nodes();
-=======
     let local_node = mapper.local_node_name();
     let target_nodes = mapper
         .nodes()
         .values()
         .filter(|node| node.name() != local_node);
->>>>>>> acc728ff
     let result = get_any(key, target_nodes, GetOptions::new_alien()).await;
     if let Some(answer) = result {
         debug!(
