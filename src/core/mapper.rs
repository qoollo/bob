use super::prelude::*;

/// Hash map with IDs as keys and `VDisk`s as values.
pub type VDisksMap = HashMap<VDiskID, DataVDisk>;

pub(crate) type NodesMap = HashMap<NodeID, Node>;

type SemMap = HashMap<String, Arc<Semaphore>>;

/// Struct for managing distribution of replicas on disks and nodes.
/// Through the virtual intermediate object, called `VDisk` - "virtual disk"
#[derive(Debug, Clone)]
pub struct Virtual {
    local_node_name: String,
    local_node_address: String,
    disks: Vec<DiskPath>,
    vdisks: VDisksMap,
    nodes: NodesMap,
<<<<<<< HEAD
    distribution_func: DistributionFunc,
=======
    disk_access_sems: Arc<RwLock<SemMap>>,
    disk_access_par_degree: usize,
>>>>>>> 44b01971
}

impl Virtual {
    /// Creates new instance of the Virtual disk mapper
    pub async fn new(config: &NodeConfig, cluster: &ClusterConfig) -> Self {
        let mut vdisks = cluster.create_vdisks_map().unwrap();
        let nodes = Self::prepare_nodes(&mut vdisks, cluster).await;
        let local_node_name = config.name().to_owned();
        let local_node_address = nodes
            .values()
            .find(|node| *node.name() == local_node_name)
            .expect("found node with name")
            .address()
            .to_string();
        Self {
            local_node_name,
            local_node_address,
            disks: config.disks().clone(),
            vdisks,
            nodes,
<<<<<<< HEAD
            distribution_func: cluster.distribution_func(),
=======
            disk_access_sems: Arc::new(RwLock::new(SemMap::new())),
            disk_access_par_degree: config.init_par_degree(),
>>>>>>> 44b01971
        }
    }

    async fn prepare_nodes(vdisks: &mut VDisksMap, cluster: &ClusterConfig) -> NodesMap {
        let nodes = cluster
            .nodes()
            .iter()
            .enumerate()
            .map(|(i, conf)| {
                let index = i.try_into().expect("usize to u16");
                let address = conf.address();
                let name = conf.name().to_owned();
                async move {
                    let node = Node::new(name, address, index).await;
                    (index, node)
                }
            })
            .collect::<FuturesUnordered<_>>()
            .collect()
            .await;

        vdisks
            .values_mut()
            .for_each(|vdisk| vdisk.set_nodes(&nodes));
        nodes
    }

    pub(crate) fn local_node_name(&self) -> &str {
        &self.local_node_name
    }

    pub(crate) fn local_node_address(&self) -> &str {
        &self.local_node_address
    }

    pub(crate) fn vdisks_count(&self) -> u32 {
        self.vdisks.len().try_into().expect("usize to u32")
    }

    pub(crate) fn get_vdisks_ids(&self) -> Vec<VDiskID> {
        self.vdisks.keys().copied().collect()
    }

    pub(crate) fn local_disks(&self) -> &[DiskPath] {
        &self.disks
    }

    pub(crate) fn vdisks(&self) -> &VDisksMap {
        &self.vdisks
    }

    pub(crate) fn get_disk(&self, name: &str) -> Option<&DiskPath> {
        self.disks.iter().find(|d| d.name() == name)
    }

    pub(crate) fn nodes(&self) -> &HashMap<NodeID, Node> {
        &self.nodes
    }

<<<<<<< HEAD
    pub(crate) fn distribution_func(&self) -> DistributionFunc {
        self.distribution_func
=======
    pub(crate) async fn get_disk_access_sem(&self, disk_name: &str) -> Arc<Semaphore> {
        {
            let read = self.disk_access_sems.read().await;
            if let Some(sem) = read.get(disk_name) {
                return sem.clone();
            }
        }
        let mut write = self.disk_access_sems.write().await;
        if let Some(sem) = write.get(disk_name) {
            return sem.clone();
        }
        let sem = Arc::new(Semaphore::new(self.disk_access_par_degree));
        write.insert(disk_name.to_owned(), sem.clone());
        sem
>>>>>>> 44b01971
    }

    pub(crate) fn get_target_nodes_for_key(&self, key: BobKey) -> &[Node] {
        let id = self.vdisk_id_from_key(key);
        self.vdisks.get(&id).expect("vdisk not found").nodes()
    }

    pub(crate) fn get_support_nodes(&self, key: BobKey, count: usize) -> Vec<&Node> {
        trace!("get target nodes for given key");
        let target_nodes = self.get_target_nodes_for_key(key);
        trace!("extract indexes of target nodes");
        let mut target_indexes = target_nodes.iter().map(Node::index);
        let len = target_indexes.size_hint().0;
        debug!("iterator size lower bound: {}", len);
        trace!("nodes available: {}", self.nodes.len());
        self.nodes
            .iter()
            .filter_map(|(id, node)| {
                if target_indexes.all(|i| &i != id) {
                    Some(node)
                } else {
                    None
                }
            })
            .take(count)
            .collect()
    }

    pub(crate) fn vdisk_id_from_key(&self, key: BobKey) -> VDiskID {
        match self.distribution_func {
            DistributionFunc::Mod => (key % self.vdisks.len() as u64)
                .try_into()
                .expect("u64 to u32"),
        }
    }

    /// Returns ref to `VDisk` with given ID
    #[must_use]
    pub fn get_vdisk(&self, vdisk_id: VDiskID) -> Option<&DataVDisk> {
        self.vdisks.get(&vdisk_id)
    }

    pub(crate) fn get_vdisk_for_key(&self, key: BobKey) -> Option<&DataVDisk> {
        let vdisk_id = self.vdisk_id_from_key(key);
        self.get_vdisk(vdisk_id)
    }

    pub(crate) fn get_vdisks_by_disk(&self, disk: &str) -> Vec<VDiskID> {
        let vdisks = self.vdisks.iter();
        vdisks
            .filter_map(|(id, vdisk)| {
                if vdisk
                    .replicas()
                    .iter()
                    .filter(|r| r.node_name() == self.local_node_name)
                    .any(|replica| replica.disk_name() == disk)
                {
                    Some(*id)
                } else {
                    None
                }
            })
            .collect()
    }

    pub(crate) fn get_operation(&self, key: BobKey) -> (VDiskID, Option<DiskPath>) {
        let virt_disk = self.get_vdisk_for_key(key).expect("vdisk not found");
        let disk = virt_disk.replicas().iter().find_map(|disk| {
            if disk.node_name() == self.local_node_name {
                Some(DiskPath::from(disk))
            } else {
                None
            }
        }); //TODO prepare at start?
        if disk.is_none() {
            debug!(
                "cannot find node: {} for vdisk: {}",
                self.local_node_name,
                virt_disk.id()
            );
        }
        (virt_disk.id(), disk)
    }

    pub(crate) fn is_vdisk_on_node(&self, node_name: &str, id: VDiskID) -> bool {
        self.get_vdisk(id)
            .expect("vdisk not found")
            .nodes()
            .iter()
            .any(|node| node.name() == node_name)
    }
}<|MERGE_RESOLUTION|>--- conflicted
+++ resolved
@@ -16,12 +16,9 @@
     disks: Vec<DiskPath>,
     vdisks: VDisksMap,
     nodes: NodesMap,
-<<<<<<< HEAD
     distribution_func: DistributionFunc,
-=======
     disk_access_sems: Arc<RwLock<SemMap>>,
     disk_access_par_degree: usize,
->>>>>>> 44b01971
 }
 
 impl Virtual {
@@ -42,12 +39,9 @@
             disks: config.disks().clone(),
             vdisks,
             nodes,
-<<<<<<< HEAD
             distribution_func: cluster.distribution_func(),
-=======
             disk_access_sems: Arc::new(RwLock::new(SemMap::new())),
             disk_access_par_degree: config.init_par_degree(),
->>>>>>> 44b01971
         }
     }
 
@@ -107,10 +101,10 @@
         &self.nodes
     }
 
-<<<<<<< HEAD
     pub(crate) fn distribution_func(&self) -> DistributionFunc {
         self.distribution_func
-=======
+    }
+
     pub(crate) async fn get_disk_access_sem(&self, disk_name: &str) -> Arc<Semaphore> {
         {
             let read = self.disk_access_sems.read().await;
@@ -125,7 +119,6 @@
         let sem = Arc::new(Semaphore::new(self.disk_access_par_degree));
         write.insert(disk_name.to_owned(), sem.clone());
         sem
->>>>>>> 44b01971
     }
 
     pub(crate) fn get_target_nodes_for_key(&self, key: BobKey) -> &[Node] {
