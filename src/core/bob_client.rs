--- conflicted
+++ resolved
@@ -22,10 +22,6 @@
 };
 use futures_timer::ext::FutureExt as TimerExt;
 
-<<<<<<< HEAD
-type TowerConnect =
-    tower_request_modifier::RequestModifier<tower_hyper::Connection<BoxBody>, BoxBody>;
-=======
 use tower::buffer::Buffer;
 
 type TowerConnect = Buffer<
@@ -33,7 +29,6 @@
     http::request::Request<BoxBody>,
 >;
 
->>>>>>> 933c0a28
 #[derive(Clone)]
 pub struct BobClient {
     node: Node,
