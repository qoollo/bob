--- conflicted
+++ resolved
@@ -96,13 +96,11 @@
         (0, 0)
     }
 
-<<<<<<< HEAD
     async fn index_memory(&self) -> usize {
         0
     }
-=======
+
     async fn shutdown(&self);
->>>>>>> d2d306f5
 
     fn vdisks_groups(&self) -> Option<&[Group]> {
         None
