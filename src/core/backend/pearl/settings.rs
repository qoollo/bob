use super::prelude::*;

#[derive(Debug)]
pub(crate) struct Settings {
    bob_prefix_path: String,
    alien_folder: PathBuf,
    timestamp_period: Duration,
    config: PearlConfig,
    mapper: Arc<Virtual>,
}

impl Settings {
    pub(crate) fn new(config: &NodeConfig, mapper: Arc<Virtual>) -> Self {
        let config = config.pearl().clone();
        let disk_path = mapper
            .get_disk(&config.alien_disk())
            .expect("cannot find alien disk in config")
            .path();
        let alien_folder =
            format!("{}/{}/", disk_path, config.settings().alien_root_dir_name()).into();

        Self {
            bob_prefix_path: config.settings().root_dir_name().to_owned(),
            alien_folder,
            timestamp_period: config.settings().timestamp_period(),
            mapper,
            config,
        }
    }

    pub(crate) fn config(&self) -> &PearlConfig {
        &self.config
    }

    pub(crate) fn read_group_from_disk(self: Arc<Self>, config: &NodeConfig) -> Vec<Group> {
        let mut result = vec![];
        for disk in self.mapper.local_disks() {
            let vdisks = self.mapper.get_vdisks_by_disk(disk.name());
            let iter = vdisks.iter().map(|&vdisk_id| {
                let path = self.normal_path(disk.path(), vdisk_id);
                Group::new(
                    self.clone(),
                    vdisk_id,
                    config.name().to_owned(),
                    disk.name().to_owned(),
                    path,
                    config.name().to_owned(),
                )
            });
            result.extend(iter);
        }
        result
    }

    pub(crate) fn read_alien_directory(
        self: Arc<Self>,
        config: &NodeConfig,
    ) -> BackendResult<Vec<Group>> {
        let mut result = vec![];
        let node_names = Self::get_all_subdirectories(&self.alien_folder)?;
        for node in node_names {
            if let Ok((node, node_name)) = self.try_parse_node_name(node) {
                let vdisks = Self::get_all_subdirectories(&node.path())?;

                for vdisk_id in vdisks {
                    if let Ok((entry, vdisk_id)) = self.try_parse_vdisk_id(vdisk_id) {
                        if self.mapper.is_vdisk_on_node(&node_name, vdisk_id) {
                            let disk_name = config.pearl().alien_disk().to_owned();
                            let group = Group::new(
                                self.clone(),
                                vdisk_id,
                                node_name.clone(),
                                disk_name,
                                entry.path(),
                                node_name.clone(),
                            );
                            result.push(group);
                        } else {
                            warn!(
                                "potentionally invalid state. Node: {} doesnt hold vdisk: {}",
                                node_name, vdisk_id
                            );
                        }
                    }
                }
            }
        }
        Ok(result)
    }

    pub(crate) fn create_group(
        self: Arc<Self>,
        operation: &Operation,
        node_name: &str,
    ) -> BackendResult<Group> {
        let remote_node_name = operation.remote_node_name().unwrap();
        let path = self.alien_path(operation.vdisk_id(), remote_node_name);

        Stuff::check_or_create_directory(&path)?;

        let group = Group::new(
            self.clone(),
            operation.vdisk_id(),
            remote_node_name.to_owned(),
            self.config.alien_disk().to_owned(),
            path,
            node_name.to_owned(),
        );
        Ok(group)
    }

    pub fn get_all_subdirectories(path: &Path) -> BackendResult<Vec<DirEntry>> {
        Stuff::check_or_create_directory(path)?;

        match read_dir(path) {
            Ok(dir) => {
                let mut directories = vec![];
                for entry in dir {
                    let (entry, metadata) = Self::try_read_path(entry)?;
                    if metadata.is_dir() {
                        directories.push(entry);
                    }
                }
                Ok(directories)
            }
            Err(err) => {
                let msg = format!("couldn't process path: {:?}, error: {:?} ", path, err);
                error!("{}", msg);
                Err(Error::failed(msg))
            }
        }
    }

    fn try_parse_node_name(&self, entry: DirEntry) -> BackendResult<(DirEntry, String)> {
        let file_name = entry.file_name().into_string().map_err(|e| {
            error!("cannot parse file name: {:?}, {:?}", entry, e);
            Error::failed(format!("cannot parse file name: {:?}", entry))
        })?;
<<<<<<< HEAD
        if self.mapper.has_any_node_with_name(&file_name) {
=======
        if self
            .mapper
            .nodes()
            .values()
            .any(|node| node.name() == file_name)
        {
>>>>>>> acc728ff
            Ok((entry, file_name))
        } else {
            let msg = format!("cannot find node with name: {:?}", file_name);
            error!("{}", msg);
            Err(Error::failed(msg))
        }
    }

    fn try_parse_vdisk_id(&self, entry: DirEntry) -> BackendResult<(DirEntry, VDiskID)> {
<<<<<<< HEAD
        let file_name = entry.file_name().into_string().map_err(|e| {
            let msg = format!("cannot parse file name: {:?}, {:?}", entry, e);
            error!("{}", msg);
            Error::failed(msg)
        })?;
        let vdisk_id: VDiskID = file_name.parse().map_err(|e| {
            let msg = format!("cannot parse file name: {:?}, {:?}", entry, e);
=======
        let file_name = entry.file_name().into_string().map_err(|_| {
            let msg = format!("cannot parse file name: {:?}", entry);
            error!("{}", msg);
            Error::failed(msg)
        })?;
        let vdisk_id: VDiskID = file_name.parse().map_err(|_| {
            let msg = format!("cannot parse file name: {:?}", entry);
>>>>>>> acc728ff
            error!("{}", msg);
            Error::failed(msg)
        })?;

        let vdisk = self
            .mapper
            .get_vdisks_ids()
            .into_iter()
            .find(|vdisk| *vdisk == vdisk_id);
        vdisk.map(|id| (entry, id)).ok_or({
            let msg = format!("cannot find vdisk with id: {:?}", vdisk_id);
            error!("{}", msg);
            Error::failed(msg)
        })
    }

    fn try_read_path(entry: IOResult<DirEntry>) -> BackendResult<(DirEntry, Metadata)> {
        if let Ok(entry) = entry {
            if let Ok(metadata) = entry.metadata() {
                Ok((entry, metadata))
            } else {
                let msg = format!("Couldn't get metadata for {:?}", entry.path());
                error!("{}", msg);
                Err(Error::failed(msg))
            }
        } else {
            let msg = format!("couldn't read entry: {:?} ", entry);
            error!("{}", msg);
            Err(Error::failed(msg))
        }
    }

    fn normal_path(&self, disk_path: &str, vdisk_id: VDiskID) -> PathBuf {
        let mut vdisk_path = PathBuf::from(format!("{}/{}/", disk_path, self.bob_prefix_path));
        vdisk_path.push(format!("{}/", vdisk_id));
        vdisk_path
    }

    fn alien_path(&self, vdisk_id: VDiskID, node_name: &str) -> PathBuf {
        let mut vdisk_path = self.alien_folder.clone();
        vdisk_path.push(format!("{}/{}/", node_name, vdisk_id));
        vdisk_path
    }

    #[inline]
    pub fn timestamp_period(&self) -> Duration {
        self.timestamp_period
    }

    #[inline]
    pub fn timestamp_period_as_secs(&self) -> u64 {
        self.timestamp_period.as_secs()
    }

    #[inline]
    pub fn get_actual_timestamp_start(&self) -> u64 {
        Stuff::get_start_timestamp_by_std_time(self.timestamp_period, SystemTime::now())
    }

    #[inline]
    pub(crate) fn choose_most_recent_data(records: Vec<BobData>) -> Option<BobData> {
        records
            .into_iter()
            .max_by(|x, y| x.meta().timestamp().cmp(&y.meta().timestamp()))
    }
}<|MERGE_RESOLUTION|>--- conflicted
+++ resolved
@@ -136,16 +136,12 @@
             error!("cannot parse file name: {:?}, {:?}", entry, e);
             Error::failed(format!("cannot parse file name: {:?}", entry))
         })?;
-<<<<<<< HEAD
-        if self.mapper.has_any_node_with_name(&file_name) {
-=======
         if self
             .mapper
             .nodes()
             .values()
             .any(|node| node.name() == file_name)
         {
->>>>>>> acc728ff
             Ok((entry, file_name))
         } else {
             let msg = format!("cannot find node with name: {:?}", file_name);
@@ -155,15 +151,6 @@
     }
 
     fn try_parse_vdisk_id(&self, entry: DirEntry) -> BackendResult<(DirEntry, VDiskID)> {
-<<<<<<< HEAD
-        let file_name = entry.file_name().into_string().map_err(|e| {
-            let msg = format!("cannot parse file name: {:?}, {:?}", entry, e);
-            error!("{}", msg);
-            Error::failed(msg)
-        })?;
-        let vdisk_id: VDiskID = file_name.parse().map_err(|e| {
-            let msg = format!("cannot parse file name: {:?}, {:?}", entry, e);
-=======
         let file_name = entry.file_name().into_string().map_err(|_| {
             let msg = format!("cannot parse file name: {:?}", entry);
             error!("{}", msg);
@@ -171,7 +158,6 @@
         })?;
         let vdisk_id: VDiskID = file_name.parse().map_err(|_| {
             let msg = format!("cannot parse file name: {:?}", entry);
->>>>>>> acc728ff
             error!("{}", msg);
             Error::failed(msg)
         })?;
