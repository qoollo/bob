--- conflicted
+++ resolved
@@ -87,12 +87,9 @@
         let delay = self.config.fail_retry_timeout();
 
         let mut pearls = vec![];
-<<<<<<< HEAD
-        // read all pearls from disk
-        while !exit {
-=======
+
+        //read all pearls from disk
         while pearls.is_empty() {
->>>>>>> 948f2b03
             let read_pearls = self.settings.read_vdisk_directory(self);
             if let Err(err) = read_pearls {
                 error!("can't create pearls: {:?}", err);
@@ -103,43 +100,22 @@
             }
         }
 
-<<<<<<< HEAD
         // check current pearl for write
         if pearls.iter().any(|pearl|self.settings.is_actual_pearl(pearl)) {
             let current_pearl = self.settings.create_current_pearl(self);
             pearls.push(current_pearl);
         }
 
-        exit = false;
-        // save pearls to group
-        while !exit {
-            if let Err(err) = self.add_range(pearls.clone()).await {
-                error!("can't add pearls: {:?}", err);
-                let _ = sleep(delay).compat().boxed().await;
-                continue;
-            }
-            exit = true;
-        }
-
-        exit = false;
-        // start pearls
-        while !exit {
-            if let Err(err) = self.run_pearls().await {
-                error!("can't start pearls: {:?}", err);
-                let _ = sleep(delay).compat().boxed().await;
-                continue;
-            }
-            exit = true;
-=======
+        //save pearls to group
         while let Err(err) = self.add_range(pearls.clone()).await {
             error!("can't add pearls: {:?}", err);
             let _ = sleep(delay).compat().boxed().await;
         }
 
+        //start pearls
         while let Err(err) = self.run_pearls().await {
             error!("can't start pearls: {:?}", err);
             let _ = sleep(delay).compat().boxed().await;
->>>>>>> 948f2b03
         }
     }
 
