use super::prelude::*;

#[derive(Clone, Debug)]
pub(crate) struct Group {
    holders: Arc<RwLock<Vec<Holder>>>,
    settings: Arc<Settings>,
<<<<<<< HEAD
    work_dir: WorkDir,
    vdisk_id: VDiskId,
=======
    directory_path: PathBuf,
    vdisk_id: VDiskID,
>>>>>>> 366616ac
    node_name: String,
    disk_name: String,
    owner_node_name: String,
    created_holder_indexes: Arc<RwLock<HashMap<u64, usize>>>,
}

impl Group {
    pub fn new(
        settings: Arc<Settings>,
        vdisk_id: VDiskID,
        node_name: String,
        disk_name: String,
        work_dir: PathBuf,
        owner_node_name: String,
    ) -> Self {
        Self {
            holders: Arc::new(RwLock::new(vec![])),
            settings,
            vdisk_id,
            node_name,
            work_dir: work_dir.into(),
            disk_name,
            owner_node_name,
            created_holder_indexes: Arc::default(),
        }
    }

    pub fn can_process_operation(&self, operation: &Operation) -> bool {
        trace!("check {} can process operation {:?}", self, operation);
        if operation.is_data_alien() {
            let name_matched = operation
                .remote_node_name()
                .map_or(true, |node_name| *node_name == self.node_name);
            name_matched && self.vdisk_id == operation.vdisk_id()
        } else {
            self.disk_name == operation.disk_name_local() && self.vdisk_id == operation.vdisk_id()
        }
    }

    pub async fn run(&self) -> Result<()> {
        debug!("{}: read holders from disk", self);
        let holders = self
            .settings
            .config()
            .try_multiple_times(
                || self.read_vdisk_directory(),
                "can't create pearl holders",
                self.settings.config().fail_retry_timeout(),
            )
            .await
            .with_context(|| "backend pearl group read vdisk directory failed")?;
        debug!("{}: count holders: {}", self, holders.len());
        if holders
            .iter()
            .all(|holder| holder.is_actual(self.settings.get_actual_timestamp_start()))
        {
            self.create_current_pearl();
        }
        debug!("{}: save holders to group", self);
        self.add_range(holders).await;
        debug!("{}: start holders", self);
        self.run_pearls().await
    }

    pub async fn remount(&self) -> Result<()> {
        self.holders.write().await.clear();
        self.run().await
    }

    async fn run_pearls(&self) -> Result<()> {
        let holders = self.holders.write().await;

        for holder in holders.iter() {
            holder.prepare_storage().await?;
            debug!("backend pearl group run pearls storage prepared");
        }
        Ok(())
    }

    pub async fn add(&self, holder: Holder) -> usize {
        let mut holders = self.holders.write().await;
        holders.push(holder);
        holders.len() - 1
    }

    pub async fn add_range(&self, new: Vec<Holder>) {
        let mut holders = self.holders.write().await;
        holders.extend(new);
    }

    // find in all pearls actual pearl and try create new
    async fn get_actual_holder(&self, data: &BobData) -> Result<Holder> {
        self.find_actual_holder(data)
            .or_else(|e| {
                debug!("cannot find pearl: {}", e);
                self.create_write_pearl(data.meta().timestamp())
            })
            .await
    }

    // find in all pearls actual pearl
    async fn find_actual_holder(&self, data: &BobData) -> BackendResult<Holder> {
        let holders = self.holders.read().await;
        holders
            .iter()
            .find(|holder| holder.gets_into_interval(data.meta().timestamp()))
            .cloned()
            .ok_or_else(|| {
                Error::failed(format!(
                    "cannot find actual pearl folder. meta: {}",
                    data.meta().timestamp()
                ))
            })
    }

    // create pearl for current write
    async fn create_write_pearl(&self, ts: u64) -> Result<Holder> {
        let mut indexes = self.created_holder_indexes.write().await;
        let created_holder_index = indexes.get(&ts).copied();
        let index = if let Some(exisiting_index) = created_holder_index {
            exisiting_index
        } else {
            let new_index = self
                .settings
                .config()
                .try_multiple_times_async(
                    || self.try_create_write_pearl(ts),
                    "pearl init failed",
                    self.settings.config().settings().create_pearl_wait_delay(),
                )
                .await?;
            debug!("group create write pearl holder index {}", new_index);
            indexes.insert(ts, new_index);
            debug!("group create write pearl holder inserted");
            new_index
        };
        Ok(self.holders.read().await[index].clone())
    }

    async fn try_create_write_pearl(&self, timestamp: u64) -> Result<usize> {
        info!("creating pearl for timestamp {}", timestamp);
        let pearl = self.create_pearl_by_timestamp(timestamp);
        self.save_pearl(pearl.clone()).await
    }

    async fn save_pearl(&self, holder: Holder) -> Result<usize> {
        holder.prepare_storage().await?;
        debug!("backend pearl group save pearl storage prepared");
        Ok(self.add(holder).await)
    }

    pub async fn put(&self, key: BobKey, data: BobData) -> Result<(), Error> {
        let holder = self
            .get_actual_holder(&data)
            .await
            .map_err(|e| Error::failed(format!("{:#?}", e)))?;
        Self::put_common(holder, key, data).await
    }

    async fn put_common(holder: Holder, key: BobKey, data: BobData) -> Result<(), Error> {
        let result = holder.write(key, data).await;
        if let Err(e) = result {
            if !e.is_duplicate() && !e.is_not_ready() {
                error!("pearl holder will restart: {:?}", e);
                holder.try_reinit().await?;
                holder
                    .prepare_storage()
                    .await
                    .map_err(|e| Error::storage(format!("{:#?}", e)))?;
                debug!("backend pearl group put common storage prepared");
            }
        }
        Ok(())
    }

    pub async fn get(&self, key: BobKey) -> Result<BobData, Error> {
        let holders = self.holders.read().await;
        let mut has_error = false;
        let mut results = vec![];
        for holder in holders.iter() {
            let get = Self::get_common(holder.clone(), key).await;
            match get {
                Ok(data) => {
                    trace!("get data: {:?} from: {:?}", data, holder);
                    results.push(data);
                }
                Err(err) => {
                    if err.is_key_not_found() {
                        debug!("{} not found in {:?}", key, holder)
                    } else {
                        has_error = true;
                        error!("get error: {}, from : {:?}", err, holder);
                    }
                }
            }
        }
        if results.is_empty() {
            if has_error {
                debug!("cannot read from some pearls");
                Err(Error::failed("cannot read from some pearls"))
            } else {
                debug!("not found in any pearl");
                Err(Error::key_not_found(key))
            }
        } else {
            debug!("get with max timestamp, from {} results", results.len());
            Ok(Settings::choose_most_recent_data(results)
                .expect("results cannot be empty, because of the previous check"))
        }
    }

    async fn get_common(holder: Holder, key: BobKey) -> Result<BobData, Error> {
        let result = holder.read(key).await;
        if let Err(e) = &result {
            if !e.is_key_not_found() && !e.is_not_ready() {
                holder.try_reinit().await?;
                holder
                    .prepare_storage()
                    .await
                    .map_err(|e| Error::storage(format!("{:#?}", e)))?;
                debug!("backend pearl group get common storage prepared");
            }
        }
        result
    }

    pub async fn exist(&self, keys: &[BobKey]) -> Vec<bool> {
        let mut exist = vec![false; keys.len()];
        let holders = self.holders.read().await;
        for (ind, &key) in keys.iter().enumerate() {
            for holder in holders.iter() {
                if !exist[ind] {
                    exist[ind] = holder.exist(key).await.unwrap_or(false);
                }
            }
        }
        exist
    }

    pub fn holders(&self) -> Arc<RwLock<Vec<Holder>>> {
        self.holders.clone()
    }

    pub fn node_name(&self) -> &str {
        &self.node_name
    }

    pub fn disk_name(&self) -> &str {
        &self.disk_name
    }

    pub fn vdisk_id(&self) -> u32 {
        self.vdisk_id
    }

    pub async fn attach(&self, start_timestamp: u64) -> BackendResult<()> {
        let holders = self.holders.read().await;
        if holders
            .iter()
            .any(|holder| holder.start_timestamp() == start_timestamp)
        {
            let msg = format!("pearl:{} already exists", start_timestamp);
            warn!("{}", msg);
            Err(Error::pearl_change_state(msg))
        } else {
            let holder = self.create_pearl_by_timestamp(start_timestamp);
            self.save_pearl(holder)
                .await
                .map_err(|e| Error::storage(format!("{:#?}", e)))?;
            Ok(())
        }
    }

    pub async fn detach(&self, start_timestamp: u64) -> BackendResult<Vec<Holder>> {
        let mut holders = self.holders.write().await;
        debug!("write lock acquired");
        let holders = holders
            .drain_filter(|holder| {
                debug!("{}", holder.start_timestamp());
                holder.start_timestamp() == start_timestamp
                    && !holder.is_actual(self.settings.get_actual_timestamp_start())
            })
            .collect::<Vec<_>>();
        if holders.is_empty() {
            let msg = format!("pearl:{} not found", start_timestamp);
            return Err(Error::pearl_change_state(msg));
        }
        for holder in &holders {
            let lock_guard = holder.storage();
            let pearl_sync = lock_guard.write().await;
            let storage = pearl_sync.storage().clone();
            if let Err(e) = storage.close().await {
                warn!("pearl closed: {:?}", e);
            }
        }
        Ok(holders)
    }

    pub fn create_pearl_holder(&self, start_timestamp: u64, hash: &str) -> Holder {
        let end_timestamp = start_timestamp + self.settings.timestamp_period_as_secs();
        let mut path = self.work_dir.clone();
        info!("creating pearl holder {}", path.as_path().display());
        let partition_name = PartitionName::new(start_timestamp, &hash);
        path.push(partition_name.to_string());
        let mut config = self.settings.config().clone();
        let prefix = config.blob_file_name_prefix().to_owned();
        config.set_blob_file_name_prefix(format!("{}_{}", prefix, hash));
        Holder::new(start_timestamp, end_timestamp, self.vdisk_id, path, config)
    }

    pub(crate) fn create_pearl_by_timestamp(&self, time: u64) -> Holder {
        let start_timestamp =
            Stuff::get_start_timestamp_by_timestamp(self.settings.timestamp_period(), time);
        info!(
            "pearl for timestamp {} will be created with timestamp {}",
            time, start_timestamp
        );
        let hash = self.get_owner_node_hash();
        self.create_pearl_holder(start_timestamp, &hash)
    }

    pub(crate) fn create_current_pearl(&self) -> Holder {
        let start_timestamp = self.settings.get_actual_timestamp_start();
        let hash = self.get_owner_node_hash();
        self.create_pearl_holder(start_timestamp, &hash)
    }

    pub(crate) fn read_vdisk_directory(&self) -> BackendResult<Vec<Holder>> {
        Stuff::check_or_create_directory(self.work_dir.as_path())?;

        let mut holders = vec![];
        let pearl_directories = Settings::get_all_subdirectories(self.work_dir.as_path())?;
        for entry in pearl_directories {
            if let Ok(file_name) = entry
                .file_name()
                .into_string()
                .map_err(|e| warn!("cannot parse file name: {:?}, {:?}", entry, e))
            {
                let partition_name = PartitionName::try_from_string(&file_name);
                if let Some(partition_name) = partition_name {
                    let pearl_holder =
                        self.create_pearl_holder(partition_name.timestamp, &partition_name.hash);
                    holders.push(pearl_holder);
                } else {
                    warn!("failed to parse partition name from {}", file_name);
                }
            }
        }
        Ok(holders)
    }

    fn get_owner_node_hash(&self) -> String {
        let hash = digest(&SHA256, self.owner_node_name.as_bytes());
        let hash = hash.as_ref();
        let mut hex = vec![];
        // Translate bytes to simple digit-letter representation
        for i in (0..hash.len()).step_by(3) {
            let max = std::cmp::min(i + 3, hash.len());
            let bytes = &hash[i..max];
            if !bytes.is_empty() {
                hex.push(ASCII_TRANSLATION[(bytes[0] >> 2) as usize]); // First 6 bits of first byte
                hex.push(
                    ASCII_TRANSLATION[((bytes[0] << 4) & 0b11_0000
                        | (bytes.get(1).unwrap_or(&0) >> 4))
                        as usize],
                ); // Last 2 bits of first byte and first 4 bits of second byte
                if bytes.len() > 1 {
                    hex.push(
                        ASCII_TRANSLATION[(bytes[1] & 0b0000_1111
                            | (bytes.get(2).unwrap_or(&0) >> 2 & 0b11_0000))
                            as usize],
                    ); // Last 4 bits of second byte and first 2 bits of third byte
                    if bytes.len() > 2 {
                        hex.push(ASCII_TRANSLATION[(bytes[2] & 0b0011_1111) as usize]);
                    } // Last 6 bits of third byte
                }
            }
        }
        hex.truncate(self.settings.config().hash_chars_count() as usize);
        String::from_utf8(hex).unwrap()
    }
}

lazy_static! {
    static ref ASCII_TRANSLATION: Vec<u8> = (0..=255)
        .filter(|&i| (i > 47 && i < 58) // numbers
            || (i > 64 && i < 91) // upper case letters
            || (i > 96 && i < 123) // lower case letters
            || (i == 45) // -
            || (i == 43)) // +
        .collect();
}

impl Display for Group {
    fn fmt(&self, f: &mut Formatter) -> FmtResult {
        f.debug_struct("Group")
            .field("vdisk_id", &self.vdisk_id)
            .field("node_name", &self.node_name)
            .field("directory_path", &self.work_dir.as_path())
            .field("disk_name", &self.disk_name)
            .field("..", &"some fields ommited")
            .finish()
    }
}

struct PartitionName {
    timestamp: u64,
    hash: String,
}

impl PartitionName {
    fn new(timestamp: u64, hash: &str) -> Self {
        Self {
            timestamp,
            hash: hash.to_string(),
        }
    }

    fn try_from_string(s: &str) -> Option<Self> {
        let mut iter = s.split('_');
        let timestamp_string = iter.next();
        timestamp_string.and_then(|timestamp_string| {
            let hash_string = iter.next().unwrap_or("");
            timestamp_string
                .parse()
                .map_err(|e| warn!("failed to parse timestamp, {:?}", e))
                .ok()
                .map(|timestamp| Self {
                    timestamp,
                    hash: hash_string.to_string(),
                })
        })
    }
}

impl Display for PartitionName {
    fn fmt(&self, f: &mut Formatter<'_>) -> std::fmt::Result {
        write!(f, "{}_{}", self.timestamp, self.hash)
    }
}<|MERGE_RESOLUTION|>--- conflicted
+++ resolved
@@ -4,13 +4,8 @@
 pub(crate) struct Group {
     holders: Arc<RwLock<Vec<Holder>>>,
     settings: Arc<Settings>,
-<<<<<<< HEAD
     work_dir: WorkDir,
-    vdisk_id: VDiskId,
-=======
-    directory_path: PathBuf,
     vdisk_id: VDiskID,
->>>>>>> 366616ac
     node_name: String,
     disk_name: String,
     owner_node_name: String,
