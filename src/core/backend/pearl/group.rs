use super::prelude::*;
use ring::digest::{digest, SHA256};

#[derive(Clone, Debug)]
pub(crate) struct Group {
    holders: Arc<RwLock<Vec<Holder>>>,
    pearl_sync: Arc<SyncState>,
    settings: Arc<Settings>,
    directory_path: PathBuf,
    vdisk_id: VDiskId,
    node_name: String,
    disk_name: String,
    owner_node_name: String,
}

impl Group {
    pub fn new(
        settings: Arc<Settings>,
        vdisk_id: VDiskId,
        node_name: String,
        disk_name: String,
        directory_path: PathBuf,
        owner_node_name: String,
    ) -> Self {
        Self {
            holders: Arc::new(RwLock::new(vec![])),
            pearl_sync: Arc::new(SyncState::new()),
            settings,
            vdisk_id,
            node_name,
            directory_path,
            disk_name,
            owner_node_name,
        }
    }

    pub fn can_process_operation(&self, operation: &Operation) -> bool {
        trace!("check {} can process operation {:?}", self, operation);
        if operation.is_data_alien() {
            let name_matched = operation
                .remote_node_name()
<<<<<<< HEAD
                .map_or(true, |name| *name == self.node_name);
=======
                .map_or(true, |node_name| *node_name == self.node_name);
>>>>>>> a0842e6e
            name_matched && self.vdisk_id == operation.vdisk_id()
        } else {
            self.disk_name == operation.disk_name_local() && self.vdisk_id == operation.vdisk_id()
        }
    }

    pub async fn run(&self) -> Result<(), Error> {
        debug!("{}: read holders from disk", self);
        let holders = self
            .settings
            .config()
            .try_multiple_times(
                || self.read_vdisk_directory(),
                "can't create pearl holders",
                self.settings.config().fail_retry_timeout(),
            )
            .await?;
        debug!("{}: count holders: {}", self, holders.len());
        if holders
            .iter()
            .all(|holder| holder.is_actual(self.settings.get_actual_timestamp_start()))
        {
            self.create_current_pearl();
        }
        debug!("{}: save holders to group", self);
        self.add_range(holders).await;
        debug!("{}: start holders", self);
        self.run_pearls().await?;
        Ok(())
    }

    pub async fn remount(&self) -> Result<(), Error> {
        self.holders.write().await.clear();
        self.run().await
    }

    async fn run_pearls(&self) -> Result<(), Error> {
        let holders = self.holders.write().await;

        for holder in holders.iter() {
            holder.prepare_storage().await?;
        }
        Ok(())
    }

    pub async fn add(&self, holder: Holder) {
        let mut holders = self.holders.write().await;
        holders.push(holder);
    }

    pub async fn add_range(&self, new: Vec<Holder>) {
        let mut holders = self.holders.write().await;
        holders.extend(new);
    }

    // find in all pearls actual pearl and try create new
    async fn get_actual_holder(&self, data: &BobData) -> BackendResult<Holder> {
        self.find_actual_holder(data)
            .or_else(|e| {
                debug!("cannot find pearl: {}", e);
                self.create_write_pearl(data.meta().timestamp())
            })
            .await
    }

    // find in all pearls actual pearl
    async fn find_actual_holder(&self, data: &BobData) -> BackendResult<Holder> {
        let holders = self.holders.read().await;
        holders
            .iter()
            .find(|holder| holder.gets_into_interval(data.meta().timestamp()))
            .cloned()
            .ok_or_else(|| {
                Error::failed(format!(
                    "cannot find actual pearl folder. meta: {}",
                    data.meta().timestamp()
                ))
            })
    }

    // create pearl for current write
    async fn create_write_pearl(&self, timestamp: u64) -> BackendResult<Holder> {
        self.settings
            .config()
            .try_multiple_times_async(
                || self.try_create_write_pearl(timestamp),
                "pearl init failed",
                self.settings.config().settings().create_pearl_wait_delay(),
            )
            .await
    }

    async fn try_create_write_pearl(&self, timestamp: u64) -> Result<Holder, Error> {
        if self.pearl_sync.is_ready().await {
            let pearl = self.create_pearl_by_timestamp(timestamp);
            self.save_pearl(pearl.clone()).await?;
            self.pearl_sync.mark_as_created().await;
            Ok(pearl)
        } else {
            Err(Error::failed("failed to init pearl sync"))
        }
    }

    async fn save_pearl(&self, holder: Holder) -> Result<(), Error> {
        holder.prepare_storage().await?;
        self.add(holder).await;
        Ok(())
    }

    pub async fn put(&self, key: BobKey, data: BobData) -> Result<(), Error> {
        let holder = self.get_actual_holder(&data).await?;
        Self::put_common(holder, key, data).await
    }

    async fn put_common(holder: Holder, key: BobKey, data: BobData) -> Result<(), Error> {
        let result = holder.write(key, data).await;
        if let Err(e) = result {
            if !e.is_duplicate() && !e.is_not_ready() {
                error!("pearl holder will restart: {:?}", e);
                holder.try_reinit().await?;
                holder.prepare_storage().await?;
            }
        }
        Ok(())
    }

    pub async fn get(&self, key: BobKey) -> Result<BobData, Error> {
        let holders = self.holders.read().await;
        let mut has_error = false;
        let mut results = vec![];
        for holder in holders.iter() {
            let get = Self::get_common(holder.clone(), key).await;
            match get {
                Ok(data) => {
                    trace!("get data: {:?} from: {:?}", data, holder);
                    results.push(data);
                }
                Err(err) => {
                    if err.is_key_not_found() {
                        debug!("{} not found in {:?}", key, holder)
                    } else {
                        has_error = true;
                        error!("get error: {}, from : {:?}", err, holder);
                    }
                }
            }
        }
        if results.is_empty() {
            if has_error {
                debug!("cannot read from some pearls");
                Err(Error::failed("cannot read from some pearls"))
            } else {
                debug!("not found in any pearl");
                Err(Error::key_not_found(key))
            }
        } else {
            debug!("get with max timestamp, from {} results", results.len());
            Ok(Settings::choose_most_recent_data(results)
                .expect("results cannot be empty, because of the previous check"))
        }
    }

    async fn get_common(holder: Holder, key: BobKey) -> Result<BobData, Error> {
        let result = holder.read(key).await;
        if let Err(e) = &result {
            if !e.is_key_not_found() && !e.is_not_ready() {
                holder.try_reinit().await?;
                holder.prepare_storage().await?;
            }
        }
        result
    }

    pub async fn exist(&self, keys: &[BobKey]) -> Vec<bool> {
        let mut exist = vec![false; keys.len()];
        let holders = self.holders.read().await;
        for (ind, &key) in keys.iter().enumerate() {
            for holder in holders.iter() {
                if !exist[ind] {
                    exist[ind] = holder.exist(key).await.unwrap_or(false);
                }
            }
        }
        exist
    }

    pub fn holders(&self) -> Arc<RwLock<Vec<Holder>>> {
        self.holders.clone()
    }

    pub fn node_name(&self) -> &str {
        &self.node_name
    }

    pub fn disk_name(&self) -> &str {
        &self.disk_name
    }

    pub fn vdisk_id(&self) -> u32 {
        self.vdisk_id
    }

    pub async fn attach(&self, start_timestamp: u64) -> BackendResult<()> {
        let holders = self.holders.read().await;
        if holders
            .iter()
            .any(|holder| holder.start_timestamp() == start_timestamp)
        {
            let msg = format!("pearl:{} already exists", start_timestamp);
            warn!("{}", msg);
            Err(Error::pearl_change_state(msg))
        } else {
            let holder = self.create_pearl_by_timestamp(start_timestamp);
            self.save_pearl(holder).await?;
            Ok(())
        }
    }

    pub async fn detach(&self, start_timestamp: u64) -> BackendResult<Vec<Holder>> {
        let mut holders = self.holders.write().await;
        debug!("write lock acquired");
        let holders = holders
            .drain_filter(|holder| {
                debug!("{}", holder.start_timestamp());
                holder.start_timestamp() == start_timestamp
                    && !holder.is_actual(self.settings.get_actual_timestamp_start())
            })
            .collect::<Vec<_>>();
        if holders.is_empty() {
            let msg = format!("pearl:{} not found", start_timestamp);
            return Err(Error::pearl_change_state(msg));
        }
        for holder in &holders {
            let lock_guard = holder.storage();
            let pearl_sync = lock_guard.write().await;
            let storage = pearl_sync.storage();
            if let Err(e) = storage.close().await {
                warn!("pearl closed: {:?}", e);
            }
        }
        Ok(holders)
    }

    pub fn create_pearl_holder(&self, start_timestamp: u64, hash: &str) -> Holder {
        let end_timestamp = start_timestamp + self.settings.timestamp_period_as_secs();
        let mut path = self.directory_path.clone();
        let partition_name = PartitionName::new(start_timestamp, &hash);
        path.push(partition_name.to_string());
        let mut config = self.settings.config().clone();
        let prefix = config.blob_file_name_prefix().to_owned();
        config.set_blob_file_name_prefix(format!("{}_{}", prefix, hash));
        Holder::new(start_timestamp, end_timestamp, self.vdisk_id, path, config)
    }

    pub(crate) fn create_pearl_by_timestamp(&self, time: u64) -> Holder {
        let start_timestamp =
            Stuff::get_start_timestamp_by_timestamp(self.settings.timestamp_period(), time);
        let hash = self.get_owner_node_hash();
        self.create_pearl_holder(start_timestamp, &hash)
    }

    pub(crate) fn create_current_pearl(&self) -> Holder {
        let start_timestamp = self.settings.get_actual_timestamp_start();
        let hash = self.get_owner_node_hash();
        self.create_pearl_holder(start_timestamp, &hash)
    }

    pub(crate) fn read_vdisk_directory(&self) -> BackendResult<Vec<Holder>> {
        Stuff::check_or_create_directory(&self.directory_path)?;

        let mut holders = vec![];
        let pearl_directories = Settings::get_all_subdirectories(&self.directory_path)?;
        for entry in pearl_directories {
            if let Ok(file_name) = entry
                .file_name()
                .into_string()
                .map_err(|_| warn!("cannot parse file name: {:?}", entry))
            {
                let partition_name = PartitionName::try_from_string(&file_name);
                if let Some(partition_name) = partition_name {
                    let pearl_holder =
                        self.create_pearl_holder(partition_name.timestamp, &partition_name.hash);
                    holders.push(pearl_holder);
                } else {
                    warn!("failed to parse partition name from {}", file_name);
                }
            }
        }
        Ok(holders)
    }

    fn get_owner_node_hash(&self) -> String {
        let hash = digest(&SHA256, self.owner_node_name.as_bytes());
        let hash = hash.as_ref();
        let mut hex = vec![];
        // Translate bytes to simple digit-letter representation
        for i in (0..hash.len()).step_by(3) {
            let max = std::cmp::min(i + 3, hash.len());
            let bytes = &hash[i..max];
            if !bytes.is_empty() {
                hex.push(ASCII_TRANSLATION[(bytes[0] >> 2) as usize]); // First 6 bits of first byte
                hex.push(
                    ASCII_TRANSLATION[((bytes[0] << 4) & 0b110_000
                        | (bytes.get(1).unwrap_or(&0) >> 4))
                        as usize],
                ); // Last 2 bits of first byte and first 4 bits of second byte
                if bytes.len() > 1 {
                    hex.push(
                        ASCII_TRANSLATION[(bytes[1] & 0b0000_1111
                            | (bytes.get(2).unwrap_or(&0) >> 2 & 0b110_000))
                            as usize],
                    ); // Last 4 bits of second byte and first 2 bits of third byte
                    if bytes.len() > 2 {
                        hex.push(ASCII_TRANSLATION[(bytes[2] & 0b0011_1111) as usize]);
                    } // Last 6 bits of third byte
                }
            }
        }
        hex.truncate(self.settings.config().hash_chars_count() as usize);
        String::from_utf8(hex).unwrap()
    }
}

lazy_static! {
    static ref ASCII_TRANSLATION: Vec<u8> = (0..=255)
        .filter(|&i| (i > 47 && i < 58) // numbers
            || (i > 64 && i < 91) // upper case letters
            || (i > 96 && i < 123) // lower case letters
            || (i == 45) // -
            || (i == 43)) // +
        .collect();
}

impl Display for Group {
    fn fmt(&self, f: &mut Formatter) -> FmtResult {
        f.debug_struct("Group")
            .field("vdisk_id", &self.vdisk_id)
            .field("node_name", &self.node_name)
            .field("directory_path", &self.directory_path)
            .field("disk_name", &self.disk_name)
            .field("..", &"some fields ommited")
            .finish()
    }
}

struct PartitionName {
    timestamp: u64,
    hash: String,
}

impl PartitionName {
    fn new(timestamp: u64, hash: &str) -> Self {
        Self {
            timestamp,
            hash: hash.to_string(),
        }
    }

    fn try_from_string(s: &str) -> Option<Self> {
        let mut iter = s.split('_');
        let timestamp_string = iter.next();
        timestamp_string.and_then(|timestamp_string| {
            let hash_string = iter.next().unwrap_or("");
            timestamp_string
                .parse()
                .map_err(|_| warn!("failed to parse timestamp"))
                .ok()
                .map(|timestamp| Self {
                    timestamp,
                    hash: hash_string.to_string(),
                })
        })
    }
}

impl Display for PartitionName {
    fn fmt(&self, f: &mut Formatter<'_>) -> std::fmt::Result {
        write!(f, "{}_{}", self.timestamp, self.hash)
    }
}<|MERGE_RESOLUTION|>--- conflicted
+++ resolved
@@ -39,11 +39,7 @@
         if operation.is_data_alien() {
             let name_matched = operation
                 .remote_node_name()
-<<<<<<< HEAD
-                .map_or(true, |name| *name == self.node_name);
-=======
                 .map_or(true, |node_name| *node_name == self.node_name);
->>>>>>> a0842e6e
             name_matched && self.vdisk_id == operation.vdisk_id()
         } else {
             self.disk_name == operation.disk_name_local() && self.vdisk_id == operation.vdisk_id()
