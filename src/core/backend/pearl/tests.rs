--- conflicted
+++ resolved
@@ -21,11 +21,7 @@
     let node = NodeConfig::get_from_string(node_config, &cluster).unwrap();
     debug!("node: {:?}", node);
 
-<<<<<<< HEAD
-    let mapper = Arc::new(Virtual::new(vdisks, &node, &cluster).await);
-=======
     let mapper = Arc::new(Virtual::new(&node, &cluster).await);
->>>>>>> acc728ff
     debug!("mapper: {:?}", mapper);
     PearlBackend::new(mapper, &node)
 }
