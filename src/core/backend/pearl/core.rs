--- conflicted
+++ resolved
@@ -206,7 +206,6 @@
         }
     }
 
-<<<<<<< HEAD
     async fn shutdown(&self) {
         use futures::stream::FuturesUnordered;
         info!("begin shutdown");
@@ -228,7 +227,8 @@
         }
         let _ = futures.collect::<()>().await;
         info!("shutting down done");
-=======
+    }
+
     async fn blobs_count(&self) -> (usize, usize) {
         let mut cnt = 0;
         for group in self.vdisks_groups.iter() {
@@ -248,7 +248,6 @@
             }
         }
         (cnt, alien_cnt)
->>>>>>> 9d261d67
     }
 
     fn vdisks_groups(&self) -> Option<&[Group]> {
