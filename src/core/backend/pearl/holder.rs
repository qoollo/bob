use std::time::UNIX_EPOCH;

use super::{prelude::*, sync::PearlSync};

const MAX_TIME_SINCE_LAST_WRITE_SEC: u64 = 10;
const SMALL_RECORDS_COUNT_MUL: u64 = 10;

/// Struct hold pearl and add put/get/restart api
#[derive(Clone, Debug)]
pub(crate) struct Holder {
    start_timestamp: u64,
    end_timestamp: u64,
    vdisk: VDiskID,
    work_dir: WorkDir,
    config: PearlConfig,
    storage: Arc<RwLock<PearlSync>>,
    last_write_ts: Arc<RwLock<u64>>,
}

impl Holder {
    pub(crate) fn new(
        start_timestamp: u64,
        end_timestamp: u64,
        vdisk: VDiskID,
        work_dir: WorkDir,
        config: PearlConfig,
    ) -> Self {
        Self {
            start_timestamp,
            end_timestamp,
            vdisk,
            work_dir,
            config,
            storage: Arc::new(RwLock::new(PearlSync::new())),
            last_write_ts: Arc::new(RwLock::new(0)),
        }
    }

    pub(crate) fn start_timestamp(&self) -> u64 {
        self.start_timestamp
    }

    pub(crate) fn end_timestamp(&self) -> u64 {
        self.end_timestamp
    }

    pub(crate) fn get_id(&self) -> String {
        self.work_dir
            .file_name()
            .expect("unknown file name")
            .to_owned()
    }

    pub(crate) fn storage(&self) -> &RwLock<PearlSync> {
        &self.storage
    }

    pub(crate) async fn blobs_count(&self) -> usize {
        let storage = self.storage.read().await;
        storage.blobs_count().await
    }

    pub(crate) async fn index_memory(&self) -> usize {
        let storage = self.storage.read().await;
        storage.index_memory().await
    }

    pub(crate) fn is_actual(&self, current_start: u64) -> bool {
        self.start_timestamp == current_start
    }

    pub(crate) async fn records_count(&self) -> usize {
        let storage = self.storage.read().await;
        storage.records_count().await
    }

    pub(crate) fn gets_into_interval(&self, timestamp: u64) -> bool {
        self.start_timestamp <= timestamp && timestamp < self.end_timestamp
    }

    pub(crate) fn is_outdated(&self) -> bool {
        let ts = Self::get_current_ts();
        ts > self.end_timestamp
    }

    pub(crate) async fn no_writes_recently(&self) -> bool {
        let ts = Self::get_current_ts();
        let last_write_ts = *self.last_write_ts.read().await;
        ts - last_write_ts > MAX_TIME_SINCE_LAST_WRITE_SEC
    }

    pub(crate) async fn active_blob_is_empty(&self) -> bool {
        let active = self
            .storage()
            .read()
            .await
            .active_blob_records_count()
            .await as u64;
        active == 0
    }

    pub(crate) async fn active_blob_is_small(&self) -> bool {
        let active = self
            .storage()
            .read()
            .await
            .active_blob_records_count()
            .await as u64;
        active * SMALL_RECORDS_COUNT_MUL < self.config.max_data_in_blob()
    }

    fn get_current_ts() -> u64 {
        SystemTime::now()
            .duration_since(UNIX_EPOCH)
            .expect("current time is before unix epoch")
            .as_secs()
    }

    pub(crate) async fn close_active_blob(&mut self) {
        let storage = self.storage.write().await;
        storage.close_active_blob().await;
        warn!("Active blob of {} closed", self.get_id());
    }

    pub async fn update(&self, storage: Storage<Key>) {
        let mut st = self.storage.write().await;
        st.set(storage.clone());
        st.ready(); // current pearl disk is ready
        debug!(
            "update Pearl id: {}, mark as ready, state: {:?}",
            self.vdisk, st
        );
    }

    pub async fn write(&self, key: BobKey, data: BobData) -> BackendResult<()> {
        let storage = self.storage.read().await;

        if storage.is_ready() {
            *self.last_write_ts.write().await = Self::get_current_ts();
            Self::write_disk(&storage, Key::from(key), data.clone()).await
        } else {
            Err(Error::vdisk_is_not_ready())
        }
    }

    // @TODO remove redundant return result
<<<<<<< HEAD
    async fn write_disk(storage: &PearlSync, key: Key, data: BobData) -> BackendResult<()> {
        PEARL_PUT_COUNTER.count(1);
        let timer = PEARL_PUT_TIMER.start();
=======
    #[allow(clippy::cast_possible_truncation)]
    async fn write_disk(storage: PearlStorage, key: Key, data: BobData) -> BackendResult<()> {
        counter!(PEARL_PUT_COUNTER, 1);
        let timer = Instant::now();
>>>>>>> b607263f
        storage
            .write(key, Data::from(data).to_vec())
            .await
            .unwrap_or_else(|e| {
                counter!(PEARL_PUT_ERROR_COUNTER, 1);
                error!("error on write: {:?}", e);
                //TODO check duplicate
            });
        counter!(PEARL_PUT_TIMER, timer.elapsed().as_nanos() as u64);
        Ok(())
    }

    #[allow(clippy::cast_possible_truncation)]
    pub async fn read(&self, key: BobKey) -> Result<BobData, Error> {
<<<<<<< HEAD
        let storage = self.storage.read().await;
        if storage.is_ready() {
            PEARL_GET_COUNTER.count(1);
            let timer = PEARL_GET_TIMER.start();
            storage
=======
        let state = self.storage.read().await;
        if state.is_ready() {
            let storage = state.get();
            trace!("Vdisk: {}, read key: {}", self.vdisk, key);
            counter!(PEARL_GET_COUNTER, 1);
            let timer = Instant::now();
            let res = storage
>>>>>>> b607263f
                .read(Key::from(key))
                .await
                .map(|r| Data::from_bytes(&r))
                .map_err(|e| {
                    counter!(PEARL_GET_ERROR_COUNTER, 1);
                    trace!("error on read: {:?}", e);
                    match e.downcast_ref::<PearlError>().unwrap().kind() {
                        ErrorKind::RecordNotFound => Error::key_not_found(key),
                        _ => Error::storage(e.to_string()),
                    }
                });
            counter!(PEARL_GET_TIMER, timer.elapsed().as_nanos() as u64);
            res?
        } else {
            Err(Error::vdisk_is_not_ready())
        }
    }

    pub async fn try_reinit(&self) -> BackendResult<()> {
        let mut storage = self.storage.write().await;
        if storage.is_reinit() {
            Err(Error::vdisk_is_not_ready())
        } else {
            storage.init();
            let result = storage.close().await;
            if let Err(e) = result {
                error!("can't close pearl storage: {:?}", e);
                // we can't do anything
            }
            Ok(())
        }
    }

    pub async fn exist(&self, key: BobKey) -> Result<bool, Error> {
        let storage = self.storage.read().await;
        if storage.is_ready() {
            let pearl_key = Key::from(key);
            storage.contains(pearl_key).await.map_err(|e| {
                error!("{}", e);
                Error::internal()
            })
        } else {
            Err(Error::vdisk_is_not_ready())
        }
    }

    pub async fn prepare_storage(&self) -> Result<()> {
        debug!("backend pearl holder prepare storage");
        self.config
            .try_multiple_times_async(
                || self.init_holder(),
                "can't initialize holder",
                self.config.fail_retry_timeout(),
            )
            .await
    }

    async fn init_holder(&self) -> Result<()> {
        self.config
            .try_multiple_times_async(
                || Stuff::check_or_create_directory(&self.work_dir),
                &format!("cannot check path: {:?}", self.work_dir),
                self.config.fail_retry_timeout(),
            )
            .await?;

        self.config
            .try_multiple_times(
                || Stuff::drop_pearl_lock_file(self.work_dir.as_path()),
                &format!("cannot delete lock file: {:?}", self.work_dir),
                self.config.fail_retry_timeout(),
            )
            .await?;

        let storage = self
            .config
            .try_multiple_times(
                || self.init_pearl_by_path(),
                &format!("can't init pearl by path: {:?}", self.work_dir),
                self.config.fail_retry_timeout(),
            )
            .await
            .with_context(|| "backend pearl holder init storage failed")?;
        self.init_pearl(storage).await?;
        debug!("backend pearl holder init holder ready #{}", self.vdisk);
        Ok(())
    }

    async fn init_pearl(&self, mut storage: Storage<Key>) -> Result<(), Error> {
        match storage.init().await {
            Ok(_) => {
                self.update(storage).await;
                Ok(())
            }
            Err(e) => Err(Error::storage(format!("pearl error: {:?}", e))),
        }
    }

    pub(crate) fn drop_directory(&self) -> BackendResult<()> {
        Stuff::drop_directory(self.work_dir.as_path())
    }

    fn init_pearl_by_path(&self) -> Result<PearlStorage> {
        let mut builder = Builder::new().work_dir(self.work_dir.as_path());

        if self.config.allow_duplicates() {
            builder = builder.allow_duplicates();
        }

        // @TODO add default values to be inserted on deserialisation step
        let prefix = self.config.blob_file_name_prefix();
        let max_data = self.config.max_data_in_blob();
        let max_blob_size = self.config.max_blob_size();
        let builder = builder
            .blob_file_name_prefix(prefix)
            .max_data_in_blob(max_data)
            .max_blob_size(max_blob_size)
            .set_filter_config(BloomConfig::default());
        let builder = if self.config.is_aio_enabled() {
            match rio::new() {
                Ok(ioring) => {
                    warn!("bob will start with AIO - async fs io api");
                    builder.enable_aio(ioring)
                }
                Err(e) => {
                    warn!("bob will start with standard sync fs io api");
                    warn!("can't start with AIO, cause: {}", e);
                    builder
                }
            }
        } else {
            warn!("bob will start with standard sync fs io api");
            warn!("cause: disabled in config");
            builder
        };
        builder
            .build()
            .with_context(|| format!("cannot build pearl by path: {:?}", &self.work_dir))
    }
}

#[derive(Clone, PartialEq, Debug)]
pub(crate) enum PearlState {
    // pearl is started and working
    Normal,
    // pearl restarting
    Initializing,
<<<<<<< HEAD
=======
}

#[derive(Clone, Debug)]
pub(crate) struct PearlSync {
    storage: Option<PearlStorage>,
    state: PearlState,
    start_time_test: u8,
}
impl PearlSync {
    pub(crate) fn new() -> Self {
        Self {
            storage: None,
            state: PearlState::Initializing,
            start_time_test: 0,
        }
    }

    pub(crate) fn storage(&self) -> &PearlStorage {
        self.storage.as_ref().expect("pearl storage")
    }

    pub(crate) async fn records_count(&self) -> usize {
        self.storage().records_count().await
    }

    pub(crate) async fn index_memory(&self) -> usize {
        self.storage().index_memory().await
    }

    pub(crate) async fn active_blob_records_count(&self) -> usize {
        self.storage()
            .records_count_in_active_blob()
            .await
            .unwrap_or_default()
    }

    pub(crate) async fn blobs_count(&self) -> usize {
        self.storage().blobs_count().await
    }

    #[inline]
    pub(crate) fn ready(&mut self) {
        self.set_state(PearlState::Normal);
    }

    #[inline]
    pub(crate) fn init(&mut self) {
        self.set_state(PearlState::Initializing);
    }

    #[inline]
    pub(crate) fn is_ready(&self) -> bool {
        self.state == PearlState::Normal
    }

    #[inline]
    pub(crate) fn is_reinit(&self) -> bool {
        self.state == PearlState::Initializing
    }

    #[inline]
    pub(crate) fn set_state(&mut self, state: PearlState) {
        self.state = state;
    }

    #[inline]
    pub(crate) fn set(&mut self, storage: PearlStorage) {
        self.storage = Some(storage);
        self.start_time_test += 1;
    }

    #[inline]
    pub(crate) fn get(&self) -> PearlStorage {
        self.storage.clone().expect("cloned storage")
    }
>>>>>>> b607263f
}<|MERGE_RESOLUTION|>--- conflicted
+++ resolved
@@ -144,16 +144,10 @@
     }
 
     // @TODO remove redundant return result
-<<<<<<< HEAD
+    #[allow(clippy::cast_possible_truncation)]
     async fn write_disk(storage: &PearlSync, key: Key, data: BobData) -> BackendResult<()> {
-        PEARL_PUT_COUNTER.count(1);
-        let timer = PEARL_PUT_TIMER.start();
-=======
-    #[allow(clippy::cast_possible_truncation)]
-    async fn write_disk(storage: PearlStorage, key: Key, data: BobData) -> BackendResult<()> {
         counter!(PEARL_PUT_COUNTER, 1);
         let timer = Instant::now();
->>>>>>> b607263f
         storage
             .write(key, Data::from(data).to_vec())
             .await
@@ -168,21 +162,11 @@
 
     #[allow(clippy::cast_possible_truncation)]
     pub async fn read(&self, key: BobKey) -> Result<BobData, Error> {
-<<<<<<< HEAD
         let storage = self.storage.read().await;
         if storage.is_ready() {
-            PEARL_GET_COUNTER.count(1);
-            let timer = PEARL_GET_TIMER.start();
-            storage
-=======
-        let state = self.storage.read().await;
-        if state.is_ready() {
-            let storage = state.get();
-            trace!("Vdisk: {}, read key: {}", self.vdisk, key);
             counter!(PEARL_GET_COUNTER, 1);
             let timer = Instant::now();
             let res = storage
->>>>>>> b607263f
                 .read(Key::from(key))
                 .await
                 .map(|r| Data::from_bytes(&r))
@@ -330,82 +314,4 @@
     Normal,
     // pearl restarting
     Initializing,
-<<<<<<< HEAD
-=======
-}
-
-#[derive(Clone, Debug)]
-pub(crate) struct PearlSync {
-    storage: Option<PearlStorage>,
-    state: PearlState,
-    start_time_test: u8,
-}
-impl PearlSync {
-    pub(crate) fn new() -> Self {
-        Self {
-            storage: None,
-            state: PearlState::Initializing,
-            start_time_test: 0,
-        }
-    }
-
-    pub(crate) fn storage(&self) -> &PearlStorage {
-        self.storage.as_ref().expect("pearl storage")
-    }
-
-    pub(crate) async fn records_count(&self) -> usize {
-        self.storage().records_count().await
-    }
-
-    pub(crate) async fn index_memory(&self) -> usize {
-        self.storage().index_memory().await
-    }
-
-    pub(crate) async fn active_blob_records_count(&self) -> usize {
-        self.storage()
-            .records_count_in_active_blob()
-            .await
-            .unwrap_or_default()
-    }
-
-    pub(crate) async fn blobs_count(&self) -> usize {
-        self.storage().blobs_count().await
-    }
-
-    #[inline]
-    pub(crate) fn ready(&mut self) {
-        self.set_state(PearlState::Normal);
-    }
-
-    #[inline]
-    pub(crate) fn init(&mut self) {
-        self.set_state(PearlState::Initializing);
-    }
-
-    #[inline]
-    pub(crate) fn is_ready(&self) -> bool {
-        self.state == PearlState::Normal
-    }
-
-    #[inline]
-    pub(crate) fn is_reinit(&self) -> bool {
-        self.state == PearlState::Initializing
-    }
-
-    #[inline]
-    pub(crate) fn set_state(&mut self, state: PearlState) {
-        self.state = state;
-    }
-
-    #[inline]
-    pub(crate) fn set(&mut self, storage: PearlStorage) {
-        self.storage = Some(storage);
-        self.start_time_test += 1;
-    }
-
-    #[inline]
-    pub(crate) fn get(&self) -> PearlStorage {
-        self.storage.clone().expect("cloned storage")
-    }
->>>>>>> b607263f
 }