use super::prelude::*;

/// Contains timestamp and fs logic
#[derive(Debug)]
pub(crate) struct Settings {
    bob_prefix_path: String,
    alien_folder: PathBuf,
    timestamp_period: Duration,
    pub config: PearlConfig,
    mapper: Arc<VDiskMapper>,
}

impl Settings {
    pub(crate) fn new(config: &NodeConfig, mapper: Arc<VDiskMapper>) -> Self {
        let pearl_config = config.pearl.clone().expect("get pearl config");

        let alien_folder = format!(
            "{}/{}/",
            mapper
                .get_disk_by_name(&pearl_config.alien_disk())
                .expect("cannot find alien disk in config")
                .path,
            pearl_config.settings().alien_root_dir_name()
        )
        .into();

        Self {
            bob_prefix_path: pearl_config.settings().root_dir_name(),
            alien_folder,
            timestamp_period: pearl_config.settings().timestamp_period(),
            mapper,
            config: pearl_config,
        }
    }

<<<<<<< HEAD
    pub(crate) fn read_group_from_disk(
        &self,
        settings: Arc<Settings>,
        config: &NodeConfig,
    ) -> Vec<PearlGroup> {
=======
    pub(crate) fn read_group_from_disk(self: Arc<Self>, config: &NodeConfig) -> Vec<PearlGroup> {
>>>>>>> 8d5b350d
        let mut result = vec![];
        for disk in self.mapper.local_disks().iter() {
            let mut vdisks: Vec<_> = self
                .mapper
                .get_vdisks_by_disk(&disk.name)
                .iter()
                .map(|vdisk_id| {
                    let path = self.normal_path(&disk.path, &vdisk_id);
                    PearlGroup::new(
                        self.clone(),
                        vdisk_id.clone(),
                        config.name(),
                        disk.name.clone(),
                        path,
                        config.pearl(),
                    )
                })
                .collect();
            result.append(&mut vdisks);
        }
        result
    }

    pub(crate) fn read_alien_directory(
        self: Arc<Self>,
        config: &NodeConfig,
    ) -> BackendResult<Vec<PearlGroup>> {
        let mut result = vec![];

        let node_names = Self::get_all_subdirectories(&self.alien_folder)?;
        for node in node_names {
            if let Ok((node, name)) = self.try_parse_node_name(node) {
                let vdisks = Self::get_all_subdirectories(&node.path())?;

                for vdisk_id in vdisks {
                    if let Ok((vdisk_id, id)) = self.try_parse_vdisk_id(vdisk_id) {
                        if self.mapper.does_node_holds_vdisk(&name, id.clone()) {
                            let pearl = config.pearl();
                            let group = PearlGroup::new(
                                self.clone(),
                                id.clone(),
                                name.clone(),
                                pearl.alien_disk(),
                                vdisk_id.path().clone(),
                                pearl,
                            );
                            result.push(group);
                        } else {
                            warn!(
                                "potentionally invalid state. Node: {} doesnt hold vdisk: {}",
                                name, id
                            );
                        }
                    }
                }
            }
        }
        Ok(result)
    }

    pub(crate) fn create_group(
        self: Arc<Self>,
        operation: &BackendOperation,
    ) -> BackendResult<PearlGroup> {
        let id = operation.vdisk_id.clone();
        let path = self.alien_path(&id, &operation.remote_node_name());

        Stuff::check_or_create_directory(&path)?;

        let group = PearlGroup::new(
            self.clone(),
            id,
            operation.remote_node_name(),
            self.config.alien_disk(),
            path,
            self.config.clone(),
        );
        Ok(group)
    }

<<<<<<< HEAD
    pub fn get_all_subdirectories(&self, path: PathBuf) -> BackendResult<Vec<DirEntry>> {
        Stuff::check_or_create_directory(&path)?;
=======
    pub fn get_all_subdirectories(path: &Path) -> BackendResult<Vec<DirEntry>> {
        Stuff::check_or_create_directory(path)?;
>>>>>>> 8d5b350d

        match read_dir(path) {
            Ok(dir) => {
                let mut directories = vec![];
                for entry in dir {
                    let (entry, metadata) = Self::try_read_path(entry)?;
                    if metadata.is_dir() {
                        directories.push(entry);
                    } else {
                        trace!("ignore: {:?}", entry);
                        continue;
                    }
                }
                Ok(directories)
            }
            Err(err) => {
                debug!("couldn't process path: {:?}, error: {:?} ", path, err);
                Err(Error::Failed(format!(
                    "couldn't process path: {:?}, error: {:?} ",
                    path, err
                )))
            }
        }
    }

    fn try_parse_node_name(&self, entry: DirEntry) -> BackendResult<(DirEntry, String)> {
        let file_name = entry.file_name().into_string().map_err(|_| {
            warn!("cannot parse file name: {:?}", entry);
            Error::Failed(format!("cannot parse file name: {:?}", entry))
        })?;
        let node = self
            .mapper
            .nodes()
            .iter()
            .find(|node| node.name == file_name);
        node.map(|n| (entry, n.name())).ok_or({
            debug!("cannot find node with name: {:?}", file_name);
            Error::Failed(format!("cannot find node with name: {:?}", file_name))
        })
    }

    fn try_parse_vdisk_id(&self, entry: DirEntry) -> BackendResult<(DirEntry, VDiskId)> {
        let file_name = entry.file_name().into_string().map_err(|_| {
            warn!("cannot parse file name: {:?}", entry);
            Error::Failed(format!("cannot parse file name: {:?}", entry))
        })?;
        let vdisk_id = VDiskId::new(file_name.parse().map_err(|_| {
            warn!("cannot parse file name: {:?} as vdisk id", entry);
            Error::Failed(format!("cannot parse file name: {:?}", entry))
        })?);

        let vdisk = self
            .mapper
            .get_vdisks_ids()
            .into_iter()
            .find(|vdisk| *vdisk == vdisk_id);
        vdisk.map(|id| (entry, id)).ok_or({
            debug!("cannot find vdisk with id: {:?}", vdisk_id);
            Error::Failed(format!("cannot find vdisk with id: {:?}", vdisk_id))
        })
    }

    fn try_read_path(entry: IOResult<DirEntry>) -> BackendResult<(DirEntry, Metadata)> {
        if let Ok(entry) = entry {
            if let Ok(metadata) = entry.metadata() {
                Ok((entry, metadata))
            } else {
                debug!("Couldn't get metadata for {:?}", entry.path());
                Err(Error::Failed(format!(
                    "Couldn't get metadata for {:?}",
                    entry.path()
                )))
            }
        } else {
            debug!("couldn't read entry: {:?} ", entry);
            Err(Error::Failed(format!("couldn't read entry: {:?}", entry)))
        }
    }

    fn normal_path(&self, disk_path: &str, vdisk_id: &VDiskId) -> PathBuf {
        let mut vdisk_path = PathBuf::from(format!("{}/{}/", disk_path, self.bob_prefix_path));
        vdisk_path.push(format!("{}/", vdisk_id));
        vdisk_path
    }

    fn alien_path(&self, vdisk_id: &VDiskId, node_name: &str) -> PathBuf {
        let mut vdisk_path = self.alien_folder.clone();
        vdisk_path.push(format!("{}/{}/", node_name, vdisk_id));
        vdisk_path
    }

    pub fn timestamp_period(&self) -> Duration {
        self.timestamp_period
    }

    #[inline]
    pub fn get_timestamp_period(&self) -> BackendResult<i64> {
        Stuff::get_period_timestamp(self.timestamp_period)
    }

    #[inline]
<<<<<<< HEAD
    pub fn get_current_timestamp_start(&self) -> BackendResult<i64> {
=======
    pub fn get_current_timestamp_start(&self) -> i64 {
>>>>>>> 8d5b350d
        Stuff::get_start_timestamp_by_std_time(self.timestamp_period, SystemTime::now())
    }

    #[inline]
    pub(crate) fn is_actual(pearl: &PearlTimestampHolder, data: &BobData) -> bool {
        trace!(
            "start: {}, end: {}, check: {}",
            pearl.start_timestamp,
            pearl.end_timestamp,
            data.meta.timestamp
        );
        pearl.start_timestamp <= data.meta.timestamp && data.meta.timestamp < pearl.end_timestamp
    }

    #[inline]
    pub(crate) fn choose_data(records: Vec<BackendGetResult>) -> GetResult {
        records
            .into_iter()
            .max_by(|x, y| x.data.meta.timestamp.cmp(&y.data.meta.timestamp))
            .ok_or(Error::KeyNotFound)
    }

    pub(crate) fn is_actual_pearl(&self, pearl: &PearlTimestampHolder) -> bool {
        pearl.start_timestamp == self.get_current_timestamp_start()
    }
}<|MERGE_RESOLUTION|>--- conflicted
+++ resolved
@@ -33,15 +33,7 @@
         }
     }
 
-<<<<<<< HEAD
-    pub(crate) fn read_group_from_disk(
-        &self,
-        settings: Arc<Settings>,
-        config: &NodeConfig,
-    ) -> Vec<PearlGroup> {
-=======
     pub(crate) fn read_group_from_disk(self: Arc<Self>, config: &NodeConfig) -> Vec<PearlGroup> {
->>>>>>> 8d5b350d
         let mut result = vec![];
         for disk in self.mapper.local_disks().iter() {
             let mut vdisks: Vec<_> = self
@@ -122,13 +114,8 @@
         Ok(group)
     }
 
-<<<<<<< HEAD
-    pub fn get_all_subdirectories(&self, path: PathBuf) -> BackendResult<Vec<DirEntry>> {
-        Stuff::check_or_create_directory(&path)?;
-=======
     pub fn get_all_subdirectories(path: &Path) -> BackendResult<Vec<DirEntry>> {
         Stuff::check_or_create_directory(path)?;
->>>>>>> 8d5b350d
 
         match read_dir(path) {
             Ok(dir) => {
@@ -230,11 +217,7 @@
     }
 
     #[inline]
-<<<<<<< HEAD
-    pub fn get_current_timestamp_start(&self) -> BackendResult<i64> {
-=======
     pub fn get_current_timestamp_start(&self) -> i64 {
->>>>>>> 8d5b350d
         Stuff::get_start_timestamp_by_std_time(self.timestamp_period, SystemTime::now())
     }
 
