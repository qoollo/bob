--- conflicted
+++ resolved
@@ -239,12 +239,8 @@
         result
     }
 
-<<<<<<< HEAD
     pub async fn exist(&self, keys: &[BobKey]) -> ExistResult {
-        let holders = self.pearls.read().compat().await.map_err(|e| {
-            error!("cannot take lock: {:?}", e);
-            Error::Failed(format!("cannot take lock: {:?}", e))
-        })?;
+        let holders = self.pearls.read().await;
 
         futures::future::join_all(keys.iter().map(|&key| {
             futures::future::join_all(holders.iter().map(|h| {
@@ -259,12 +255,8 @@
         .await
     }
 
-    pub fn pearls(&self) -> Option<RwLockReadGuard<Vec<PearlTimestampHolder>>> {
-        self.pearls.try_read().ok()
-=======
     pub fn pearls(&self) -> Arc<RwLock<Vec<PearlTimestampHolder>>> {
         self.pearls.clone()
->>>>>>> b68a9509
     }
 
     pub fn node_name(&self) -> &str {
