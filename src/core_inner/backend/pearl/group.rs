use super::prelude::*;

/// Wrap pearl holder and add timestamp info
#[derive(Clone, Debug)]
pub(crate) struct PearlTimestampHolder {
    pub pearl: PearlHolder,
    pub start_timestamp: i64,
    pub end_timestamp: i64,
} //TODO add path and fix Display

impl PearlTimestampHolder {
    pub(crate) fn new(pearl: PearlHolder, start_timestamp: i64, end_timestamp: i64) -> Self {
        Self {
            pearl,
            start_timestamp,
            end_timestamp,
        }
    }
}

impl Display for PearlTimestampHolder {
    fn fmt(&self, f: &mut Formatter) -> FmtResult {
        write!(f, "{}", self.start_timestamp)
    }
}

/// Composition of pearls. Add put/get api
#[derive(Clone, Debug)]
pub(crate) struct PearlGroup {
    /// all pearls
    pearls: Arc<RwLock<Vec<PearlTimestampHolder>>>,
    // holds state when we create new pearl
    pearl_sync: Arc<SyncState>,

    settings: Arc<Settings>,
    config: PearlConfig,

    vdisk_id: VDiskId,
    node_name: String,
    pub directory_path: PathBuf,
    disk_name: String,
}

impl PearlGroup {
    pub fn new(
        settings: Arc<Settings>,
        vdisk_id: VDiskId,
        node_name: String,
        disk_name: String,
        directory_path: PathBuf,
        config: PearlConfig,
    ) -> Self {
        Self {
            pearls: Arc::new(RwLock::new(vec![])),
            pearl_sync: Arc::new(SyncState::new()),
            settings,
            vdisk_id,
            node_name,
            directory_path,
            config,
            disk_name,
        }
    }

    pub fn can_process_operation(&self, operation: &BackendOperation) -> bool {
        if operation.is_data_alien() {
            if let Some(ref node_name) = operation.remote_node_name {
                *node_name == self.node_name
            } else {
                self.vdisk_id == operation.vdisk_id
            }
        } else {
            self.disk_name == operation.disk_name_local() && self.vdisk_id == operation.vdisk_id
        }
    }

    pub(crate) fn read_vdisk_directory(&self) -> BackendResult<Vec<PearlTimestampHolder>> {
        Stuff::check_or_create_directory(&self.directory_path)?;

        let mut pearls = vec![];
        let pearl_directories = self
            .settings
            .get_all_subdirectories(self.directory_path.clone())?;
        for entry in pearl_directories.into_iter() {
            if let Ok(file_name) = entry
                .file_name()
                .into_string()
                .map_err(|_| warn!("cannot parse file name: {:?}", entry))
            {
                let start_timestamp: i64 = file_name
                    .parse()
                    .map_err(|_| warn!("cannot parse file name: {:?} as timestamp", entry))
                    .expect("parse file name");
                let pearl_holder = self.create_holder(start_timestamp);
                trace!("read pearl: {}", pearl_holder);
                pearls.push(pearl_holder);
            }
        }
        Ok(pearls)
    }

    pub(crate) fn create_pearl(&self, data: BobData) -> BackendResult<PearlTimestampHolder> {
        // let start_timestamp = Stuff::get_start_timestamp_by_timestamp(
        //     self.settings.timestamp_period,
        //     data.meta.timestamp,
        // )?;
        // Ok(self.create_holder(start_timestamp))
        unimplemented!()
    }

    pub(crate) fn create_current_holder(&self) -> BackendResult<PearlTimestampHolder> {
        self.settings
            .get_current_timestamp_start()
            .map(|start_timestamp| self.create_holder(start_timestamp))
    }

    pub async fn run(&self) {
        let t = self.config.fail_retry_timeout();

        let mut pearls = Vec::new();

        debug!("{}: read pearls from disk", self);
<<<<<<< HEAD
        loop {
            let read_pearls_res = self.read_vdisk_directory();
            match read_pearls_res {
                Ok(read_pearls) => {
                    pearls = read_pearls;
                    break;
                }
                Err(e) => {
                    error!("{}: can't create pearls: {:?}", self, e);
                    delay_for(t).await;
                }
            }
=======
        while let Err(e) = self.read_vdisk_directory().map(|read_pearls| {
            pearls = read_pearls;
        }) {
            error!("{}: can't create pearls: {:?}", self, e);
            delay_for(t).await;
>>>>>>> 8d5b350d
        }
        debug!("{}: count pearls: {}", self, pearls.len());

        debug!("{}: check current pearl for write", self);
        if pearls
            .iter()
            .all(|pearl| self.settings.is_actual_pearl(pearl))
        {
<<<<<<< HEAD
            match self.create_current_holder() {
=======
            match self.create_current_pearl() {
>>>>>>> 8d5b350d
                Ok(current_pearl) => {
                    debug!("{}: create current pearl: {}", self, current_pearl);
                    pearls.push(current_pearl);
                }
                Err(e) => {
                    debug!("{}: cannot create current pearl: {}", self, e);
                    //we will try again when some data come for put\get
                }
            }
        }

        debug!("{}: save pearls to group", self);
        while let Err(err) = self.add_range(pearls.clone()).await {
            error!("{}: can't add pearls: {:?}", self, err);
            delay_for(t).await;
        }

        debug!("{}: start pearls", self);
        while let Err(err) = self.run_pearls().await {
            error!("{}: can't start pearls: {:?}", self, err);
            delay_for(t).await;
        }
    }

    async fn run_pearls(&self) -> BackendResult<()> {
        let holders = self.pearls.write().compat().await.map_err(|e| {
            error!("{}: cannot take lock: {:?}", self, e);
            Error::Failed(format!("cannot take lock: {:?}", e))
        })?;

        for holder in holders.iter() {
            let pearl = holder.pearl.clone();
            pearl.prepare_storage().await?;
        }
        Ok(())
    }

    pub fn create_pearl_by_path(&self, path: PathBuf) -> PearlHolder {
        PearlHolder::new(self.vdisk_id.clone(), path, self.config.clone())
    }

    pub async fn add(&self, pearl: PearlTimestampHolder) -> BackendResult<()> {
        self.pearls
            .write()
            .compat()
            .await
            .map(|mut pearls| {
                pearls.push(pearl);
            })
            .map_err(|e| {
                error!("cannot take lock: {:?}", e);
                Error::Failed(format!("cannot take lock: {:?}", e))
            })
    }

    pub async fn add_range(&self, new_pearls: Vec<PearlTimestampHolder>) -> BackendResult<()> {
        self.pearls
            .write()
            .compat()
            .await
            .map(|mut pearls| {
                pearls.extend(new_pearls);
            })
            .map_err(|e| {
                error!("cannot take lock: {:?}", e);
                Error::Failed(format!("cannot take lock: {:?}", e))
            })
    }

    /// find in all pearls actual pearl and try create new
    async fn try_get_current_pearl(&self, data: &BobData) -> BackendResult<PearlTimestampHolder> {
        let task = self.find_current_pearl(data).or_else(|e| {
            debug!("cannot find pearl: {}", e);
            self.create_current_write_pearl(data)
                .and_then(|_| self.find_current_pearl(data))
        });
        task.await
    }

    /// find in all pearls actual pearl
    async fn find_current_pearl(&self, data: &BobData) -> BackendResult<PearlTimestampHolder> {
        self.pearls
            .read()
            .compat()
            .await
            .map_err(|e| {
                error!("cannot take lock: {:?}", e);
                Error::Failed(format!("cannot take lock: {:?}", e))
            })
            .and_then(|pearls| {
                pearls
                    .iter()
                    .find(|pearl| Settings::is_actual(pearl, &data))
                    .cloned()
                    .ok_or_else(|| {
                        Error::Failed(format!(
                            "cannot find actual pearl folder. meta: {}",
                            data.meta
                        ))
                    })
            })
    }

    /// create pearl for current write
    async fn create_current_write_pearl(&self, data: &BobData) -> BackendResult<()> {
        // check if pearl is currently creating
        if self.pearl_sync.try_init().await? {
            // check if pearl created
            if self.find_current_pearl(&data).await.is_err() {
<<<<<<< HEAD
                match self.create_pearl(data.clone()) {
=======
                match self.create_pearl_by_timestamp(data.meta.timestamp) {
>>>>>>> 8d5b350d
                    Ok(pearl) => self.save_pearl(pearl).await,
                    Err(e) => Err(e),
                }?;
            }
            self.pearl_sync.mark_as_created().await?;
        } else {
            let t = self.config.settings().create_pearl_wait_delay();
            delay_for(t).await;
        }
        Ok(())
    }

    async fn save_pearl(&self, holder: PearlTimestampHolder) -> BackendResult<()> {
        let pearl = holder.pearl.clone();
        self.add(holder).await?; // TODO while retry?
        pearl.prepare_storage().await
    }

    pub async fn put(&self, key: BobKey, data: BobData) -> PutResult {
        let holder = self.try_get_current_pearl(&data).await?;

        Self::put_common(holder.pearl, key, data).await
    }

    async fn put_common(holder: PearlHolder, key: BobKey, data: BobData) -> PutResult {
        let result = holder.write(key, data).await.map(|_| BackendPutResult {});
        if Error::is_put_error_need_restart(result.as_ref().err()) && holder.try_reinit().await? {
            holder.reinit_storage()?;
        }
        result
    }

    pub async fn get(&self, key: BobKey) -> GetResult {
        let holders = self.pearls.read().compat().await.map_err(|e| {
            error!("cannot take lock: {:?}", e);
            Error::Failed(format!("cannot take lock: {:?}", e))
        })?;

        let mut has_error = false;
        let mut results = vec![];
        for holder in holders.iter() {
            let get = Self::get_common(holder.pearl.clone(), key).await;
            match get {
                Ok(data) => {
                    trace!("get data: {} from: {}", data, holder);
                    results.push(data);
                }
                Err(err) if err != backend::Error::KeyNotFound => {
                    has_error = true;
                    debug!("get error: {}, from : {}", err, holder);
                }
                _ => debug!("key not found from: {}", holder),
            }
        }
        if results.is_empty() {
            if has_error {
                debug!("cannot read from some pearls");
                Err(Error::Failed("cannot read from some pearls".to_string()))
            } else {
                Err(Error::KeyNotFound)
            }
        } else {
            Settings::choose_data(results)
        }
    }

    async fn get_common(pearl: PearlHolder, key: BobKey) -> GetResult {
        let result = pearl.read(key).await.map(|data| BackendGetResult { data });
        if Error::is_get_error_need_restart(result.as_ref().err()) && pearl.try_reinit().await? {
            pearl.reinit_storage()?;
        }
        result
    }

    pub fn pearls(&self) -> Option<RwLockReadGuard<Vec<PearlTimestampHolder>>> {
        self.pearls.try_read().ok()
    }

    pub fn node_name(&self) -> &str {
        &self.node_name
    }

    pub fn disk_name(&self) -> &str {
        &self.disk_name
    }

    pub fn vdisk_id(&self) -> u32 {
        self.vdisk_id.as_u32()
    }

<<<<<<< HEAD
    async fn pearls_write_guard(&self) -> RwLockWriteGuard<Vec<PearlTimestampHolder>> {
        self.pearls
            .write()
            .compat()
            .await
            .expect("acquire write lock")
    }

    pub fn create_holder(&self, start_timestamp: i64) -> PearlTimestampHolder {
        let mut path = self.directory_path.clone();
        path.push(format!("{}/", start_timestamp));
        let pearl_holder = self.create_pearl_by_path(path);
        let end_timestamp = start_timestamp + self.settings.get_timestamp_period().unwrap();
        PearlTimestampHolder::new(pearl_holder, start_timestamp, end_timestamp)
    }

    pub async fn attach(&self, start_timestamp: i64) {
        let mut pearls = self.pearls_write_guard().await;
        if pearls
            .iter()
            .all(|pearl| pearl.start_timestamp != start_timestamp)
        {
            let pearl_timestamp_holder = self.create_holder(start_timestamp);
            pearl_timestamp_holder
                .pearl
                .clone()
                .prepare_storage()
                .await
                .unwrap();
            pearls.push(pearl_timestamp_holder);
        }
    }
    pub async fn detach(&self, start_timestamp: i64) {
        let mut pearls = self.pearls_write_guard().await;
        info!("write lock acquired");
        for pearl in pearls.drain_filter(|pearl| {
            info!("{}", pearl.start_timestamp);
            pearl.start_timestamp == start_timestamp
        }) {
            let pearl: PearlTimestampHolder = pearl;
            let pearl_holder: PearlHolder = pearl.pearl;
            let lock_guard: Arc<LockGuard<PearlSync>> = pearl_holder.storage;
            let rwlock: &RwLock<PearlSync> = lock_guard.storage.as_ref();
            let pearl_sync: RwLockWriteGuard<_> =
                rwlock.write().compat().await.expect("write lock");
            let storage: &Storage<_> = pearl_sync.storage.as_ref().expect("pearl storage");
            if let Err(e) = storage.close().await {
                warn!("pearl closed: {:?}", e);
            }
        }
=======
    pub fn create_pearl_timestamp_holder(
        &self,
        start_timestamp: i64,
    ) -> BackendResult<PearlTimestampHolder> {
        let end_timestamp = start_timestamp + self.settings.get_timestamp_period()?;
        let mut path = self.directory_path.clone();
        path.push(format!("{}/", start_timestamp));

        Ok(PearlTimestampHolder::new(
            self.create_pearl_by_path(path),
            start_timestamp,
            end_timestamp,
        ))
    }

    pub(crate) fn create_pearl_by_timestamp(
        &self,
        time: i64,
    ) -> BackendResult<PearlTimestampHolder> {
        let start_timestamp =
            Stuff::get_start_timestamp_by_timestamp(self.settings.timestamp_period(), time)?;
        self.create_pearl_timestamp_holder(start_timestamp)
    }

    pub(crate) fn create_current_pearl(&self) -> BackendResult<PearlTimestampHolder> {
        let start_timestamp = self.settings.get_current_timestamp_start();
        self.create_pearl_timestamp_holder(start_timestamp)
    }

    pub(crate) fn read_vdisk_directory(&self) -> BackendResult<Vec<PearlTimestampHolder>> {
        Stuff::check_or_create_directory(&self.directory_path)?;

        let mut pearls = vec![];
        let pearl_directories = Settings::get_all_subdirectories(&self.directory_path)?;
        for entry in pearl_directories {
            if let Ok(file_name) = entry
                .file_name()
                .into_string()
                .map_err(|_| warn!("cannot parse file name: {:?}", entry))
            {
                let start_timestamp = file_name
                    .parse()
                    .map_err(|_| warn!("cannot parse file name: {:?} as timestamp", entry))
                    .expect("parse file name");
                let pearl_holder = self.create_pearl_timestamp_holder(start_timestamp)?;
                trace!("read pearl: {}", pearl_holder);
                pearls.push(pearl_holder);
            }
        }
        Ok(pearls)
>>>>>>> 8d5b350d
    }
}

impl Display for PearlGroup {
    fn fmt(&self, f: &mut Formatter) -> FmtResult {
        f.debug_struct("PearlGroup")
            .field("vdisk_id", &self.vdisk_id)
            .field("node_name", &self.node_name)
            .field("directory_path", &self.directory_path)
            .field("disk_name", &self.disk_name)
            .field("..", &"some fields ommited")
            .finish()
    }
}<|MERGE_RESOLUTION|>--- conflicted
+++ resolved
@@ -74,72 +74,17 @@
         }
     }
 
-    pub(crate) fn read_vdisk_directory(&self) -> BackendResult<Vec<PearlTimestampHolder>> {
-        Stuff::check_or_create_directory(&self.directory_path)?;
-
-        let mut pearls = vec![];
-        let pearl_directories = self
-            .settings
-            .get_all_subdirectories(self.directory_path.clone())?;
-        for entry in pearl_directories.into_iter() {
-            if let Ok(file_name) = entry
-                .file_name()
-                .into_string()
-                .map_err(|_| warn!("cannot parse file name: {:?}", entry))
-            {
-                let start_timestamp: i64 = file_name
-                    .parse()
-                    .map_err(|_| warn!("cannot parse file name: {:?} as timestamp", entry))
-                    .expect("parse file name");
-                let pearl_holder = self.create_holder(start_timestamp);
-                trace!("read pearl: {}", pearl_holder);
-                pearls.push(pearl_holder);
-            }
-        }
-        Ok(pearls)
-    }
-
-    pub(crate) fn create_pearl(&self, data: BobData) -> BackendResult<PearlTimestampHolder> {
-        // let start_timestamp = Stuff::get_start_timestamp_by_timestamp(
-        //     self.settings.timestamp_period,
-        //     data.meta.timestamp,
-        // )?;
-        // Ok(self.create_holder(start_timestamp))
-        unimplemented!()
-    }
-
-    pub(crate) fn create_current_holder(&self) -> BackendResult<PearlTimestampHolder> {
-        self.settings
-            .get_current_timestamp_start()
-            .map(|start_timestamp| self.create_holder(start_timestamp))
-    }
-
     pub async fn run(&self) {
         let t = self.config.fail_retry_timeout();
 
         let mut pearls = Vec::new();
 
         debug!("{}: read pearls from disk", self);
-<<<<<<< HEAD
-        loop {
-            let read_pearls_res = self.read_vdisk_directory();
-            match read_pearls_res {
-                Ok(read_pearls) => {
-                    pearls = read_pearls;
-                    break;
-                }
-                Err(e) => {
-                    error!("{}: can't create pearls: {:?}", self, e);
-                    delay_for(t).await;
-                }
-            }
-=======
         while let Err(e) = self.read_vdisk_directory().map(|read_pearls| {
             pearls = read_pearls;
         }) {
             error!("{}: can't create pearls: {:?}", self, e);
             delay_for(t).await;
->>>>>>> 8d5b350d
         }
         debug!("{}: count pearls: {}", self, pearls.len());
 
@@ -148,11 +93,7 @@
             .iter()
             .all(|pearl| self.settings.is_actual_pearl(pearl))
         {
-<<<<<<< HEAD
-            match self.create_current_holder() {
-=======
             match self.create_current_pearl() {
->>>>>>> 8d5b350d
                 Ok(current_pearl) => {
                     debug!("{}: create current pearl: {}", self, current_pearl);
                     pearls.push(current_pearl);
@@ -262,11 +203,7 @@
         if self.pearl_sync.try_init().await? {
             // check if pearl created
             if self.find_current_pearl(&data).await.is_err() {
-<<<<<<< HEAD
-                match self.create_pearl(data.clone()) {
-=======
                 match self.create_pearl_by_timestamp(data.meta.timestamp) {
->>>>>>> 8d5b350d
                     Ok(pearl) => self.save_pearl(pearl).await,
                     Err(e) => Err(e),
                 }?;
@@ -357,7 +294,6 @@
         self.vdisk_id.as_u32()
     }
 
-<<<<<<< HEAD
     async fn pearls_write_guard(&self) -> RwLockWriteGuard<Vec<PearlTimestampHolder>> {
         self.pearls
             .write()
@@ -366,21 +302,13 @@
             .expect("acquire write lock")
     }
 
-    pub fn create_holder(&self, start_timestamp: i64) -> PearlTimestampHolder {
-        let mut path = self.directory_path.clone();
-        path.push(format!("{}/", start_timestamp));
-        let pearl_holder = self.create_pearl_by_path(path);
-        let end_timestamp = start_timestamp + self.settings.get_timestamp_period().unwrap();
-        PearlTimestampHolder::new(pearl_holder, start_timestamp, end_timestamp)
-    }
-
     pub async fn attach(&self, start_timestamp: i64) {
         let mut pearls = self.pearls_write_guard().await;
         if pearls
             .iter()
             .all(|pearl| pearl.start_timestamp != start_timestamp)
         {
-            let pearl_timestamp_holder = self.create_holder(start_timestamp);
+            let pearl_timestamp_holder = self.create_pearl_by_timestamp(start_timestamp).unwrap();
             pearl_timestamp_holder
                 .pearl
                 .clone()
@@ -408,7 +336,8 @@
                 warn!("pearl closed: {:?}", e);
             }
         }
-=======
+    }
+
     pub fn create_pearl_timestamp_holder(
         &self,
         start_timestamp: i64,
@@ -459,7 +388,6 @@
             }
         }
         Ok(pearls)
->>>>>>> 8d5b350d
     }
 }
 
