[package]
name = "bob"
version = "0.1.0"
authors = ["Kirill Bushminkin <kb@qoollo.com>"]
edition = "2018"

[dependencies]
futures         = "~0.1"
futures-cpupool = "~0.1"
clap            = "~2.31"
<<<<<<< HEAD
tokio           = "~0.1"
bitflags        = "~1.0"
=======
http = "~0.1"
prost = "~0.5"
bytes = "~0.4"
tokio = "~0.1"
stopwatch = "0.0.7"
tower-h2 = { git = "https://github.com/tower-rs/tower-h2" }
tower-add-origin = { git = "https://github.com/tower-rs/tower-http" }
tower-grpc = { git = "https://github.com/tower-rs/tower-grpc"  }
tower-service = "0.2"
tower = { git = "https://github.com/tower-rs/tower" }

>>>>>>> 15a1e8ce

[build-dependencies]
tower-grpc-build = { git = "https://github.com/tower-rs/tower-grpc" }

[lib]
name = "bob"

[[bin]]
name = "bobd"

[[bin]]
name = "bobc"

[[bin]]
name = "bobp"<|MERGE_RESOLUTION|>--- conflicted
+++ resolved
@@ -8,10 +8,7 @@
 futures         = "~0.1"
 futures-cpupool = "~0.1"
 clap            = "~2.31"
-<<<<<<< HEAD
-tokio           = "~0.1"
 bitflags        = "~1.0"
-=======
 http = "~0.1"
 prost = "~0.5"
 bytes = "~0.4"
@@ -23,7 +20,6 @@
 tower-service = "0.2"
 tower = { git = "https://github.com/tower-rs/tower" }
 
->>>>>>> 15a1e8ce
 
 [build-dependencies]
 tower-grpc-build = { git = "https://github.com/tower-rs/tower-grpc" }
