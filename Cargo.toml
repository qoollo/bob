--- conflicted
+++ resolved
@@ -21,12 +21,7 @@
 hyper = "0.14.2"
 humantime = "2.1.0"
 chrono = "0.4"
-<<<<<<< HEAD
-mockall = "0.8"
-=======
-dipstick = "0.9.0"
 mockall = "0.9.0"
->>>>>>> d2d306f5
 cfg-if = "1.0"
 env_logger = "0.8"
 tonic = { version = "0.4.0", features = ["prost"] }
