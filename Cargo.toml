--- conflicted
+++ resolved
@@ -4,9 +4,5 @@
     "bob-apps",
     "bob-backend",
     "bob-common",
-<<<<<<< HEAD
-    "bob-tools",
     "bob-access",
-=======
->>>>>>> 914ce41e
 ]