[package]
name = "bob"
version = "1.5.0-alpha.18"
authors = ["Kirill Bushminkin <kb@qoollo.com>", "Pavel Iakushin <pyakushin@qoollo.com>"]
edition = "2018"

[dependencies]
anyhow = "1.0.38"
http = "0.2.3"
futures = { version = "0.3.12", features = ["thread-pool"] }
serde = "1.0"
serde_derive = "1.0"
serde_yaml = "0.8"
log = "0.4"
log4rs = "1.0.0"
clap = "2.33"
bitflags = "1.2.1"
prost = "0.7.0"
bytes = "1.0.1"
stopwatch = "0.0.7"
hyper = "0.14.2"
humantime = "2.1.0"
chrono = "0.4"
dipstick = "0.9.0"
mockall = "0.9.0"
cfg-if = "1.0"
env_logger = "0.8"
tonic = { version = "0.4.0", features = ["prost"] }
tower = "0.4.3"
tower-make = "0.3.0"
tower-service = "0.3.0"
tower-balance = "0.3.0"
tower-load = "0.3.0"
rocket = "0.4.6"
rocket_contrib = "0.4.6"
async-trait = "0.1"
termion = "1.5"
ring = "0.16.19"
derive-new = "0.5.8"
ctrlc = "3.1"
lazy_static = "1.4.0"
thiserror = "1.0"

[dependencies.tokio]
<<<<<<< HEAD
version = "1.0.2"
features = ["full"]
=======
version = "0.2.22"
features = ["full", "signal"]
>>>>>>> e6f30749
# default_features = false
# features = ["macros", "net", "rt", "rt-multi-thread", "sync", "time"]

[dependencies.pearl]
version = "0.5.5"

[build-dependencies]
tonic-build = "0.4.0"

[lib]
name = "bob"

[[bin]]
name = "bobd"

[[bin]]
name = "bobc"

[[bin]]
name = "bobp"

[[bin]]
name = "ccg"<|MERGE_RESOLUTION|>--- conflicted
+++ resolved
@@ -42,15 +42,8 @@
 thiserror = "1.0"
 
 [dependencies.tokio]
-<<<<<<< HEAD
 version = "1.0.2"
 features = ["full"]
-=======
-version = "0.2.22"
-features = ["full", "signal"]
->>>>>>> e6f30749
-# default_features = false
-# features = ["macros", "net", "rt", "rt-multi-thread", "sync", "time"]
 
 [dependencies.pearl]
 version = "0.5.5"
