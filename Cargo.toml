--- conflicted
+++ resolved
@@ -38,11 +38,7 @@
 termion = "1.5"
 ring = "0.16.15"
 derive-new = "0.5.8"
-<<<<<<< HEAD
-ctrlc = "3.1.5"
-=======
 ctrlc = "3.1.6"
->>>>>>> a0842e6e
 lazy_static = "1.4.0"
 rio = "0.9"
 
