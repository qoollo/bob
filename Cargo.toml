--- conflicted
+++ resolved
@@ -37,11 +37,7 @@
 rocket_contrib = "0.4"
 
 [build-dependencies]
-<<<<<<< HEAD
-tonic-build = "0.1.0-alpha.4"
-=======
 tonic-build = "0.1.0-alpha.5"
->>>>>>> c2709dc9
 
 [lib]
 name = "bob"
