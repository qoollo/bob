[package]
name = "bob"
version = "1.5.0-alpha.4"
authors = ["Kirill Bushminkin <kb@qoollo.com>", "Pavel Iakushin <pyakushin@qoollo.com>"]
edition = "2018"

[dependencies]
http = "0.2.1"
pearl = "0.3.3"
futures = { version = "0.3.5", features = ["thread-pool"] }
tokio = { version = "0.2.21", features = ["full"] }
serde = "1.0"
serde_derive = "1.0"
serde_yaml = "0.8"
log = "0.4"
log4rs = "0.12.0"
clap = "2.33"
bitflags = "1.2.1"
prost = "0.6"
bytes = "0.5.4"
stopwatch = "0.0.7"
hyper = "0.13.5"
humantime = "2.0.0"
chrono = "0.4.11"
<<<<<<< HEAD
dipstick = "^0.7.0"
=======
dipstick = "0.9.0"
>>>>>>> 6780a9d2
mockall = "0.7.1"
cfg-if = "0.1.10"
env_logger = "0.7"
tonic = { version = "0.2.1", features = ["prost"] }
tower = "0.3.1"
tower-make = "0.3.0"
tower-service = "0.3.0"
tower-balance = "0.3.0"
tower-load = "0.3.0"
rocket = "0.4.4"
rocket_contrib = "0.4.4"
async-trait = "0.1.31"
termion = "1.5"
derive-new = "0.5.8"
ctrlc = "*"

[build-dependencies]
tonic-build = "0.2.0"

[lib]
name = "bob"

[[bin]]
name = "bobd"

[[bin]]
name = "bobc"

[[bin]]
name = "bobp"

[[bin]]
name = "ccg"<|MERGE_RESOLUTION|>--- conflicted
+++ resolved
@@ -22,11 +22,7 @@
 hyper = "0.13.5"
 humantime = "2.0.0"
 chrono = "0.4.11"
-<<<<<<< HEAD
-dipstick = "^0.7.0"
-=======
 dipstick = "0.9.0"
->>>>>>> 6780a9d2
 mockall = "0.7.1"
 cfg-if = "0.1.10"
 env_logger = "0.7"
