[package]
name = "bob"
version = "2.0.0-alpha.11"
authors = [
    "Kirill Bushminkin <kb@qoollo.com>",
    "Pavel Iakushin <pyakushin@qoollo.com>",
]
edition = "2018"

[dependencies]
anyhow = "1.0"
async-trait = "0.1"
bitflags = "1.3"
bob-backend = { path = "../bob-backend" }
bob-common = { path = "../bob-common", features = []}
bob-grpc = { path = "../bob-grpc" }
bytes = "1.1"
cfg-if = "1.0"
chrono = "0.4"
futures = { version = "0.3", features = ["thread-pool"] }
http = "0.2"
humantime = "2.1.0"
hyper = { version = "0.14", default-features = false }
infer = "0.5"
lazy_static = "1.4.0"
libc = "0.2"
log = "0.4"
metrics = { version = "0.17", features = ["std"] }
mockall = "0.10.2"
pipers = "1.0.0"
prost = "0.9"
ring = "0.16"
rocket = { version = "0.5.0-rc.1", features = ["json", "uuid"] }
serde = "1.0"
serde_derive = "1.0"
serde_yaml = "0.8"
stopwatch = "0.0.7"
termion = "1.5"
thiserror = "1.0"
sysinfo = "0.21.2"
tonic = { version = "0.6", features = ["prost"] }
tower = "0.4"
tower-service = "0.3"

[dependencies.pearl]
# version = "=0.9.0"
git = "https://github.com/qoollo/pearl"
branch = "mark-records-as-deleted"

[dependencies.tokio]
version = "1.14"
default-features = false
features = []

[build-dependencies]
chrono = "0.4"

[dev-dependencies]
<<<<<<< HEAD
env_logger = "0.9"
bob-common = { path = "../bob-common", features = ["testing"] }
=======
env_logger = "0.9"
>>>>>>> 0bff0699
<|MERGE_RESOLUTION|>--- conflicted
+++ resolved
@@ -12,7 +12,7 @@
 async-trait = "0.1"
 bitflags = "1.3"
 bob-backend = { path = "../bob-backend" }
-bob-common = { path = "../bob-common", features = []}
+bob-common = { path = "../bob-common", features = [] }
 bob-grpc = { path = "../bob-grpc" }
 bytes = "1.1"
 cfg-if = "1.0"
@@ -56,9 +56,4 @@
 chrono = "0.4"
 
 [dev-dependencies]
-<<<<<<< HEAD
-env_logger = "0.9"
-bob-common = { path = "../bob-common", features = ["testing"] }
-=======
-env_logger = "0.9"
->>>>>>> 0bff0699
+env_logger = "0.9"