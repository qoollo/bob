[package]
name = "bob"
version = "1.6.1"
authors = ["Kirill Bushminkin <kb@qoollo.com>", "Pavel Iakushin <pyakushin@qoollo.com>"]
edition = "2018"

[dependencies]

anyhow = "1.0.38"
async-trait = "0.1"
bitflags = "1.2.1"
bob-backend = { path = "../bob-backend" }
bob-common = { path = "../bob-common" }
bob-grpc = { path = "../bob-grpc" }
bytes = "1.0.1"
cfg-if = "1.0"
chrono = "0.4"
env_logger = "0.8"
futures = { version = "0.3.12", features = ["thread-pool"] }
http = "0.2.3"
humantime = "2.1.0"
hyper = "0.14.2"
#metrics = "0.12.1"
infer = "0.3.5"
lazy_static = "1.4.0"
log = "0.4"
metrics = { version = "0.12.1", features = ["std"] }
mockall = "0.9.0"
prost = "0.7.0"
ring = "0.16.19"
rocket = "0.4.6"
rocket_contrib = "0.4.6"
serde = "1.0"
serde_derive = "1.0"
serde_yaml = "0.8"
stopwatch = "0.0.7"
termion = "1.5"
thiserror = "1.0"
tonic = { version = "0.4.0", features = ["prost"] }
tower = "0.4.3"
tower-service = "0.3.0"
<<<<<<< HEAD
rocket = "0.4.6"
rocket_contrib = "0.4.6"
async-trait = "0.1"
termion = "1.5"
ring = "0.16.19"
lazy_static = "1.4.0"
thiserror = "1.0"
metrics = { version = "0.12.1", features = ["std"] }
#metrics = "0.12.1"
infer = "0.3.5"
=======

[dependencies.pearl]
version = "=0.5.14"
>>>>>>> 94f07fdb

[dependencies.tokio]
version = "1.4"
features = ["full"]
# git = "https://github.com/qoollo/pearl"
# branch = "observer-force-shutdown-on-close"

[build-dependencies]
tonic-build = "0.4.0"<|MERGE_RESOLUTION|>--- conflicted
+++ resolved
@@ -39,22 +39,9 @@
 tonic = { version = "0.4.0", features = ["prost"] }
 tower = "0.4.3"
 tower-service = "0.3.0"
-<<<<<<< HEAD
-rocket = "0.4.6"
-rocket_contrib = "0.4.6"
-async-trait = "0.1"
-termion = "1.5"
-ring = "0.16.19"
-lazy_static = "1.4.0"
-thiserror = "1.0"
-metrics = { version = "0.12.1", features = ["std"] }
-#metrics = "0.12.1"
-infer = "0.3.5"
-=======
 
 [dependencies.pearl]
 version = "=0.5.14"
->>>>>>> 94f07fdb
 
 [dependencies.tokio]
 version = "1.4"
