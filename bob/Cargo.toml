[package]
name = "bob"
version = "2.0.0-alpha.11"
authors = [
    "Kirill Bushminkin <kb@qoollo.com>",
    "Pavel Iakushin <pyakushin@qoollo.com>",
]
edition = "2018"

[dependencies]
anyhow = "1.0"
async-trait = "0.1"
bitflags = "1.3"
bob-backend = { path = "../bob-backend" }
bob-common = { path = "../bob-common" }
bob-grpc = { path = "../bob-grpc" }
bytes = "1.1"
cfg-if = "1.0"
chrono = "0.4"
futures = { version = "0.3", features = ["thread-pool"] }
http = "0.2"
humantime = "2.1.0"
hyper = { version = "0.14", default-features = false }
infer = "0.5"
lazy_static = "1.4.0"
log = "0.4"
metrics = { version = "0.17", features = ["std"] }
mockall = "0.10.2"
prost = "0.9"
ring = "0.16"
rocket = { version = "0.5.0-rc.1", features = ["json", "uuid"] }
serde = "1.0"
serde_derive = "1.0"
serde_yaml = "0.8"
stopwatch = "0.0.7"
termion = "1.5"
thiserror = "1.0"
sysinfo = "0.21"
tonic = { version = "0.6", features = ["prost"] }
tower = "0.4"
tower-service = "0.3"

<<<<<<< HEAD
[dependencies.tokio]
version = "1.4"
features = ["full"]

[dependencies.pearl]
# version = "=0.5.14"
git = "https://github.com/qoollo/pearl"
branch = "mark-records-as-deleted"
=======
[dependencies.pearl]
version = "=0.9.0"

[dependencies.tokio]
version = "1.14"
default-features = false
features = []
>>>>>>> 95d1a004

[build-dependencies]
chrono = "0.4"

[dev-dependencies]
env_logger = "0.9"
bob-common = { path = "../bob-common", features = ["testing"]  }<|MERGE_RESOLUTION|>--- conflicted
+++ resolved
@@ -40,28 +40,19 @@
 tower = "0.4"
 tower-service = "0.3"
 
-<<<<<<< HEAD
-[dependencies.tokio]
-version = "1.4"
-features = ["full"]
-
 [dependencies.pearl]
-# version = "=0.5.14"
+# version = "=0.9.0"
 git = "https://github.com/qoollo/pearl"
 branch = "mark-records-as-deleted"
-=======
-[dependencies.pearl]
-version = "=0.9.0"
 
 [dependencies.tokio]
 version = "1.14"
 default-features = false
 features = []
->>>>>>> 95d1a004
 
 [build-dependencies]
 chrono = "0.4"
 
 [dev-dependencies]
 env_logger = "0.9"
-bob-common = { path = "../bob-common", features = ["testing"]  }+bob-common = { path = "../bob-common", features = ["testing"] }