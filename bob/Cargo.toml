[package]
name = "bob"
version = "2.0.0-alpha.3"
authors = [
    "Kirill Bushminkin <kb@qoollo.com>",
    "Pavel Iakushin <pyakushin@qoollo.com>",
]
edition = "2018"

[dependencies]
anyhow = "1.0"
async-trait = "0.1"
bitflags = "1.3"
bob-backend = { path = "../bob-backend" }
bob-common = { path = "../bob-common" }
bob-grpc = { path = "../bob-grpc" }
bytes = "1.1"
cfg-if = "1.0"
chrono = "0.4"
<<<<<<< HEAD
env_logger = "0.8"
futures = { version = "0.3", features = ["thread-pool"] }
http = "0.2.3"
=======
env_logger = "0.9"
futures = { version = "0.3", features = ["thread-pool"] }
http = "0.2"
>>>>>>> ded25a67
humantime = "2.1.0"
hyper = { version = "0.14", default-features = false }
infer = "0.5"
lazy_static = "1.4.0"
log = "0.4"
<<<<<<< HEAD
metrics = { version = "0.16", features = ["std"] }
mockall = "0.9.0"
prost = "0.8.0"
ring = "0.16.19"
=======
metrics = { version = "0.17", features = ["std"] }
mockall = "0.10"
prost = "0.8"
ring = "0.16"
>>>>>>> ded25a67
rocket = { version = "0.5.0-rc.1", features = ["json", "uuid"] }
serde = "1.0"
serde_derive = "1.0"
serde_yaml = "0.8"
stopwatch = "0.0.7"
termion = "1.5"
thiserror = "1.0"
<<<<<<< HEAD
tonic = { version = "0.5.2", features = ["prost"] }
tower = "0.4.3"
tower-service = "0.3.0"
=======
tonic = { version = "0.5", features = ["prost"] }
tower = "0.4"
tower-service = "0.3"
>>>>>>> ded25a67

[dependencies.pearl]
version = "=0.6.1"

[dependencies.tokio]
version = "1.11"
default-features = false
features = []

[build-dependencies]
<<<<<<< HEAD
tonic-build = "0.5.2"
chrono = "0.4"
=======
chrono = "0.4"
tonic-build = "0.5"
>>>>>>> ded25a67
<|MERGE_RESOLUTION|>--- conflicted
+++ resolved
@@ -17,31 +17,18 @@
 bytes = "1.1"
 cfg-if = "1.0"
 chrono = "0.4"
-<<<<<<< HEAD
-env_logger = "0.8"
-futures = { version = "0.3", features = ["thread-pool"] }
-http = "0.2.3"
-=======
 env_logger = "0.9"
 futures = { version = "0.3", features = ["thread-pool"] }
 http = "0.2"
->>>>>>> ded25a67
 humantime = "2.1.0"
 hyper = { version = "0.14", default-features = false }
 infer = "0.5"
 lazy_static = "1.4.0"
 log = "0.4"
-<<<<<<< HEAD
-metrics = { version = "0.16", features = ["std"] }
-mockall = "0.9.0"
-prost = "0.8.0"
-ring = "0.16.19"
-=======
 metrics = { version = "0.17", features = ["std"] }
 mockall = "0.10"
 prost = "0.8"
 ring = "0.16"
->>>>>>> ded25a67
 rocket = { version = "0.5.0-rc.1", features = ["json", "uuid"] }
 serde = "1.0"
 serde_derive = "1.0"
@@ -49,15 +36,9 @@
 stopwatch = "0.0.7"
 termion = "1.5"
 thiserror = "1.0"
-<<<<<<< HEAD
-tonic = { version = "0.5.2", features = ["prost"] }
-tower = "0.4.3"
-tower-service = "0.3.0"
-=======
 tonic = { version = "0.5", features = ["prost"] }
 tower = "0.4"
 tower-service = "0.3"
->>>>>>> ded25a67
 
 [dependencies.pearl]
 version = "=0.6.1"
@@ -68,10 +49,5 @@
 features = []
 
 [build-dependencies]
-<<<<<<< HEAD
-tonic-build = "0.5.2"
 chrono = "0.4"
-=======
-chrono = "0.4"
-tonic-build = "0.5"
->>>>>>> ded25a67
+tonic-build = "0.5"