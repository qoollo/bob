--- conflicted
+++ resolved
@@ -46,16 +46,11 @@
 [dependencies.tokio]
 version = "1.4"
 features = ["full"]
-<<<<<<< HEAD
 
 [dependencies.pearl]
 # version = "=0.5.14"
 git = "https://github.com/qoollo/pearl"
 branch = "mark-records-as-deleted"
-=======
-# git = "https://github.com/qoollo/pearl"
-# branch = "observer-force-shutdown-on-close"
->>>>>>> 94f07fdb
 
 [build-dependencies]
 tonic-build = "0.4.0"