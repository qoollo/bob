--- conflicted
+++ resolved
@@ -1,24 +1,8 @@
 [package]
 name = "bob"
-<<<<<<< HEAD
 version.workspace = true
 authors.workspace = true
 edition.workspace = true
-=======
-version = "2.1.0-alpha.11"
-authors = [
-    "Kirill Bushminkin <kb@qoollo.com>",
-    "Pavel Iakushin <pyakushin@qoollo.com>",
-    "Nikita Menshov",
-    "Ilia Kopylov",
-    "Ivan Druzhitskiy",
-    "Vladimir Stepanenko",
-    "Pavel Perestoronin",
-    "Konstantin Konnov",
-    "Konstantin Bulany"
-]
-edition = "2021"
->>>>>>> 9f496748
 
 [dependencies]
 bob-access = { path = "../bob-access" }
@@ -44,19 +28,9 @@
 axum = { workspace = true }
 axum-server = { workspace = true, features = ["tls-rustls"] }
 infer = { workspace = true }
-tokio = { workspace = true }
+tokio = { workspace = true, features = ["process"] }
 pearl = { workspace = true }
 
-<<<<<<< HEAD
-=======
-[dependencies.pearl]
-version = "0.19.0"
-
-[dependencies.tokio]
-version = "1.21"
-default-features = false
-features = ["process"]
->>>>>>> 9f496748
 
 [build-dependencies]
 chrono = { workspace = true }
