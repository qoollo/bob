--- conflicted
+++ resolved
@@ -35,13 +35,8 @@
 stopwatch = "0.0.7"
 termion = "1.5"
 thiserror = "1.0"
-<<<<<<< HEAD
 sysinfo = "0.21.2"
-tonic = { version = "0.5", features = ["prost"] }
-=======
-sysinfo = "0.21"
 tonic = { version = "0.6", features = ["prost"] }
->>>>>>> 95d1a004
 tower = "0.4"
 tower-service = "0.3"
 
