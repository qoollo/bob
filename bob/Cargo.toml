--- conflicted
+++ resolved
@@ -45,12 +45,7 @@
 uuid = "1.1.2"
 
 [dependencies.pearl]
-<<<<<<< HEAD
-git = "https://github.com/qoollo/pearl"
-branch = "208-return-deletion-type"
-=======
 version = "0.16.0"
->>>>>>> db32b3c5
 
 [dependencies.tokio]
 version = "1.21"
