[package]
name = "bob"
version = "2.0.0-alpha.10"
authors = [
    "Kirill Bushminkin <kb@qoollo.com>",
    "Pavel Iakushin <pyakushin@qoollo.com>",
]
edition = "2018"

[dependencies]
anyhow = "1.0"
async-trait = "0.1"
bitflags = "1.3"
bob-backend = { path = "../bob-backend" }
bob-common = { path = "../bob-common" }
bob-grpc = { path = "../bob-grpc" }
bytes = "1.1"
cfg-if = "1.0"
chrono = "0.4"
futures = { version = "0.3", features = ["thread-pool"] }
http = "0.2"
humantime = "2.1.0"
hyper = { version = "0.14", default-features = false }
infer = "0.5"
lazy_static = "1.4.0"
log = "0.4"
metrics = { version = "0.17", features = ["std"] }
mockall = "0.10.2"
prost = "0.8"
ring = "0.16"
rocket = { version = "0.5.0-rc.1", features = ["json", "uuid"] }
serde = "1.0"
serde_derive = "1.0"
serde_yaml = "0.8"
stopwatch = "0.0.7"
termion = "1.5"
thiserror = "1.0"
sysinfo = "0.19"
tonic = { version = "0.5", features = ["prost"] }
tower = "0.4"
tower-service = "0.3"

[dependencies.pearl]
<<<<<<< HEAD
# version = "=0.6.1"
git = "https://github.com/qoollo/pearl"
branch = "hierarchical-filters"
=======
version = "=0.8.1"
>>>>>>> 3a6b0ec0

[dependencies.tokio]
version = "1.11"
default-features = false
features = []

[build-dependencies]
chrono = "0.4"

[dev-dependencies]
env_logger = "0.9"
bob-common = { path = "../bob-common", features = ["testing"]  }<|MERGE_RESOLUTION|>--- conflicted
+++ resolved
@@ -41,13 +41,9 @@
 tower-service = "0.3"
 
 [dependencies.pearl]
-<<<<<<< HEAD
 # version = "=0.6.1"
 git = "https://github.com/qoollo/pearl"
 branch = "hierarchical-filters"
-=======
-version = "=0.8.1"
->>>>>>> 3a6b0ec0
 
 [dependencies.tokio]
 version = "1.11"
