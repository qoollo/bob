--- conflicted
+++ resolved
@@ -11,10 +11,7 @@
 anyhow = "1.0"
 async-trait = "0.1"
 axum = "0.4"
-<<<<<<< HEAD
 axum-server = { version = "0.3.3", features = ["tls-rustls"] }
-=======
->>>>>>> 28d910fe
 bitflags = "1.3"
 bob-access = { path = "../bob-access" }
 bob-backend = { path = "../bob-backend" }
