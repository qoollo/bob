[package]
name = "bob"
version = "2.0.0-alpha.10"
authors = [
    "Kirill Bushminkin <kb@qoollo.com>",
    "Pavel Iakushin <pyakushin@qoollo.com>",
]
edition = "2018"

[dependencies]
anyhow = "1.0"
async-trait = "0.1"
bitflags = "1.3"
bob-backend = { path = "../bob-backend" }
bob-common = { path = "../bob-common" }
bob-grpc = { path = "../bob-grpc" }
bytes = "1.1"
cfg-if = "1.0"
chrono = "0.4"
futures = { version = "0.3", features = ["thread-pool"] }
http = "0.2"
humantime = "2.1.0"
hyper = { version = "0.14", default-features = false }
infer = "0.5"
lazy_static = "1.4.0"
log = "0.4"
metrics = { version = "0.17", features = ["std"] }
<<<<<<< HEAD
mockall = "0.10"
pipers = "1.0.0"
=======
mockall = "0.10.2"
>>>>>>> 9d393fb2
prost = "0.8"
ring = "0.16"
rocket = { version = "0.5.0-rc.1", features = ["json", "uuid"] }
serde = "1.0"
serde_derive = "1.0"
serde_yaml = "0.8"
stopwatch = "0.0.7"
termion = "1.5"
thiserror = "1.0"
sysinfo = "0.19"
tonic = { version = "0.5", features = ["prost"] }
tower = "0.4"
tower-service = "0.3"

[dependencies.pearl]
version = "=0.8.1"

[dependencies.tokio]
version = "1.11"
default-features = false
features = []

[build-dependencies]
chrono = "0.4"

[dev-dependencies]
env_logger = "0.9"
bob-common = { path = "../bob-common", features = ["testing"]  }<|MERGE_RESOLUTION|>--- conflicted
+++ resolved
@@ -25,12 +25,8 @@
 lazy_static = "1.4.0"
 log = "0.4"
 metrics = { version = "0.17", features = ["std"] }
-<<<<<<< HEAD
-mockall = "0.10"
+mockall = "0.10.2"
 pipers = "1.0.0"
-=======
-mockall = "0.10.2"
->>>>>>> 9d393fb2
 prost = "0.8"
 ring = "0.16"
 rocket = { version = "0.5.0-rc.1", features = ["json", "uuid"] }
