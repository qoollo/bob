--- conflicted
+++ resolved
@@ -1,10 +1,6 @@
 use std::net::IpAddr;
 
-<<<<<<< HEAD
-use bob_access::{Authenticator, Credentials};
-=======
 use bob_access::{Authenticator, CredentialsHolder};
->>>>>>> a9da1da1
 use tokio::{runtime::Handle, task::block_in_place};
 
 use crate::prelude::*;
@@ -108,13 +104,8 @@
     A: Authenticator,
 {
     async fn put(&self, req: Request<PutRequest>) -> ApiResult<OpStatus> {
-<<<<<<< HEAD
-        let creds = Credentials::from(&req);
-        if !self.auth.check_credentials(creds)?.has_write() {
-=======
         let creds: CredentialsHolder<A> = (&req).into();
         if !self.auth.check_credentials_grpc(creds.into())?.has_write() {
->>>>>>> a9da1da1
             return Err(Status::permission_denied("WRITE permission required"));
         }
         trace!("- - - - - SERVER PUT START - - - - -");
@@ -175,13 +166,8 @@
     }
 
     async fn get(&self, req: Request<GetRequest>) -> ApiResult<Blob> {
-<<<<<<< HEAD
-        let creds = Credentials::from(&req);
-        if !self.auth.check_credentials(creds)?.has_read() {
-=======
         let creds: CredentialsHolder<A> = (&req).into();
         if !self.auth.check_credentials_grpc(creds.into())?.has_read() {
->>>>>>> a9da1da1
             return Err(Status::permission_denied("READ permission required"));
         }
         trace!("- - - - - SERVER GET START - - - - -");
@@ -236,13 +222,8 @@
     }
 
     async fn exist(&self, req: Request<ExistRequest>) -> ApiResult<ExistResponse> {
-<<<<<<< HEAD
-        let creds = Credentials::from(&req);
-        if !self.auth.check_credentials(creds)?.has_read() {
-=======
         let creds: CredentialsHolder<A> = (&req).into();
         if !self.auth.check_credentials_grpc(creds.into())?.has_read() {
->>>>>>> a9da1da1
             return Err(Status::permission_denied("READ permission required"));
         }
         let sw = Stopwatch::start_new();
