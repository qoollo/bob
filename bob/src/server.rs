--- conflicted
+++ resolved
@@ -1,10 +1,6 @@
 use std::net::IpAddr;
 
-<<<<<<< HEAD
-use bob_access::{Authenticator, Credentials};
-=======
 use bob_access::{Authenticator, CredentialsHolder};
->>>>>>> 28d910fe
 use tokio::{runtime::Handle, task::block_in_place};
 
 use crate::prelude::*;
@@ -57,13 +53,8 @@
     }
 
     /// Call to run HTTP API server, not required for normal functioning
-<<<<<<< HEAD
     pub async fn run_api_server(&self, tls_config: &Option<TLSConfig>, address: IpAddr, port: u16) {
         crate::api::spawn(self.clone(), tls_config, address, port).await;
-=======
-    pub fn run_api_server(&self, address: IpAddr, port: u16) {
-        crate::api::spawn(self.clone(), address, port);
->>>>>>> 28d910fe
     }
 
     /// Start backend component, required before starting bob service
@@ -116,13 +107,8 @@
     A: Authenticator,
 {
     async fn put(&self, req: Request<PutRequest>) -> ApiResult<OpStatus> {
-<<<<<<< HEAD
-        let creds = Credentials::from(&req);
-        if !self.auth.check_credentials(creds)?.has_write() {
-=======
         let creds: CredentialsHolder<A> = (&req).into();
         if !self.auth.check_credentials_grpc(creds.into())?.has_write() {
->>>>>>> 28d910fe
             return Err(Status::permission_denied("WRITE permission required"));
         }
         trace!("- - - - - SERVER PUT START - - - - -");
@@ -183,13 +169,8 @@
     }
 
     async fn get(&self, req: Request<GetRequest>) -> ApiResult<Blob> {
-<<<<<<< HEAD
-        let creds = Credentials::from(&req);
-        if !self.auth.check_credentials(creds)?.has_read() {
-=======
         let creds: CredentialsHolder<A> = (&req).into();
         if !self.auth.check_credentials_grpc(creds.into())?.has_read() {
->>>>>>> 28d910fe
             return Err(Status::permission_denied("READ permission required"));
         }
         trace!("- - - - - SERVER GET START - - - - -");
@@ -244,13 +225,8 @@
     }
 
     async fn exist(&self, req: Request<ExistRequest>) -> ApiResult<ExistResponse> {
-<<<<<<< HEAD
-        let creds = Credentials::from(&req);
-        if !self.auth.check_credentials(creds)?.has_read() {
-=======
         let creds: CredentialsHolder<A> = (&req).into();
         if !self.auth.check_credentials_grpc(creds.into())?.has_read() {
->>>>>>> 28d910fe
             return Err(Status::permission_denied("READ permission required"));
         }
         let sw = Stopwatch::start_new();
