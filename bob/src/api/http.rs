use crate::server::Server as BobServer;
use bob_backend::pearl::{Group as PearlGroup, Holder};
use bob_common::{
    data::{BobData, BobKey, BobMeta, BobOptions, VDisk as DataVDisk, BOB_KEY_SIZE},
    error::Error as BobError,
    node::Disk as NodeDisk,
};
use futures::{future::BoxFuture, FutureExt};
use rocket::{
    data::ByteUnit,
    http::{ContentType, Status},
    request::FromParam,
    response::{content::Custom as Content, Responder, Result as RocketResult},
    serde::json::Json,
    Config, Data, Request, Response, Rocket, State,
};
<<<<<<< HEAD
use rocket_contrib::{json::Json, uuid::Uuid};
=======
>>>>>>> 23e4ba1a
use std::{
    io::{Cursor, Error as IoError, ErrorKind},
    path::{Path, PathBuf},
    str::FromStr,
};
use tokio::fs::{read_dir, ReadDir};

mod s3;

#[derive(Debug, Clone)]
pub(crate) enum Action {
    Attach,
    Detach,
}

#[derive(Debug, Serialize)]
pub(crate) struct Node {
    name: String,
    address: String,
    vdisks: Vec<VDisk>,
}

#[derive(Debug, Clone, Serialize)]
pub(crate) struct VDisk {
    id: u32,
    replicas: Vec<Replica>,
}

#[derive(Debug, Clone, Serialize)]
pub(crate) struct Replica {
    node: String,
    disk: String,
    path: String,
}
#[derive(Debug, Serialize, Clone)]
pub(crate) struct VDiskPartitions {
    vdisk_id: u32,
    node_name: String,
    disk_name: String,
    partitions: Vec<String>,
}

#[derive(Debug, Serialize, Clone)]
pub(crate) struct Partition {
    vdisk_id: u32,
    node_name: String,
    disk_name: String,
    timestamp: u64,
    records_count: usize,
}

#[derive(Debug)]
pub(crate) struct StatusExt {
    status: Status,
    ok: bool,
    msg: String,
}

#[derive(Debug, Serialize)]
pub(crate) struct Dir {
    name: String,
    path: String,
    children: Vec<Dir>,
}

#[derive(Debug, Serialize)]
pub(crate) struct DistrFunc {
    func: String,
}

#[derive(Debug, Serialize)]
pub(crate) struct DiskState {
    name: String,
    path: String,
    is_active: bool,
}

#[derive(Debug)]
pub(crate) struct DataKey(BobKey);

pub(crate) fn spawn(bob: BobServer, port: u16) {
    let routes = routes![
        status,
        vdisks,
        vdisk_by_id,
        partitions,
        partition_by_id,
        change_partition_state,
        delete_partition,
        alien,
        get_alien_directory,
        remount_vdisks_group,
        start_all_disk_controllers,
        stop_all_disk_controllers,
        get_local_replica_directories,
        nodes,
        disks_list,
        finalize_outdated_blobs,
        vdisk_records_count,
        distribution_function,
        get_data,
        put_data
    ];
    info!("API server started");
    let mut config = Config::release_default();
    config.port = port;
    let task = Rocket::custom(config)
        .manage(bob)
        .mount("/s3", s3::routes())
        .mount("/", routes)
        .launch();

    tokio::spawn(task);
}

fn data_vdisk_to_scheme(disk: &DataVDisk) -> VDisk {
    VDisk {
        id: disk.id(),
        replicas: collect_replicas_info(disk.replicas()),
    }
}

fn collect_disks_info(bob: &BobServer) -> Vec<VDisk> {
    let mapper = bob.grinder().backend().mapper();
    mapper.vdisks().values().map(data_vdisk_to_scheme).collect()
}

#[inline]
fn get_vdisk_by_id(bob: &BobServer, id: u32) -> Option<VDisk> {
    find_vdisk(bob, id).map(data_vdisk_to_scheme)
}

fn find_vdisk(bob: &BobServer, id: u32) -> Option<&DataVDisk> {
    let mapper = bob.grinder().backend().mapper();
    mapper.get_vdisk(id)
}

fn collect_replicas_info(replicas: &[NodeDisk]) -> Vec<Replica> {
    replicas
        .iter()
        .map(|r| Replica {
            path: r.disk_path().to_owned(),
            disk: r.disk_name().to_owned(),
            node: r.node_name().to_owned(),
        })
        .collect()
}

fn not_acceptable_backend() -> StatusExt {
    let status = StatusExt::new(
        Status::NotAcceptable,
        false,
        "only pearl backend supports partitions".into(),
    );
    warn!("{:?}", status);
    status
}

// !notice: only finds normal group
async fn find_group(bob: &State<BobServer>, vdisk_id: u32) -> Result<PearlGroup, StatusExt> {
    let backend = bob.grinder().backend().inner();
    debug!("get backend: OK");
    let (dcs, _) = backend
        .disk_controllers()
        .ok_or_else(not_acceptable_backend)?;
    debug!("get vdisks groups: OK");
    let needed_dc = dcs
        .iter()
        .find(|dc| dc.vdisks().iter().any(|&vd| vd == vdisk_id))
        .ok_or_else(|| {
            let err = format!("Disk Controller with vdisk #{} not found", vdisk_id);
            warn!("{}", err);
            StatusExt::new(Status::NotFound, false, err)
        })?;
    needed_dc.vdisk_group(vdisk_id).await.map_err(|_| {
        let err = format!("Disk Controller with vdisk #{} not found", vdisk_id);
        warn!("{}", err);
        StatusExt::new(Status::NotFound, false, err)
    })
}

#[get("/status")]
async fn status(bob: &State<BobServer>) -> Json<Node> {
    let mapper = bob.grinder().backend().mapper();
    let name = mapper.local_node_name().to_owned();
    let address = mapper.local_node_address().to_owned();
    let vdisks = collect_disks_info(&bob);
    let node = Node {
        name,
        address,
        vdisks,
    };
    Json(node)
}

#[get("/nodes")]
async fn nodes(bob: &State<BobServer>) -> Json<Vec<Node>> {
    let mapper = bob.grinder().backend().mapper();
    let mut nodes = vec![];
    let vdisks = collect_disks_info(&bob);
    for node in mapper.nodes().values() {
        let vdisks: Vec<VDisk> = vdisks
            .iter()
            .filter_map(|vd| {
                if vd.replicas.iter().any(|r| r.node == node.name()) {
                    let mut vd = vd.clone();
                    vd.replicas.drain_filter(|r| r.node != node.name());
                    Some(vd)
                } else {
                    None
                }
            })
            .collect();

        let node = Node {
            name: node.name().to_string(),
            address: node.address().to_string(),
            vdisks,
        };

        nodes.push(node);
    }
    Json(nodes)
}

#[get("/disks/list")]
async fn disks_list(bob: &State<BobServer>) -> Result<Json<Vec<DiskState>>, StatusExt> {
    let backend = bob.grinder().backend().inner();
    let (dcs, adc) = backend
        .disk_controllers()
        .ok_or_else(not_acceptable_backend)?;

    let mut disks = Vec::new();
    for dc in dcs.iter().chain(std::iter::once(&adc)) {
        let disk_path = dc.disk();
        disks.push(DiskState {
            name: disk_path.name().to_owned(),
            path: disk_path.path().to_owned(),
            is_active: dc.is_ready().await,
        });
    }

    Ok(Json(disks))
}

#[get("/metadata/distrfunc")]
async fn distribution_function(bob: &State<BobServer>) -> Json<DistrFunc> {
    let mapper = bob.grinder().backend().mapper();
    Json(DistrFunc {
        func: format!("{:?}", mapper.distribution_func()),
    })
}

#[post("/disks/<disk_name>/stop")]
async fn stop_all_disk_controllers(
    bob: &State<BobServer>,
    disk_name: String,
) -> Result<StatusExt, StatusExt> {
    use futures::stream::{FuturesUnordered, StreamExt};
    let backend = bob.grinder().backend().inner();
    let (dcs, adc) = backend
        .disk_controllers()
        .ok_or_else(not_acceptable_backend)?;
    dcs.iter()
        .chain(std::iter::once(&adc))
        .filter(|dc| dc.disk().name() == disk_name)
        .map(|dc| dc.stop())
        .collect::<FuturesUnordered<_>>()
        .collect::<Vec<()>>()
        .await;
    Ok(StatusExt::new(
        Status::Ok,
        true,
        "Disk controllers are stopped".to_owned(),
    ))
}

#[post("/disks/<disk_name>/start")]
async fn start_all_disk_controllers(
    bob: &State<BobServer>,
    disk_name: String,
) -> Result<StatusExt, StatusExt> {
    use futures::stream::{FuturesUnordered, StreamExt};
    let backend = bob.grinder().backend().inner();
    let (dcs, adc) = backend
        .disk_controllers()
        .ok_or_else(not_acceptable_backend)?;
    let target_dcs = dcs
        .iter()
        .chain(std::iter::once(&adc))
        .filter(|dc| dc.disk().name() == disk_name)
        .map(|dc| dc.run())
        .collect::<FuturesUnordered<_>>();
    if target_dcs.is_empty() {
        let err = format!("Disk Controller with name '{}' not found", disk_name);
        warn!("{}", err);
        return Err(StatusExt::new(Status::NotFound, false, err));
    }
    let err_string = target_dcs
        .fold(String::new(), |mut err_string, res| {
            if let Err(e) = res {
                err_string.push_str(&(e.to_string() + "\n"));
            }
            async move { err_string }
        })
        .await;
    if err_string.is_empty() {
        let msg = format!(
            "all disk controllers for disk '{}' successfully started",
            disk_name
        );
        info!("{}", msg);
        Ok(StatusExt::new(Status::Ok, true, msg))
    } else {
        Err(StatusExt::new(
            Status::InternalServerError,
            false,
            err_string,
        ))
    }
}

#[get("/vdisks")]
async fn vdisks(bob: &State<BobServer>) -> Json<Vec<VDisk>> {
    let vdisks = collect_disks_info(&bob);
    Json(vdisks)
}

#[delete("/blobs/outdated")]
async fn finalize_outdated_blobs(bob: &State<BobServer>) -> StatusExt {
    let backend = bob.grinder().backend();
    backend.close_unneeded_active_blobs(1, 1).await;
    StatusExt::new(
        Status::Ok,
        true,
        "Successfully removed outdated blobs".to_string(),
    )
}

#[get("/vdisks/<vdisk_id>")]
async fn vdisk_by_id(bob: &State<BobServer>, vdisk_id: u32) -> Option<Json<VDisk>> {
    get_vdisk_by_id(&bob, vdisk_id).map(Json)
}

#[get("/vdisks/<vdisk_id>/records/count")]
async fn vdisk_records_count(
    bob: &State<BobServer>,
    vdisk_id: u32,
) -> Result<Json<u64>, StatusExt> {
    let group = find_group(&bob, vdisk_id).await?;
    let holders = group.holders();
    let pearls = holders.read().await;
    let pearls: &[_] = pearls.as_ref();
    let mut sum = 0;
    for pearl in pearls {
        sum += pearl.records_count().await;
    }
    Ok(Json(sum as u64))
}

#[get("/vdisks/<vdisk_id>/partitions")]
async fn partitions(
    bob: &State<BobServer>,
    vdisk_id: u32,
) -> Result<Json<VDiskPartitions>, StatusExt> {
    let group = find_group(&bob, vdisk_id).await?;
    debug!("group with provided vdisk_id found");
    let holders = group.holders();
    let pearls = holders.read().await;
    debug!("get pearl holders: OK");
    let pearls: &[_] = pearls.as_ref();
    let partitions = pearls.iter().map(Holder::get_id).collect();
    let ps = VDiskPartitions {
        node_name: group.node_name().to_owned(),
        disk_name: group.disk_name().to_owned(),
        vdisk_id: group.vdisk_id(),
        partitions,
    };
    trace!("partitions: {:?}", ps);
    Ok(Json(ps))
}

#[get("/vdisks/<vdisk_id>/partitions/<partition_id>")]
async fn partition_by_id(
    bob: &State<BobServer>,
    vdisk_id: u32,
    partition_id: String,
) -> Result<Json<Partition>, StatusExt> {
    let group = find_group(&bob, vdisk_id).await?;
    debug!("group with provided vdisk_id found");
    let holders = group.holders();
    debug!("get pearl holders: OK");
    let pearls = holders.read().await;
    let pearl = pearls.iter().find(|pearl| pearl.get_id() == partition_id);
    let partition = if let Some(p) = pearl {
        Some(Partition {
            node_name: group.node_name().to_owned(),
            disk_name: group.disk_name().to_owned(),
            vdisk_id: group.vdisk_id(),
            timestamp: p.start_timestamp(),
            records_count: p.records_count().await,
        })
    } else {
        None
    };
    partition.map(Json).ok_or_else(|| {
        let err = format!(
            "partition with id: {} in vdisk {} not found",
            partition_id, vdisk_id
        );
        warn!("{}", err);
        StatusExt::new(Status::NotFound, false, err)
    })
}

#[post("/vdisks/<vdisk_id>/partitions/by_timestamp/<timestamp>/<action>")]
async fn change_partition_state(
    bob: &State<BobServer>,
    vdisk_id: u32,
    timestamp: u64,
    action: Action,
) -> Result<StatusExt, StatusExt> {
    let group = find_group(&bob, vdisk_id).await?;
    let res = format!(
        "partitions with timestamp {} on vdisk {} is successfully {:?}ed",
        timestamp, vdisk_id, action
    );
    let result = match action {
        Action::Attach => group.attach(timestamp).await,
        Action::Detach => group.detach(timestamp).await.map(|_| ()),
    };
    match result {
        Ok(_) => {
            info!("{}", res);
            Ok(StatusExt::new(Status::Ok, true, res))
        }
        Err(e) => Err(StatusExt::new(Status::Ok, false, e.to_string())),
    }
}

#[post("/vdisks/<vdisk_id>/remount")]
async fn remount_vdisks_group(
    bob: &State<BobServer>,
    vdisk_id: u32,
) -> Result<StatusExt, StatusExt> {
    let group = find_group(&bob, vdisk_id).await?;
    match group.remount().await {
        Ok(_) => {
            info!("vdisks group {} successfully restarted", vdisk_id);
            Ok(StatusExt::new(
                Status::Ok,
                true,
                format!("vdisks group {} successfully restarted", vdisk_id),
            ))
        }
        Err(e) => Err(StatusExt::new(Status::Ok, false, e.to_string())),
    }
}

#[delete("/vdisks/<vdisk_id>/partitions/by_timestamp/<timestamp>")]
async fn delete_partition(
    bob: &State<BobServer>,
    vdisk_id: u32,
    timestamp: u64,
) -> Result<StatusExt, StatusExt> {
    let group = find_group(&bob, vdisk_id).await?;
    let pearls = group.detach(timestamp).await;
    if let Ok(holders) = pearls {
        drop_directories(holders, timestamp, vdisk_id).await
    } else {
        let msg = format!(
            "partitions with timestamp {} not found on vdisk {} or it is active",
            timestamp, vdisk_id
        );
        Err(StatusExt::new(Status::BadRequest, true, msg))
    }
}

async fn drop_directories(
    holders: Vec<Holder>,
    timestamp: u64,
    vdisk_id: u32,
) -> Result<StatusExt, StatusExt> {
    let mut result = String::new();
    for holder in holders {
        let msg = if let Err(e) = holder.drop_directory().await {
            format!(
                "partitions with timestamp {} delete failed on vdisk {}, error: {}",
                timestamp, vdisk_id, e
            )
        } else {
            format!("partitions deleted with timestamp {}", timestamp)
        };
        result.push_str(&msg);
        result.push('\n');
    }
    if result.is_empty() {
        Ok(StatusExt::new(Status::Ok, true, result))
    } else {
        Err(StatusExt::new(Status::InternalServerError, true, result))
    }
}

#[get("/alien")]
async fn alien(_bob: &State<BobServer>) -> &'static str {
    "alien"
}

#[get("/alien/dir")]
async fn get_alien_directory(bob: &State<BobServer>) -> Result<Json<Dir>, StatusExt> {
    let backend = bob.grinder().backend().inner();
    let (_, adc) = backend
        .disk_controllers()
        .ok_or_else(not_acceptable_backend)?;
    let path = PathBuf::from(adc.disk().path());
    let dir = create_directory(&path).await?;
    Ok(Json(dir))
}

#[get("/vdisks/<vdisk_id>/replicas/local/dirs")]
async fn get_local_replica_directories(
    bob: &State<BobServer>,
    vdisk_id: u32,
) -> Result<Json<Vec<Dir>>, StatusExt> {
    let vdisk: VDisk = get_vdisk_by_id(&bob, vdisk_id).ok_or_else(|| {
        StatusExt::new(
            Status::NotFound,
            false,
            format!("VDisk {} not found", vdisk_id),
        )
    })?;
    let local_node_name = bob.grinder().backend().mapper().local_node_name();
    let mut result = vec![];
    for replica in vdisk
        .replicas
        .into_iter()
        .filter(|r| r.node == local_node_name)
    {
        let path = PathBuf::from(replica.path);
        let dir = create_directory(&path).await?;
        result.push(dir);
    }
    Ok(Json(result))
}

fn create_directory(root_path: &Path) -> BoxFuture<Result<Dir, StatusExt>> {
    async move {
        let name = root_path
            .file_name()
            .and_then(|n| n.to_str())
            .ok_or_else(|| internal(format!("failed to get filename for {:?}", root_path)))?;
        let root_path_str = root_path
            .to_str()
            .ok_or_else(|| internal(format!("failed to get path for {:?}", root_path)))?;
        let result = read_dir(root_path).await;
        match result {
            Ok(read_dir) => Ok(read_directory_children(read_dir, name, root_path_str).await),
            Err(e) => Err(internal(format!("read path {:?} failed: {}", root_path, e))),
        }
    }
    .boxed()
}

async fn read_directory_children(mut read_dir: ReadDir, name: &str, path: &str) -> Dir {
    let mut children = Vec::new();
    while let Some(child) = read_dir.next_entry().await.transpose() {
        if let Ok(entry) = child {
            let dir = create_directory(&entry.path()).await;
            if let Ok(dir) = dir {
                children.push(dir);
            }
        }
    }
    Dir {
        name: name.to_string(),
        path: path.to_string(),
        children,
    }
}

#[get("/data/<key>")]
<<<<<<< HEAD
fn get_data(bob: State<BobServer>, key: DataKey) -> Result<Content<Vec<u8>>, StatusExt> {
    let opts = BobOptions::new_get(None);
    let result = bob.block_on(async { bob.grinder().get(key.0, &opts).await })?;
=======
async fn get_data(bob: &State<BobServer>, key: BobKey) -> Result<Content<Vec<u8>>, StatusExt> {
    let opts = BobOptions::new_get(None);
    let result = bob.grinder().get(key, &opts).await?;
>>>>>>> 23e4ba1a
    Ok(Content(infer_data_type(&result), result.inner().to_owned()))
}

#[post("/data/<key>", data = "<data>")]
<<<<<<< HEAD
fn put_data(bob: State<BobServer>, key: DataKey, data: Data) -> Result<StatusExt, StatusExt> {
    let mut data_buf = vec![];
    data.open().read_to_end(&mut data_buf)?;
=======
async fn put_data(
    bob: &State<BobServer>,
    key: BobKey,
    data: Data<'_>,
) -> Result<StatusExt, StatusExt> {
    let data_buf = data.open(ByteUnit::max_value()).into_bytes().await?.value;
>>>>>>> 23e4ba1a
    let data = BobData::new(
        data_buf,
        BobMeta::new(chrono::Local::now().timestamp() as u64),
    );

    let opts = BobOptions::new_put(None);
<<<<<<< HEAD
    bob.block_on(async { bob.grinder().put(key.0, data, opts).await })?;
=======
    bob.grinder().put(key, data, opts).await?;
>>>>>>> 23e4ba1a

    Ok(Status::Created.into())
}

impl FromParam<'_> for DataKey {
    type Error = StatusExt;

    fn from_param(param: &RawStr) -> Result<Self, Self::Error> {
        param
            .url_decode()
            .map_err(|e| bad_request(e.to_string()))
            .and_then(|key| DataKey::from_str(&key))
    }
}

fn internal(message: String) -> StatusExt {
    StatusExt::new(Status::InternalServerError, false, message)
}

fn bad_request(message: impl Into<String>) -> StatusExt {
    StatusExt::new(Status::BadRequest, false, message.into())
}

impl DataKey {
    fn from_bytes(bytes: Vec<u8>) -> Result<Self, StatusExt> {
        if bytes.len() > BOB_KEY_SIZE && !bytes.iter().rev().skip(BOB_KEY_SIZE).all(|&b| b == 0) {
            return Err(bad_request("Key overflow"));
        }
        let mut key = [0u8; BOB_KEY_SIZE];
        key.iter_mut()
            .rev()
            .zip(bytes.iter().rev())
            .for_each(|(a, b)| {
                *a = *b;
            });
        Ok(Self(BobKey::from(key.to_vec())))
    }

    fn from_guid(guid: &str) -> Result<Self, StatusExt> {
        let guid = Uuid::from_str(guid)
            .map_err(|e| bad_request(format!("GUID parse error: {}", e.to_string())))?;
        Self::from_bytes(guid.as_bytes().to_vec())
    }

    fn from_hex(hex: &str) -> Result<Self, StatusExt> {
        if !hex.as_bytes().iter().all(|c| c.is_ascii_hexdigit()) {
            return Err(bad_request(
                "Hex parse error: non hexadecimal symbol in parameter",
            ));
        }
        let bytes = hex
            .as_bytes()
            .rchunks(2)
            .map(|c| {
                u8::from_str_radix(
                    std::str::from_utf8(c).expect("All chars is ascii hexdigits"),
                    16,
                )
                .expect("All chars is ascii hexdigits")
            })
            .rev()
            .collect();
        Self::from_bytes(bytes)
    }

    fn from_decimal(decimal: &str) -> Result<Self, StatusExt> {
        let number = decimal
            .parse::<u128>()
            .map_err(|e| bad_request(format!("Decimal parse error: {}", e.to_string())))?;
        Self::from_bytes(number.to_le_bytes().into())
    }
}

impl FromStr for DataKey {
    type Err = StatusExt;

    fn from_str(param: &str) -> Result<Self, Self::Err> {
        if param.starts_with('{') && param.ends_with('}') {
            Self::from_guid(&param[1..param.len() - 1])
        } else if param.contains('-') {
            Self::from_guid(param)
        } else if param.starts_with("0x") {
            Self::from_hex(param.get(2..).unwrap_or(""))
        } else if param.chars().all(|c| c.is_ascii_digit()) {
            Self::from_decimal(param)
        } else {
            Err(StatusExt::new(
                Status::BadRequest,
                false,
                "Invalid key format".into(),
            ))
        }
    }
}

impl<'r> FromParam<'r> for Action {
    type Error = &'r str;

    fn from_param(param: &'r str) -> Result<Self, Self::Error> {
        error!("{}", param);
        match param {
            "attach" => Ok(Self::Attach),
            "detach" => Ok(Self::Detach),
            _ => Err(param),
        }
    }
}

impl Responder<'_, 'static> for StatusExt {
    fn respond_to(self, _: &Request) -> RocketResult<'static> {
        let msg = format!("{{ \"ok\": {}, \"msg\": \"{}\" }}", self.ok, self.msg);
        Response::build()
            .status(self.status)
            .streamed_body(Cursor::new(msg))
            .ok()
    }
}

impl StatusExt {
    fn new(status: Status, ok: bool, msg: String) -> Self {
        Self { status, ok, msg }
    }
}

impl From<Status> for StatusExt {
    fn from(status: Status) -> Self {
        Self {
            status,
            ok: true,
            msg: status.reason().unwrap_or("Unknown").to_owned(),
        }
    }
}

impl From<IoError> for StatusExt {
    fn from(err: IoError) -> Self {
        Self {
            status: match err.kind() {
                ErrorKind::NotFound => Status::NotFound,
                _ => Status::BadRequest,
            }, // TODO: Complete match
            ok: false,
            msg: err.to_string(),
        }
    }
}

impl From<BobError> for StatusExt {
    fn from(err: BobError) -> Self {
        use bob_common::error::Kind;
        let status = match err.kind() {
            Kind::DuplicateKey => Status::Conflict,
            Kind::Internal => Status::InternalServerError,
            Kind::VDiskIsNotReady => Status::InternalServerError,
            Kind::KeyNotFound(_) => Status::NotFound,
            _ => Status::BadRequest,
        };
        Self {
            status,
            ok: false,
            msg: err.to_string(),
        }
    }
}

pub(crate) fn infer_data_type(data: &BobData) -> ContentType {
    match infer::get(data.inner()) {
        None => ContentType::Any,
        Some(t) => ContentType::from_str(t.mime_type()).unwrap_or_default(),
    }
}<|MERGE_RESOLUTION|>--- conflicted
+++ resolved
@@ -11,13 +11,9 @@
     http::{ContentType, Status},
     request::FromParam,
     response::{content::Custom as Content, Responder, Result as RocketResult},
-    serde::json::Json,
+    serde::{json::Json, uuid::Uuid},
     Config, Data, Request, Response, Rocket, State,
 };
-<<<<<<< HEAD
-use rocket_contrib::{json::Json, uuid::Uuid};
-=======
->>>>>>> 23e4ba1a
 use std::{
     io::{Cursor, Error as IoError, ErrorKind},
     path::{Path, PathBuf},
@@ -204,7 +200,7 @@
     let mapper = bob.grinder().backend().mapper();
     let name = mapper.local_node_name().to_owned();
     let address = mapper.local_node_address().to_owned();
-    let vdisks = collect_disks_info(&bob);
+    let vdisks = collect_disks_info(bob);
     let node = Node {
         name,
         address,
@@ -217,7 +213,7 @@
 async fn nodes(bob: &State<BobServer>) -> Json<Vec<Node>> {
     let mapper = bob.grinder().backend().mapper();
     let mut nodes = vec![];
-    let vdisks = collect_disks_info(&bob);
+    let vdisks = collect_disks_info(bob);
     for node in mapper.nodes().values() {
         let vdisks: Vec<VDisk> = vdisks
             .iter()
@@ -342,7 +338,7 @@
 
 #[get("/vdisks")]
 async fn vdisks(bob: &State<BobServer>) -> Json<Vec<VDisk>> {
-    let vdisks = collect_disks_info(&bob);
+    let vdisks = collect_disks_info(bob);
     Json(vdisks)
 }
 
@@ -359,7 +355,7 @@
 
 #[get("/vdisks/<vdisk_id>")]
 async fn vdisk_by_id(bob: &State<BobServer>, vdisk_id: u32) -> Option<Json<VDisk>> {
-    get_vdisk_by_id(&bob, vdisk_id).map(Json)
+    get_vdisk_by_id(bob, vdisk_id).map(Json)
 }
 
 #[get("/vdisks/<vdisk_id>/records/count")]
@@ -367,7 +363,7 @@
     bob: &State<BobServer>,
     vdisk_id: u32,
 ) -> Result<Json<u64>, StatusExt> {
-    let group = find_group(&bob, vdisk_id).await?;
+    let group = find_group(bob, vdisk_id).await?;
     let holders = group.holders();
     let pearls = holders.read().await;
     let pearls: &[_] = pearls.as_ref();
@@ -383,7 +379,7 @@
     bob: &State<BobServer>,
     vdisk_id: u32,
 ) -> Result<Json<VDiskPartitions>, StatusExt> {
-    let group = find_group(&bob, vdisk_id).await?;
+    let group = find_group(bob, vdisk_id).await?;
     debug!("group with provided vdisk_id found");
     let holders = group.holders();
     let pearls = holders.read().await;
@@ -406,7 +402,7 @@
     vdisk_id: u32,
     partition_id: String,
 ) -> Result<Json<Partition>, StatusExt> {
-    let group = find_group(&bob, vdisk_id).await?;
+    let group = find_group(bob, vdisk_id).await?;
     debug!("group with provided vdisk_id found");
     let holders = group.holders();
     debug!("get pearl holders: OK");
@@ -440,7 +436,7 @@
     timestamp: u64,
     action: Action,
 ) -> Result<StatusExt, StatusExt> {
-    let group = find_group(&bob, vdisk_id).await?;
+    let group = find_group(bob, vdisk_id).await?;
     let res = format!(
         "partitions with timestamp {} on vdisk {} is successfully {:?}ed",
         timestamp, vdisk_id, action
@@ -463,7 +459,7 @@
     bob: &State<BobServer>,
     vdisk_id: u32,
 ) -> Result<StatusExt, StatusExt> {
-    let group = find_group(&bob, vdisk_id).await?;
+    let group = find_group(bob, vdisk_id).await?;
     match group.remount().await {
         Ok(_) => {
             info!("vdisks group {} successfully restarted", vdisk_id);
@@ -483,7 +479,7 @@
     vdisk_id: u32,
     timestamp: u64,
 ) -> Result<StatusExt, StatusExt> {
-    let group = find_group(&bob, vdisk_id).await?;
+    let group = find_group(bob, vdisk_id).await?;
     let pearls = group.detach(timestamp).await;
     if let Ok(holders) = pearls {
         drop_directories(holders, timestamp, vdisk_id).await
@@ -542,7 +538,7 @@
     bob: &State<BobServer>,
     vdisk_id: u32,
 ) -> Result<Json<Vec<Dir>>, StatusExt> {
-    let vdisk: VDisk = get_vdisk_by_id(&bob, vdisk_id).ok_or_else(|| {
+    let vdisk: VDisk = get_vdisk_by_id(bob, vdisk_id).ok_or_else(|| {
         StatusExt::new(
             Status::NotFound,
             false,
@@ -599,54 +595,34 @@
 }
 
 #[get("/data/<key>")]
-<<<<<<< HEAD
-fn get_data(bob: State<BobServer>, key: DataKey) -> Result<Content<Vec<u8>>, StatusExt> {
+async fn get_data(bob: &State<BobServer>, key: DataKey) -> Result<Content<Vec<u8>>, StatusExt> {
     let opts = BobOptions::new_get(None);
-    let result = bob.block_on(async { bob.grinder().get(key.0, &opts).await })?;
-=======
-async fn get_data(bob: &State<BobServer>, key: BobKey) -> Result<Content<Vec<u8>>, StatusExt> {
-    let opts = BobOptions::new_get(None);
-    let result = bob.grinder().get(key, &opts).await?;
->>>>>>> 23e4ba1a
+    let result = bob.grinder().get(key.0, &opts).await?;
     Ok(Content(infer_data_type(&result), result.inner().to_owned()))
 }
 
 #[post("/data/<key>", data = "<data>")]
-<<<<<<< HEAD
-fn put_data(bob: State<BobServer>, key: DataKey, data: Data) -> Result<StatusExt, StatusExt> {
-    let mut data_buf = vec![];
-    data.open().read_to_end(&mut data_buf)?;
-=======
 async fn put_data(
     bob: &State<BobServer>,
-    key: BobKey,
+    key: DataKey,
     data: Data<'_>,
 ) -> Result<StatusExt, StatusExt> {
     let data_buf = data.open(ByteUnit::max_value()).into_bytes().await?.value;
->>>>>>> 23e4ba1a
     let data = BobData::new(
         data_buf,
         BobMeta::new(chrono::Local::now().timestamp() as u64),
     );
 
     let opts = BobOptions::new_put(None);
-<<<<<<< HEAD
-    bob.block_on(async { bob.grinder().put(key.0, data, opts).await })?;
-=======
-    bob.grinder().put(key, data, opts).await?;
->>>>>>> 23e4ba1a
-
+    bob.grinder().put(key.0, data, opts).await?;
     Ok(Status::Created.into())
 }
 
 impl FromParam<'_> for DataKey {
     type Error = StatusExt;
 
-    fn from_param(param: &RawStr) -> Result<Self, Self::Error> {
-        param
-            .url_decode()
-            .map_err(|e| bad_request(e.to_string()))
-            .and_then(|key| DataKey::from_str(&key))
+    fn from_param(param: &str) -> Result<Self, Self::Error> {
+        DataKey::from_str(param)
     }
 }
 
