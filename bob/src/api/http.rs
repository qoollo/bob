--- conflicted
+++ resolved
@@ -575,15 +575,11 @@
         result.push_str(&msg);
         result.push('\n');
     }
-<<<<<<< HEAD
-    Ok(StatusExt::new(Status::Ok, true, result))
-=======
     if !error {
         Ok(StatusExt::new(Status::Ok, true, result))
     } else {
         Err(StatusExt::new(Status::InternalServerError, true, result))
     }
->>>>>>> 8aa87c74
 }
 
 #[get("/alien")]
