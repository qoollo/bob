<<<<<<< HEAD
use crate::{build_info::BuildInfo, server::Server as BobServer};
=======
use crate::{build_info::BuildInfo, server::Server as BobServer, hw_metrics_collector::DiskSpaceMetrics};
>>>>>>> 25792cc4
use axum::{
    body::{self, BoxBody},
    extract::{Extension, Path as AxumPath},
    response::IntoResponse,
    routing::{delete, get, post, MethodRouter},
<<<<<<< HEAD
    AddExtensionLayer, Json, Router, Server,
};
pub(crate) use bob_access::Error as AuthError;
use bob_access::{Authenticator, Credentials};
=======
    Json, Router, Server,
};

pub(crate) use bob_access::Error as AuthError;
use bob_access::{Authenticator, CredentialsHolder};
>>>>>>> 25792cc4
use bob_backend::pearl::{Group as PearlGroup, Holder, NoopHooks};
use bob_common::{
    data::{BobData, BobKey, BobMeta, BobOptions, VDisk as DataVDisk, BOB_KEY_SIZE},
    error::Error as BobError,
    node::Disk as NodeDisk,
};
use bytes::Bytes;
use futures::{future::BoxFuture, stream::FuturesUnordered, FutureExt, StreamExt};
use http::{header::CONTENT_TYPE, HeaderMap, Response, StatusCode};
use std::{
    future::ready,
    io::{Error as IoError, ErrorKind},
    net::{IpAddr, SocketAddr},
    path::{Path, PathBuf},
    str::FromStr,
};
use tokio::fs::{read_dir, ReadDir};
use uuid::Uuid;

use self::metric_models::MetricsSnapshotModel;

mod metric_models;
mod s3;

#[derive(Debug, Clone, Deserialize)]
#[serde(rename_all = "lowercase")]
pub(crate) enum Action {
    Attach,
    Detach,
}

#[derive(Debug, Serialize)]
pub(crate) struct Node {
    name: String,
    address: String,
    vdisks: Vec<VDisk>,
}

#[derive(Debug, Clone, Serialize)]
pub(crate) struct VDisk {
    id: u32,
    replicas: Vec<Replica>,
}

#[derive(Debug, Clone, Serialize)]
pub(crate) struct Replica {
    node: String,
    disk: String,
    path: String,
}

#[derive(Debug, Serialize, Clone)]
pub(crate) struct VDiskPartitions {
    vdisk_id: u32,
    node_name: String,
    disk_name: String,
    partitions: Vec<String>,
}

#[derive(Debug, Serialize, Clone)]
pub(crate) struct Partition {
    vdisk_id: u32,
    node_name: String,
    disk_name: String,
    timestamp: u64,
    records_count: usize,
}

#[derive(Debug)]
pub struct StatusExt {
    status: StatusCode,
    ok: bool,
    msg: String,
}

impl From<AuthError> for StatusExt {
    fn from(error: AuthError) -> Self {
        Self {
            status: error.status_code(),
            ok: false,
            msg: error.msg().into(),
        }
    }
}

#[derive(Debug, Serialize)]
pub(crate) struct Dir {
    name: String,
    path: String,
    children: Vec<Dir>,
}

#[derive(Debug, Serialize)]
pub(crate) struct DistrFunc {
    func: String,
}

#[derive(Debug, Serialize)]
pub(crate) struct DiskState {
    name: String,
    path: String,
    is_active: bool,
}

#[derive(Debug, Clone)]
pub(crate) struct DataKey(BobKey);

#[derive(Debug, Serialize)]
pub(crate) struct Version {
    version: String,
    build_time: String,
}

#[derive(Debug, Serialize)]
pub(crate) struct VersionInfo {
    bob_version: Version,
    pearl_version: Version,
}

#[derive(Debug, Serialize)]
pub(crate) struct NodeConfiguration {
    blob_file_name_prefix: String,
<<<<<<< HEAD
=======
    root_dir_name: String,
}

#[derive(Debug, Serialize)]
pub(crate) struct SpaceInfo {
    total_disk_space_bytes: u64,
    free_disk_space_bytes: u64,
    used_disk_space_bytes: u64,
>>>>>>> 25792cc4
}

pub(crate) fn spawn<A>(bob: BobServer<A>, address: IpAddr, port: u16)
where
    A: Authenticator,
{
    let socket_addr = SocketAddr::new(address, port);

<<<<<<< HEAD
    let router = router::<A>().layer(AddExtensionLayer::new(bob));
=======
    let router = router::<A>().layer(Extension(bob));
>>>>>>> 25792cc4
    let task = Server::bind(&socket_addr).serve(router.into_make_service());

    tokio::spawn(task);

    info!("API server started, listening: {}", socket_addr);
}

fn router<A>() -> Router
where
    A: Authenticator,
{
    let mut router = Router::new();
    for (path, service) in routes::<A>()
        .into_iter()
        .chain(s3::routes::<A>().into_iter())
    {
        router = router.route(path, service);
    }
    router
}

fn routes<A>() -> Vec<(&'static str, MethodRouter)>
where
    A: Authenticator + Send + Sync + 'static,
{
    vec![
        ("/status", get(status::<A>)),
<<<<<<< HEAD
=======
        ("/status/space", get(get_space_info::<A>)),
>>>>>>> 25792cc4
        ("/metrics", get(metrics::<A>)),
        ("/version", get(version)),
        ("/nodes", get(nodes::<A>)),
        ("/disks/list", get(disks_list::<A>)),
        ("/metadata/distrfunc", get(distribution_function::<A>)),
        ("/configuration", get(get_node_configuration::<A>)),
        (
            "/disks/:disk_name/stop",
            post(stop_all_disk_controllers::<A>),
        ),
        (
            "/disks/:disk_name/start",
            post(start_all_disk_controllers::<A>),
        ),
        ("/vdisks", get(vdisks::<A>)),
        ("/blobs/outdated", delete(finalize_outdated_blobs::<A>)),
        ("/vdisks/:vdisk_id", get(vdisk_by_id::<A>)),
        (
            "/vdisks/:vdisk_id/records/count",
            get(vdisk_records_count::<A>),
        ),
        ("/vdisks/:vdisk_id/partitions", get(partitions::<A>)),
        (
            "/vdisks/:vdisk_id/partitions/:partition_id",
            get(partition_by_id::<A>),
        ),
        (
            "/vdisks/:vdisk_id/partitions/by_timestamp/:timestamp/:action",
            post(change_partition_state::<A>),
        ),
        ("/vdisks/:vdisk_id/remount", post(remount_vdisks_group::<A>)),
        (
            "/vdisks/:vdisk_id/partitions/by_timestamp/:timestamp",
            delete(delete_partition::<A>),
        ),
        ("/alien", get(alien)),
        ("/alien/detach", post(detach_alien_partitions::<A>)),
        ("/alien/dir", get(get_alien_directory::<A>)),
        (
            "/vdisks/:vdisk_id/replicas/local/dirs",
            get(get_local_replica_directories::<A>),
        ),
        ("/data/:key", get(get_data::<A>)),
        ("/data/:key", post(put_data::<A>)),
<<<<<<< HEAD
=======
        ("/data/:key", delete(delete_data::<A>)),
>>>>>>> 25792cc4
    ]
}

fn data_vdisk_to_scheme(disk: &DataVDisk) -> VDisk {
    VDisk {
        id: disk.id(),
        replicas: collect_replicas_info(disk.replicas()),
    }
}

fn collect_disks_info<A: Authenticator>(bob: &BobServer<A>) -> Vec<VDisk> {
    let mapper = bob.grinder().backend().mapper();
    mapper.vdisks().values().map(data_vdisk_to_scheme).collect()
}

#[inline]
fn get_vdisk_by_id<A: Authenticator>(bob: &BobServer<A>, id: u32) -> Option<VDisk> {
    find_vdisk(bob, id).map(data_vdisk_to_scheme)
}

fn find_vdisk<A: Authenticator>(bob: &BobServer<A>, id: u32) -> Option<&DataVDisk> {
    let mapper = bob.grinder().backend().mapper();
    mapper.get_vdisk(id)
}

fn collect_replicas_info(replicas: &[NodeDisk]) -> Vec<Replica> {
    replicas
        .iter()
        .map(|r| Replica {
            path: r.disk_path().to_owned(),
            disk: r.disk_name().to_owned(),
            node: r.node_name().to_owned(),
        })
        .collect()
}

<<<<<<< HEAD
=======
// GET /status
async fn status<A: Authenticator>(bob: Extension<BobServer<A>>) -> Json<Node> {
    let mapper = bob.grinder().backend().mapper();
    let name = mapper.local_node_name().to_owned();
    let address = mapper.local_node_address().to_owned();
    let vdisks = collect_disks_info(&bob);
    let node = Node {
        name,
        address,
        vdisks,
    };
    Json(node)
}

// GET /status/space
async fn get_space_info<A: Authenticator>(bob: Extension<BobServer<A>>) -> Result<Json<SpaceInfo>, StatusExt> {
    let DiskSpaceMetrics {
        total_space,
        used_space,
        free_space,
    } = bob.grinder().hw_counter().update_space_metrics();

    Ok(Json(SpaceInfo {
        total_disk_space_bytes: total_space,
        used_disk_space_bytes: used_space,
        free_disk_space_bytes: free_space,
    }))
}

>>>>>>> 25792cc4
fn not_acceptable_backend() -> StatusExt {
    let status = StatusExt::new(
        StatusCode::NOT_ACCEPTABLE,
        false,
        "only pearl backend supports partitions".into(),
    );
    warn!("{:?}", status);
    status
}

// !notice: only finds normal group
async fn find_group<A: Authenticator>(
    bob: &BobServer<A>,
    vdisk_id: u32,
) -> Result<PearlGroup, StatusExt> {
    let backend = bob.grinder().backend().inner();
    debug!("get backend: OK");
    let (dcs, _) = backend
        .disk_controllers()
        .ok_or_else(not_acceptable_backend)?;
    debug!("get vdisks groups: OK");
    let needed_dc = dcs
        .iter()
        .find(|dc| dc.vdisks().iter().any(|&vd| vd == vdisk_id))
        .ok_or_else(|| {
            let err = format!("Disk Controller with vdisk #{} not found", vdisk_id);
            warn!("{}", err);
            StatusExt::new(StatusCode::NOT_FOUND, false, err)
        })?;
    needed_dc.vdisk_group(vdisk_id).await.map_err(|_| {
        let err = format!("Disk Controller with vdisk #{} not found", vdisk_id);
        warn!("{}", err);
        StatusExt::new(StatusCode::NOT_FOUND, false, err)
    })
}

<<<<<<< HEAD
async fn status<A: Authenticator>(Extension(bob): Extension<&BobServer<A>>) -> Json<Node> {
    let mapper = bob.grinder().backend().mapper();
    let name = mapper.local_node_name().to_owned();
    let address = mapper.local_node_address().to_owned();
    let vdisks = collect_disks_info(bob);
    let node = Node {
        name,
        address,
        vdisks,
    };
    Json(node)
}

async fn metrics<A: Authenticator>(
    Extension(bob): Extension<&BobServer<A>>,
=======
// GET /metrics
async fn metrics<A: Authenticator>(
    bob: Extension<BobServer<A>>,
>>>>>>> 25792cc4
) -> Json<MetricsSnapshotModel> {
    let snapshot = bob.metrics().read().await.clone();
    Json(snapshot.into())
}

<<<<<<< HEAD
=======
// GET /version
>>>>>>> 25792cc4
async fn version() -> Json<VersionInfo> {
    let build_info = BuildInfo::default();

    let version = build_info.version().to_string();
    let build_time = build_info.build_time().to_string();
    let bob_version = Version {
        version,
        build_time,
    };

    let version = build_info.pearl_version().to_string();
    let build_time = build_info.pearl_build_time().to_string();
    let pearl_version = Version {
        version,
        build_time,
    };

    let version_info = VersionInfo {
        bob_version,
        pearl_version,
    };
    Json(version_info)
}

<<<<<<< HEAD
async fn nodes<A>(
    Extension(bob): Extension<&BobServer<A>>,
    creds: Credentials,
=======
// GET /nodes
async fn nodes<A>(
    bob: Extension<BobServer<A>>,
    creds: CredentialsHolder<A>,
>>>>>>> 25792cc4
) -> Result<Json<Vec<Node>>, AuthError>
where
    A: Authenticator,
{
<<<<<<< HEAD
    if !bob.auth().check_credentials(creds)?.has_rest_read() {
=======
    if !bob.auth().check_credentials_rest(creds.into())?.has_rest_read() {
>>>>>>> 25792cc4
        return Err(AuthError::PermissionDenied);
    }
    let mapper = bob.grinder().backend().mapper();
    let mut nodes = vec![];
<<<<<<< HEAD
    let vdisks = collect_disks_info(bob);
=======
    let vdisks = collect_disks_info(&bob);
>>>>>>> 25792cc4
    for node in mapper.nodes().values() {
        let vdisks: Vec<_> = vdisks
            .iter()
            .filter_map(|vd| {
                if vd.replicas.iter().any(|r| r.node == node.name()) {
                    let mut vd = vd.clone();
<<<<<<< HEAD
                    for i in 0..vd.replicas.len() {
                        if vd.replicas[i].node != node.name() {
                            vd.replicas.remove(i);
                        }
                    }
=======
                    vd.replicas.retain(|r| r.node == node.name());
>>>>>>> 25792cc4
                    Some(vd)
                } else {
                    None
                }
            })
            .collect();

        let name = node.name().to_string();
        let address = node.address().to_string();
        let node = Node {
            name,
            address,
            vdisks,
        };

        nodes.push(node);
    }
    Ok(Json(nodes))
}

<<<<<<< HEAD
async fn disks_list<A>(
    Extension(bob): Extension<&BobServer<A>>,
    creds: Credentials,
=======
// GET /disks/list
async fn disks_list<A>(
    bob: Extension<BobServer<A>>,
    creds: CredentialsHolder<A>,
>>>>>>> 25792cc4
) -> Result<Json<Vec<DiskState>>, StatusExt>
where
    A: Authenticator,
{
<<<<<<< HEAD
    if !bob.auth().check_credentials(creds)?.has_rest_read() {
=======
    if !bob.auth().check_credentials_rest(creds.into())?.has_rest_read() {
>>>>>>> 25792cc4
        return Err(AuthError::PermissionDenied.into());
    }
    let backend = bob.grinder().backend().inner();
    let (dcs, alien_disk_controller) = backend
        .disk_controllers()
        .ok_or_else(not_acceptable_backend)?;

    let mut disks = Vec::new();
    for dc in dcs.iter().chain(std::iter::once(&alien_disk_controller)) {
        let disk_path = dc.disk();

        let name = disk_path.name().to_owned();
        let path = disk_path.path().to_owned();
        let is_active = dc.is_ready().await;
        let value = DiskState {
            name,
            path,
            is_active,
        };
        disks.push(value);
    }

    Ok(Json(disks))
}

<<<<<<< HEAD
async fn distribution_function<A>(
    Extension(bob): Extension<&BobServer<A>>,
    creds: Credentials,
=======
// GET /metadata/distrfunc
async fn distribution_function<A>(
    bob: Extension<BobServer<A>>,
    creds: CredentialsHolder<A>,
>>>>>>> 25792cc4
) -> Result<Json<DistrFunc>, AuthError>
where
    A: Authenticator,
{
<<<<<<< HEAD
    if !bob.auth().check_credentials(creds)?.has_rest_read() {
=======
    if !bob.auth().check_credentials_rest(creds.into())?.has_rest_read() {
>>>>>>> 25792cc4
        return Err(AuthError::PermissionDenied);
    }
    let mapper = bob.grinder().backend().mapper().distribution_func();
    let func = format!("{:?}", mapper);
    Ok(Json(DistrFunc { func }))
}

<<<<<<< HEAD
async fn get_node_configuration<A>(
    Extension(bob): Extension<&BobServer<A>>,
    creds: Credentials,
=======
// GET /configuration
async fn get_node_configuration<A>(
    bob: Extension<BobServer<A>>,
    creds: CredentialsHolder<A>,
>>>>>>> 25792cc4
) -> Result<Json<NodeConfiguration>, AuthError>
where
    A: Authenticator,
{
<<<<<<< HEAD
    if !bob.auth().check_credentials(creds)?.has_rest_read() {
        return Err(AuthError::PermissionDenied);
    }
    let blob_file_name_prefix = bob
        .grinder()
        .node_config()
        .pearl()
        .blob_file_name_prefix()
        .to_owned();
    let node_configuration = NodeConfiguration {
        blob_file_name_prefix,
    };
    Ok(Json(node_configuration))
}

async fn stop_all_disk_controllers<A>(
    Extension(bob): Extension<&BobServer<A>>,
    AxumPath(disk_name): AxumPath<String>,
    creds: Credentials,
=======
    if !bob.auth().check_credentials_rest(creds.into())?.has_rest_read() {
        return Err(AuthError::PermissionDenied);
    }

    let grinder = bob.grinder();
    let config = grinder.node_config();
    Ok(Json(NodeConfiguration {
        blob_file_name_prefix: config.pearl().blob_file_name_prefix().to_owned(),
        root_dir_name: config.pearl().settings().root_dir_name().to_owned(),
    }))
}

// POST /disks/:disk_name/stop
async fn stop_all_disk_controllers<A>(
    bob: Extension<BobServer<A>>,
    AxumPath(disk_name): AxumPath<String>,
    creds: CredentialsHolder<A>,
>>>>>>> 25792cc4
) -> Result<StatusExt, StatusExt>
where
    A: Authenticator,
{
<<<<<<< HEAD
    if !bob.auth().check_credentials(creds)?.has_rest_write() {
=======
    if !bob.auth().check_credentials_rest(creds.into())?.has_rest_write() {
>>>>>>> 25792cc4
        return Err(AuthError::PermissionDenied.into());
    }
    let backend = bob.grinder().backend().inner();
    let (dcs, alien_disk_controller) = backend
        .disk_controllers()
        .ok_or_else(not_acceptable_backend)?;
    dcs.iter()
        .chain(std::iter::once(&alien_disk_controller))
        .filter(|dc| dc.disk().name() == disk_name)
        .map(|dc| dc.stop())
        .collect::<FuturesUnordered<_>>()
        .collect::<Vec<()>>()
        .await;
    let msg = "Disk controllers are stopped".to_owned();
    let status_ext = StatusExt::new(StatusCode::OK, true, msg);
    Ok(status_ext)
}

<<<<<<< HEAD
async fn start_all_disk_controllers<A>(
    Extension(bob): Extension<&BobServer<A>>,
    disk_name: String,
    creds: Credentials,
=======
// POST /disks/:disk_name/start
async fn start_all_disk_controllers<A>(
    bob: Extension<BobServer<A>>,
    AxumPath(disk_name): AxumPath<String>,
    creds: CredentialsHolder<A>,
>>>>>>> 25792cc4
) -> Result<StatusExt, StatusExt>
where
    A: Authenticator,
{
<<<<<<< HEAD
    if !bob.auth().check_credentials(creds)?.has_rest_write() {
=======
    if !bob.auth().check_credentials_rest(creds.into())?.has_rest_write() {
>>>>>>> 25792cc4
        return Err(AuthError::PermissionDenied.into());
    }
    let backend = bob.grinder().backend().inner();
    let (dcs, alien_disk_controller) = backend
        .disk_controllers()
        .ok_or_else(not_acceptable_backend)?;
    let target_dcs = dcs
        .iter()
        .chain(std::iter::once(&alien_disk_controller))
        .filter(|dc| dc.disk().name() == disk_name)
        .map(|dc| dc.run(NoopHooks))
        .collect::<FuturesUnordered<_>>();

    if target_dcs.is_empty() {
        let err = format!("Disk Controller with name '{}' not found", disk_name);
        warn!("{}", err);
        return Err(StatusExt::new(StatusCode::NOT_FOUND, false, err));
    }

    let err_msg = target_dcs
        .fold(String::new(), |mut err_string, res| {
            if let Err(e) = res {
                err_string.push_str(&(e.to_string() + "\n"));
            }
            ready(err_string)
        })
        .await;
    if err_msg.is_empty() {
        let msg = format!(
            "all disk controllers for disk '{}' successfully started",
            disk_name
        );
        info!("{}", msg);
        Ok(StatusExt::new(StatusCode::OK, true, msg))
    } else {
        let status_ext = StatusExt::new(StatusCode::INTERNAL_SERVER_ERROR, false, err_msg);
        Err(status_ext)
    }
}

<<<<<<< HEAD
async fn vdisks<A>(
    Extension(bob): Extension<&BobServer<A>>,
    creds: Credentials,
=======
// GET /vdisks
async fn vdisks<A>(
    bob: Extension<BobServer<A>>,
    creds: CredentialsHolder<A>,
>>>>>>> 25792cc4
) -> Result<Json<Vec<VDisk>>, AuthError>
where
    A: Authenticator,
{
<<<<<<< HEAD
    if !bob.auth().check_credentials(creds)?.has_rest_read() {
        return Err(AuthError::PermissionDenied);
    }
    let vdisks = collect_disks_info(bob);
    Ok(Json(vdisks))
}

async fn finalize_outdated_blobs<A>(
    Extension(bob): Extension<&BobServer<A>>,
    creds: Credentials,
=======
    if !bob.auth().check_credentials_rest(creds.into())?.has_rest_read() {
        return Err(AuthError::PermissionDenied);
    }
    let vdisks = collect_disks_info(&bob);
    Ok(Json(vdisks))
}

// DELETE /blobs/outdated
async fn finalize_outdated_blobs<A>(
    bob: Extension<BobServer<A>>,
    creds: CredentialsHolder<A>,
>>>>>>> 25792cc4
) -> Result<StatusExt, AuthError>
where
    A: Authenticator,
{
<<<<<<< HEAD
    if !bob.auth().check_credentials(creds)?.has_rest_write() {
=======
    if !bob.auth().check_credentials_rest(creds.into())?.has_rest_write() {
>>>>>>> 25792cc4
        return Err(AuthError::PermissionDenied);
    }
    let backend = bob.grinder().backend();
    backend.close_unneeded_active_blobs(1, 1).await;
    let msg = "Successfully removed outdated blobs".to_string();
    Ok(StatusExt::new(StatusCode::OK, true, msg))
}

<<<<<<< HEAD
async fn vdisk_by_id<A>(
    Extension(bob): Extension<&BobServer<A>>,
    AxumPath(vdisk_id): AxumPath<u32>,
    creds: Credentials,
=======
// GET /vdisks/:vdisk_id
async fn vdisk_by_id<A>(
    bob: Extension<BobServer<A>>,
    AxumPath(vdisk_id): AxumPath<u32>,
    creds: CredentialsHolder<A>,
>>>>>>> 25792cc4
) -> Result<Json<VDisk>, StatusExt>
where
    A: Authenticator,
{
<<<<<<< HEAD
    if !bob.auth().check_credentials(creds)?.has_rest_read() {
        return Err(AuthError::PermissionDenied.into());
    }
    get_vdisk_by_id(bob, vdisk_id)
=======
    if !bob.auth().check_credentials_rest(creds.into())?.has_rest_read() {
        return Err(AuthError::PermissionDenied.into());
    }
    get_vdisk_by_id(&bob, vdisk_id)
>>>>>>> 25792cc4
        .map(Json)
        .ok_or_else(|| StatusExt::new(StatusCode::NOT_FOUND, false, "vdisk not found".to_string()))
}

<<<<<<< HEAD
async fn vdisk_records_count<A>(
    Extension(bob): Extension<&BobServer<A>>,
    AxumPath(vdisk_id): AxumPath<u32>,
    creds: Credentials,
=======
// GET /vdisks/:vdisk_id/records/count
async fn vdisk_records_count<A>(
    bob: Extension<BobServer<A>>,
    AxumPath(vdisk_id): AxumPath<u32>,
    creds: CredentialsHolder<A>,
>>>>>>> 25792cc4
) -> Result<Json<u64>, StatusExt>
where
    A: Authenticator,
{
<<<<<<< HEAD
    if !bob.auth().check_credentials(creds)?.has_rest_read() {
        return Err(AuthError::PermissionDenied.into());
    }
    let group = find_group(bob, vdisk_id).await?;
    let holders = group.holders();
    let pearls = holders.read().await;
    let pearls: &[_] = pearls.as_ref();
    let mut sum = 0;
    for pearl in pearls {
=======
    if !bob.auth().check_credentials_rest(creds.into())?.has_rest_read() {
        return Err(AuthError::PermissionDenied.into());
    }
    let group = find_group(&bob, vdisk_id).await?;
    let holders = group.holders();
    let pearls = holders.read().await;
    let mut sum = 0;
    for pearl in pearls.iter() {
>>>>>>> 25792cc4
        sum += pearl.records_count().await;
    }
    Ok(Json(sum as u64))
}

<<<<<<< HEAD
async fn partitions<A>(
    Extension(bob): Extension<&BobServer<A>>,
    AxumPath(vdisk_id): AxumPath<u32>,
    creds: Credentials,
=======
// GET /vdisks/:vdisk_id/partitions
async fn partitions<A>(
    bob: Extension<BobServer<A>>,
    AxumPath(vdisk_id): AxumPath<u32>,
    creds: CredentialsHolder<A>,
>>>>>>> 25792cc4
) -> Result<Json<VDiskPartitions>, StatusExt>
where
    A: Authenticator,
{
<<<<<<< HEAD
    if !bob.auth().check_credentials(creds)?.has_rest_read() {
        return Err(AuthError::PermissionDenied.into());
    }
    let group = find_group(bob, vdisk_id).await?;
=======
    if !bob.auth().check_credentials_rest(creds.into())?.has_rest_read() {
        return Err(AuthError::PermissionDenied.into());
    }
    let group = find_group(&bob, vdisk_id).await?;
>>>>>>> 25792cc4
    debug!("group with provided vdisk_id found");
    let holders = group.holders();
    let pearls = holders.read().await;
    debug!("get pearl holders: OK");
<<<<<<< HEAD
    let pearls: &[_] = pearls.as_ref();
=======
>>>>>>> 25792cc4
    let partitions = pearls.iter().map(Holder::get_id).collect();

    let node_name = group.node_name().to_owned();
    let disk_name = group.disk_name().to_owned();
    let vdisk_id = group.vdisk_id();
    let ps = VDiskPartitions {
        node_name,
        disk_name,
        vdisk_id,
        partitions,
    };
    trace!("partitions: {:?}", ps);
    Ok(Json(ps))
}

<<<<<<< HEAD
async fn partition_by_id<A>(
    Extension(bob): Extension<&BobServer<A>>,
    AxumPath(vdisk_id): AxumPath<u32>,
    AxumPath(partition_id): AxumPath<String>,
    creds: Credentials,
=======
// GET /vdisks/:vdisk_id/partitions/:partition_id
async fn partition_by_id<A>(
    bob: Extension<BobServer<A>>,
    AxumPath((vdisk_id, partition_id)): AxumPath<(u32, String)>,
    creds: CredentialsHolder<A>,
>>>>>>> 25792cc4
) -> Result<Json<Partition>, StatusExt>
where
    A: Authenticator,
{
<<<<<<< HEAD
    if !bob.auth().check_credentials(creds)?.has_rest_read() {
        return Err(AuthError::PermissionDenied.into());
    }
    let group = find_group(bob, vdisk_id).await?;
=======
    if !bob.auth().check_credentials_rest(creds.into())?.has_rest_read() {
        return Err(AuthError::PermissionDenied.into());
    }
    let group = find_group(&bob, vdisk_id).await?;
>>>>>>> 25792cc4
    debug!("group with provided vdisk_id found");
    let holders = group.holders();
    debug!("get pearl holders: OK");
    let pearls = holders.read().await;
    let pearl = pearls.iter().find(|pearl| pearl.get_id() == partition_id);
    let partition = if let Some(p) = pearl {
        let partition = Partition {
            node_name: group.node_name().to_owned(),
            disk_name: group.disk_name().to_owned(),
            vdisk_id: group.vdisk_id(),
            timestamp: p.start_timestamp(),
            records_count: p.records_count().await,
        };
        Some(partition)
    } else {
        None
    };
    partition.map(Json).ok_or_else(|| {
        let err = format!(
            "partition with id: {} in vdisk {} not found",
            partition_id, vdisk_id
        );
        warn!("{}", err);
        StatusExt::new(StatusCode::NOT_FOUND, false, err)
    })
}

<<<<<<< HEAD
async fn change_partition_state<A>(
    Extension(bob): Extension<&BobServer<A>>,
    AxumPath(vdisk_id): AxumPath<u32>,
    AxumPath(timestamp): AxumPath<u64>,
    AxumPath(action): AxumPath<Action>,
    creds: Credentials,
=======
// POST /vdisks/:vdisk_id/partitions/by_timestamp/:timestamp/:action
async fn change_partition_state<A>(
    bob: Extension<BobServer<A>>,
    AxumPath((vdisk_id, timestamp, action)): AxumPath<(u32, u64, Action)>,
    creds: CredentialsHolder<A>,
>>>>>>> 25792cc4
) -> Result<StatusExt, StatusExt>
where
    A: Authenticator,
{
<<<<<<< HEAD
    if !bob.auth().check_credentials(creds)?.has_rest_write() {
        return Err(AuthError::PermissionDenied.into());
    }
    let group = find_group(bob, vdisk_id).await?;
=======
    if !bob.auth().check_credentials_rest(creds.into())?.has_rest_write() {
        return Err(AuthError::PermissionDenied.into());
    }
    let group = find_group(&bob, vdisk_id).await?;
>>>>>>> 25792cc4
    let error = match action {
        Action::Attach => group.attach(timestamp).await.err(),
        Action::Detach => group.detach(timestamp).await.err(),
    };
    if let Some(err) = error {
        Err(StatusExt::new(StatusCode::OK, false, err.to_string()))
    } else {
        let msg = format!(
            "partitions with timestamp {} on vdisk {} is successfully {:?}ed",
            timestamp, vdisk_id, action
        );
        info!("{}", msg);
        Ok(StatusExt::new(StatusCode::OK, true, msg))
    }
}

<<<<<<< HEAD
async fn remount_vdisks_group<A>(
    Extension(bob): Extension<&BobServer<A>>,
    AxumPath(vdisk_id): AxumPath<u32>,
    creds: Credentials,
=======
// POST /vdisks/:vdisk_id/remount
async fn remount_vdisks_group<A>(
    bob: Extension<BobServer<A>>,
    AxumPath(vdisk_id): AxumPath<u32>,
    creds: CredentialsHolder<A>,
>>>>>>> 25792cc4
) -> Result<StatusExt, StatusExt>
where
    A: Authenticator,
{
<<<<<<< HEAD
    if !bob.auth().check_credentials(creds)?.has_rest_write() {
        return Err(AuthError::PermissionDenied.into());
    }
    let group = find_group(bob, vdisk_id).await?;
=======
    if !bob.auth().check_credentials_rest(creds.into())?.has_rest_write() {
        return Err(AuthError::PermissionDenied.into());
    }
    let group = find_group(&bob, vdisk_id).await?;
>>>>>>> 25792cc4
    if let Some(err) = group.remount().await.err() {
        Err(StatusExt::new(StatusCode::OK, false, err.to_string()))
    } else {
        info!("vdisks group {} successfully restarted", vdisk_id);
        let msg = format!("vdisks group {} successfully restarted", vdisk_id);
        Ok(StatusExt::new(StatusCode::OK, true, msg))
    }
}

<<<<<<< HEAD
async fn delete_partition<A>(
    Extension(bob): Extension<&BobServer<A>>,
    AxumPath(vdisk_id): AxumPath<u32>,
    AxumPath(timestamp): AxumPath<u64>,
    creds: Credentials,
=======
// DELETE /vdisks/:vdisk_id/partitions/by_timestamp/:timestamp
async fn delete_partition<A>(
    bob: Extension<BobServer<A>>,
    AxumPath((vdisk_id, timestamp)): AxumPath<(u32, u64)>,
    creds: CredentialsHolder<A>,
>>>>>>> 25792cc4
) -> Result<StatusExt, StatusExt>
where
    A: Authenticator,
{
<<<<<<< HEAD
    if !bob.auth().check_credentials(creds)?.has_rest_write() {
        return Err(AuthError::PermissionDenied.into());
    }
    let group = find_group(bob, vdisk_id).await?;
=======
    if !bob.auth().check_credentials_rest(creds.into())?.has_rest_write() {
        return Err(AuthError::PermissionDenied.into());
    }
    let group = find_group(&bob, vdisk_id).await?;
>>>>>>> 25792cc4
    let pearls = group.detach(timestamp).await.ok();
    if let Some(holders) = pearls {
        drop_directories(holders, timestamp, vdisk_id).await
    } else {
        let msg = format!(
            "partitions with timestamp {} not found on vdisk {} or it is active",
            timestamp, vdisk_id
        );
        Err(StatusExt::new(StatusCode::BAD_REQUEST, true, msg))
    }
}

async fn drop_directories(
    holders: Vec<Holder>,
    timestamp: u64,
    vdisk_id: u32,
) -> Result<StatusExt, StatusExt> {
    let mut result_msg = String::new();
    for holder in holders {
        let msg = if let Some(err) = holder.drop_directory().await.err() {
            format!(
                "partitions with timestamp {} delete failed on vdisk {}, error: {}",
                timestamp, vdisk_id, err
            )
        } else {
            format!("partitions deleted with timestamp {}", timestamp)
        };
        result_msg.push_str(&msg);
        result_msg.push('\n');
    }
    if result_msg.is_empty() {
        Ok(StatusExt::new(StatusCode::OK, true, result_msg))
    } else {
        let status_ext = StatusExt::new(StatusCode::INTERNAL_SERVER_ERROR, true, result_msg);
        Err(status_ext)
    }
}

<<<<<<< HEAD
=======
// GET /alien
>>>>>>> 25792cc4
async fn alien() -> &'static str {
    "alien"
}

<<<<<<< HEAD
async fn detach_alien_partitions<A>(
    Extension(bob): Extension<&BobServer<A>>,
    creds: Credentials,
=======
// POST /alien/detach
async fn detach_alien_partitions<A>(
    bob: Extension<BobServer<A>>,
    creds: CredentialsHolder<A>,
>>>>>>> 25792cc4
) -> Result<StatusExt, StatusExt>
where
    A: Authenticator,
{
<<<<<<< HEAD
    if !bob.auth().check_credentials(creds)?.has_rest_write() {
=======
    if !bob.auth().check_credentials_rest(creds.into())?.has_rest_write() {
>>>>>>> 25792cc4
        return Err(AuthError::PermissionDenied.into());
    }
    let backend = bob.grinder().backend().inner();
    let (_, alien_disk_controller) = backend
        .disk_controllers()
        .ok_or_else(not_acceptable_backend)?;
    alien_disk_controller.detach_all().await?;
    Ok(StatusExt::new(StatusCode::OK, true, String::default()))
}

<<<<<<< HEAD
async fn get_alien_directory<A>(
    Extension(bob): Extension<&BobServer<A>>,
    creds: Credentials,
=======
// GET /alien/dir
async fn get_alien_directory<A>(
    bob: Extension<BobServer<A>>,
    creds: CredentialsHolder<A>,
>>>>>>> 25792cc4
) -> Result<Json<Dir>, StatusExt>
where
    A: Authenticator,
{
<<<<<<< HEAD
    if !bob.auth().check_credentials(creds)?.has_rest_read() {
=======
    if !bob.auth().check_credentials_rest(creds.into())?.has_rest_read() {
>>>>>>> 25792cc4
        return Err(AuthError::PermissionDenied.into());
    }
    let backend = bob.grinder().backend().inner();
    let (_, alien_disk_controller) = backend
        .disk_controllers()
        .ok_or_else(not_acceptable_backend)?;
    let path = PathBuf::from(alien_disk_controller.disk().path());
    let dir = create_directory(&path).await?;
    Ok(Json(dir))
}

<<<<<<< HEAD
async fn get_local_replica_directories<A>(
    Extension(bob): Extension<&BobServer<A>>,
    AxumPath(vdisk_id): AxumPath<u32>,
    creds: Credentials,
=======
// GET /vdisks/:vdisk_id/replicas/local/dirs
async fn get_local_replica_directories<A>(
    bob: Extension<BobServer<A>>,
    AxumPath(vdisk_id): AxumPath<u32>,
    creds: CredentialsHolder<A>,
>>>>>>> 25792cc4
) -> Result<Json<Vec<Dir>>, StatusExt>
where
    A: Authenticator,
{
<<<<<<< HEAD
    if !bob.auth().check_credentials(creds)?.has_rest_read() {
        return Err(AuthError::PermissionDenied.into());
    }
    let vdisk: VDisk = get_vdisk_by_id(bob, vdisk_id).ok_or_else(|| {
=======
    if !bob.auth().check_credentials_rest(creds.into())?.has_rest_read() {
        return Err(AuthError::PermissionDenied.into());
    }
    let vdisk: VDisk = get_vdisk_by_id(&bob, vdisk_id).ok_or_else(|| {
>>>>>>> 25792cc4
        let msg = format!("VDisk {} not found", vdisk_id);
        StatusExt::new(StatusCode::NOT_FOUND, false, msg)
    })?;
    let local_node_name = bob.grinder().backend().mapper().local_node_name();
    let mut result = vec![];
    for replica in vdisk
        .replicas
        .into_iter()
        .filter(|r| r.node == local_node_name)
    {
        let path = PathBuf::from(replica.path);
        let dir = create_directory(&path).await?;
        result.push(dir);
    }
    Ok(Json(result))
}

fn create_directory(root_path: &Path) -> BoxFuture<Result<Dir, StatusExt>> {
    async move {
        let name = root_path
            .file_name()
            .and_then(|n| n.to_str())
            .ok_or_else(|| internal(format!("failed to get filename for {:?}", root_path)))?;
        let root_path_str = root_path
            .to_str()
            .ok_or_else(|| internal(format!("failed to get path for {:?}", root_path)))?;
        let result = read_dir(root_path).await;
        match result {
            Ok(read_dir) => Ok(read_directory_children(read_dir, name, root_path_str).await),
            Err(e) => Err(internal(format!("read path {:?} failed: {}", root_path, e))),
        }
    }
    .boxed()
}

async fn read_directory_children(mut read_dir: ReadDir, name: &str, path: &str) -> Dir {
    let mut children = Vec::new();
    while let Ok(Some(entry)) = read_dir.next_entry().await {
        let dir = create_directory(&entry.path()).await;
        if let Ok(dir) = dir {
            children.push(dir);
        }
    }
    Dir {
        name: name.to_string(),
        path: path.to_string(),
        children,
    }
}

<<<<<<< HEAD
async fn get_data<A>(
    Extension(bob): Extension<&BobServer<A>>,
    AxumPath(key): AxumPath<String>,
    creds: Credentials,
=======
// GET /data/:key
async fn get_data<A>(
    bob: Extension<BobServer<A>>,
    AxumPath(key): AxumPath<String>,
    creds: CredentialsHolder<A>,
>>>>>>> 25792cc4
) -> Result<impl IntoResponse, StatusExt>
where
    A: Authenticator,
{
<<<<<<< HEAD
    if !bob.auth().check_credentials(creds)?.has_rest_read() {
=======
    if !bob.auth().check_credentials_rest(creds.into())?.has_read() {
>>>>>>> 25792cc4
        return Err(AuthError::PermissionDenied.into());
    }
    let key = DataKey::from_str(&key)?.0;
    let opts = BobOptions::new_get(None);
    let result = bob.grinder().get(key, &opts).await?;

    let content_type = infer_data_type(&result);
    let mut headers = HeaderMap::new();
    let val = content_type
        .parse()
        .map_err(|e| {
            error!("content type parsing error: {}", e);
            StatusExt {
                status: StatusCode::INTERNAL_SERVER_ERROR,
                ok: false,
                msg: "content type parsing failed".to_string(),
            }
        })
        .expect("failed to parse content type value");
    headers.insert(CONTENT_TYPE, val);
    Ok((headers, result.inner().to_owned()))
}

<<<<<<< HEAD
async fn put_data<A>(
    Extension(bob): Extension<&BobServer<A>>,
    AxumPath(key): AxumPath<String>,
    body: Bytes,
    creds: Credentials,
=======
// POST /data/:key
async fn put_data<A>(
    bob: Extension<BobServer<A>>,
    AxumPath(key): AxumPath<String>,
    body: Bytes,
    creds: CredentialsHolder<A>,
>>>>>>> 25792cc4
) -> Result<StatusExt, StatusExt>
where
    A: Authenticator,
{
<<<<<<< HEAD
    if !bob.auth().check_credentials(creds)?.has_rest_write() {
=======
    if !bob.auth().check_credentials_rest(creds.into())?.has_write() {
>>>>>>> 25792cc4
        return Err(AuthError::PermissionDenied.into());
    }
    let key = DataKey::from_str(&key)?.0;
    let data_buf = body.to_vec();
    let meta = BobMeta::new(chrono::Local::now().timestamp() as u64);
    let data = BobData::new(data_buf, meta);

    let opts = BobOptions::new_put(None);
    bob.grinder().put(key, data, opts).await?;
    Ok(StatusCode::CREATED.into())
}

<<<<<<< HEAD
=======
// DELETE /data/:key
async fn delete_data<A>(
    bob: Extension<BobServer<A>>,
    AxumPath(key): AxumPath<String>,
    creds: CredentialsHolder<A>,
) -> Result<StatusExt, StatusExt>
where
    A: Authenticator,
{
    if !bob.auth().check_credentials_rest(creds.into())?.has_write() {
        return Err(AuthError::PermissionDenied.into());
    }
    let key = DataKey::from_str(&key)?.0;
    bob.block_on(bob.grinder().delete(key, true))
        .map_err(|e| internal(e.to_string()))
        .map(|res| StatusExt::new(StatusCode::OK, true, format!("{}", res)))
}

>>>>>>> 25792cc4
fn internal(message: String) -> StatusExt {
    StatusExt::new(StatusCode::INTERNAL_SERVER_ERROR, false, message)
}

fn bad_request(message: impl Into<String>) -> StatusExt {
    StatusExt::new(StatusCode::BAD_REQUEST, false, message.into())
}

impl DataKey {
    fn from_bytes(mut bytes: Vec<u8>) -> Result<Self, StatusExt> {
        if bytes.len() > BOB_KEY_SIZE && !bytes.iter().skip(BOB_KEY_SIZE).all(|&b| b == 0) {
            return Err(bad_request("Key overflow"));
        }
        bytes.resize(BOB_KEY_SIZE, 0);
        Ok(Self(bytes.into()))
    }

    fn from_guid(guid: &str) -> Result<Self, StatusExt> {
        let guid =
            Uuid::from_str(guid).map_err(|e| bad_request(format!("GUID parse error: {}", e)))?;
        Self::from_bytes(guid.as_bytes().to_vec())
    }

    fn from_hex(hex: &str) -> Result<Self, StatusExt> {
        if !hex.as_bytes().iter().all(|c| c.is_ascii_hexdigit()) {
            return Err(bad_request(
                "Hex parse error: non hexadecimal symbol in parameter",
            ));
        }
        let bytes = hex
            .as_bytes()
            .rchunks(2)
            .map(|c| {
                u8::from_str_radix(
                    std::str::from_utf8(c).expect("All chars is ascii hexdigits"),
                    16,
                )
                .expect("All chars is ascii hexdigits")
            })
            .rev()
            .collect();
        Self::from_bytes(bytes)
    }

    fn from_decimal(decimal: &str) -> Result<Self, StatusExt> {
        let number = decimal
            .parse::<u128>()
            .map_err(|e| bad_request(format!("Decimal parse error: {}", e)))?;
        Self::from_bytes(number.to_le_bytes().into())
    }
}

impl FromStr for DataKey {
    type Err = StatusExt;

    fn from_str(param: &str) -> Result<Self, Self::Err> {
        if param.starts_with('{') && param.ends_with('}') {
            Self::from_guid(&param[1..param.len() - 1])
        } else if param.contains('-') {
            Self::from_guid(param)
        } else if param.starts_with("0x") {
            Self::from_hex(param.get(2..).unwrap_or(""))
        } else if param.chars().all(|c| c.is_ascii_digit()) {
            Self::from_decimal(param)
        } else {
            let msg = "Invalid key format".into();
            Err(StatusExt::new(StatusCode::BAD_REQUEST, false, msg))
        }
    }
}

impl IntoResponse for StatusExt {
    fn into_response(self) -> Response<BoxBody> {
        let msg = format!("{{ \"ok\": {}, \"msg\": \"{}\" }}", self.ok, self.msg);
        Response::builder()
            .status(self.status)
            .body(BoxBody::new(body::boxed(body::Full::from(msg))))
            .expect("failed to set body for response")
    }
}

impl StatusExt {
    fn new(status: StatusCode, ok: bool, msg: String) -> Self {
        Self { status, ok, msg }
    }
}

impl From<StatusCode> for StatusExt {
    fn from(status: StatusCode) -> Self {
        Self {
            status,
            ok: true,
            msg: status.canonical_reason().unwrap_or("Unknown").to_owned(),
        }
    }
}

impl From<IoError> for StatusExt {
    fn from(err: IoError) -> Self {
        Self {
            status: match err.kind() {
                ErrorKind::NotFound => StatusCode::NOT_FOUND,
                _ => StatusCode::BAD_REQUEST,
            }, // TODO: Complete match
            ok: false,
            msg: err.to_string(),
        }
    }
}

impl From<BobError> for StatusExt {
    fn from(err: BobError) -> Self {
        use bob_common::error::Kind;
        let status = match err.kind() {
            Kind::DuplicateKey => StatusCode::CONFLICT,
            Kind::Internal => StatusCode::INTERNAL_SERVER_ERROR,
            Kind::VDiskIsNotReady => StatusCode::INTERNAL_SERVER_ERROR,
            Kind::KeyNotFound(_) => StatusCode::NOT_FOUND,
            _ => StatusCode::BAD_REQUEST,
        };
        Self {
            status,
            ok: false,
            msg: err.to_string(),
        }
    }
}

pub(crate) fn infer_data_type(data: &BobData) -> &'static str {
    match infer::get(data.inner()) {
        None => "*/*",
        Some(t) => t.mime_type(),
    }
}<|MERGE_RESOLUTION|>--- conflicted
+++ resolved
@@ -1,25 +1,13 @@
-<<<<<<< HEAD
-use crate::{build_info::BuildInfo, server::Server as BobServer};
-=======
 use crate::{build_info::BuildInfo, server::Server as BobServer, hw_metrics_collector::DiskSpaceMetrics};
->>>>>>> 25792cc4
 use axum::{
     body::{self, BoxBody},
     extract::{Extension, Path as AxumPath},
     response::IntoResponse,
     routing::{delete, get, post, MethodRouter},
-<<<<<<< HEAD
-    AddExtensionLayer, Json, Router, Server,
+    Json, Router, Server,
 };
 pub(crate) use bob_access::Error as AuthError;
-use bob_access::{Authenticator, Credentials};
-=======
-    Json, Router, Server,
-};
-
-pub(crate) use bob_access::Error as AuthError;
 use bob_access::{Authenticator, CredentialsHolder};
->>>>>>> 25792cc4
 use bob_backend::pearl::{Group as PearlGroup, Holder, NoopHooks};
 use bob_common::{
     data::{BobData, BobKey, BobMeta, BobOptions, VDisk as DataVDisk, BOB_KEY_SIZE},
@@ -142,8 +130,6 @@
 #[derive(Debug, Serialize)]
 pub(crate) struct NodeConfiguration {
     blob_file_name_prefix: String,
-<<<<<<< HEAD
-=======
     root_dir_name: String,
 }
 
@@ -152,7 +138,6 @@
     total_disk_space_bytes: u64,
     free_disk_space_bytes: u64,
     used_disk_space_bytes: u64,
->>>>>>> 25792cc4
 }
 
 pub(crate) fn spawn<A>(bob: BobServer<A>, address: IpAddr, port: u16)
@@ -161,11 +146,7 @@
 {
     let socket_addr = SocketAddr::new(address, port);
 
-<<<<<<< HEAD
-    let router = router::<A>().layer(AddExtensionLayer::new(bob));
-=======
     let router = router::<A>().layer(Extension(bob));
->>>>>>> 25792cc4
     let task = Server::bind(&socket_addr).serve(router.into_make_service());
 
     tokio::spawn(task);
@@ -193,10 +174,7 @@
 {
     vec![
         ("/status", get(status::<A>)),
-<<<<<<< HEAD
-=======
         ("/status/space", get(get_space_info::<A>)),
->>>>>>> 25792cc4
         ("/metrics", get(metrics::<A>)),
         ("/version", get(version)),
         ("/nodes", get(nodes::<A>)),
@@ -241,10 +219,7 @@
         ),
         ("/data/:key", get(get_data::<A>)),
         ("/data/:key", post(put_data::<A>)),
-<<<<<<< HEAD
-=======
         ("/data/:key", delete(delete_data::<A>)),
->>>>>>> 25792cc4
     ]
 }
 
@@ -281,8 +256,6 @@
         .collect()
 }
 
-<<<<<<< HEAD
-=======
 // GET /status
 async fn status<A: Authenticator>(bob: Extension<BobServer<A>>) -> Json<Node> {
     let mapper = bob.grinder().backend().mapper();
@@ -312,7 +285,6 @@
     }))
 }
 
->>>>>>> 25792cc4
 fn not_acceptable_backend() -> StatusExt {
     let status = StatusExt::new(
         StatusCode::NOT_ACCEPTABLE,
@@ -349,36 +321,15 @@
     })
 }
 
-<<<<<<< HEAD
-async fn status<A: Authenticator>(Extension(bob): Extension<&BobServer<A>>) -> Json<Node> {
-    let mapper = bob.grinder().backend().mapper();
-    let name = mapper.local_node_name().to_owned();
-    let address = mapper.local_node_address().to_owned();
-    let vdisks = collect_disks_info(bob);
-    let node = Node {
-        name,
-        address,
-        vdisks,
-    };
-    Json(node)
-}
-
-async fn metrics<A: Authenticator>(
-    Extension(bob): Extension<&BobServer<A>>,
-=======
 // GET /metrics
 async fn metrics<A: Authenticator>(
     bob: Extension<BobServer<A>>,
->>>>>>> 25792cc4
 ) -> Json<MetricsSnapshotModel> {
     let snapshot = bob.metrics().read().await.clone();
     Json(snapshot.into())
 }
 
-<<<<<<< HEAD
-=======
 // GET /version
->>>>>>> 25792cc4
 async fn version() -> Json<VersionInfo> {
     let build_info = BuildInfo::default();
 
@@ -403,49 +354,27 @@
     Json(version_info)
 }
 
-<<<<<<< HEAD
-async fn nodes<A>(
-    Extension(bob): Extension<&BobServer<A>>,
-    creds: Credentials,
-=======
 // GET /nodes
 async fn nodes<A>(
     bob: Extension<BobServer<A>>,
     creds: CredentialsHolder<A>,
->>>>>>> 25792cc4
 ) -> Result<Json<Vec<Node>>, AuthError>
 where
     A: Authenticator,
 {
-<<<<<<< HEAD
-    if !bob.auth().check_credentials(creds)?.has_rest_read() {
-=======
     if !bob.auth().check_credentials_rest(creds.into())?.has_rest_read() {
->>>>>>> 25792cc4
         return Err(AuthError::PermissionDenied);
     }
     let mapper = bob.grinder().backend().mapper();
     let mut nodes = vec![];
-<<<<<<< HEAD
-    let vdisks = collect_disks_info(bob);
-=======
     let vdisks = collect_disks_info(&bob);
->>>>>>> 25792cc4
     for node in mapper.nodes().values() {
         let vdisks: Vec<_> = vdisks
             .iter()
             .filter_map(|vd| {
                 if vd.replicas.iter().any(|r| r.node == node.name()) {
                     let mut vd = vd.clone();
-<<<<<<< HEAD
-                    for i in 0..vd.replicas.len() {
-                        if vd.replicas[i].node != node.name() {
-                            vd.replicas.remove(i);
-                        }
-                    }
-=======
                     vd.replicas.retain(|r| r.node == node.name());
->>>>>>> 25792cc4
                     Some(vd)
                 } else {
                     None
@@ -466,25 +395,15 @@
     Ok(Json(nodes))
 }
 
-<<<<<<< HEAD
-async fn disks_list<A>(
-    Extension(bob): Extension<&BobServer<A>>,
-    creds: Credentials,
-=======
 // GET /disks/list
 async fn disks_list<A>(
     bob: Extension<BobServer<A>>,
     creds: CredentialsHolder<A>,
->>>>>>> 25792cc4
 ) -> Result<Json<Vec<DiskState>>, StatusExt>
 where
     A: Authenticator,
 {
-<<<<<<< HEAD
-    if !bob.auth().check_credentials(creds)?.has_rest_read() {
-=======
     if !bob.auth().check_credentials_rest(creds.into())?.has_rest_read() {
->>>>>>> 25792cc4
         return Err(AuthError::PermissionDenied.into());
     }
     let backend = bob.grinder().backend().inner();
@@ -510,25 +429,15 @@
     Ok(Json(disks))
 }
 
-<<<<<<< HEAD
-async fn distribution_function<A>(
-    Extension(bob): Extension<&BobServer<A>>,
-    creds: Credentials,
-=======
 // GET /metadata/distrfunc
 async fn distribution_function<A>(
     bob: Extension<BobServer<A>>,
     creds: CredentialsHolder<A>,
->>>>>>> 25792cc4
 ) -> Result<Json<DistrFunc>, AuthError>
 where
     A: Authenticator,
 {
-<<<<<<< HEAD
-    if !bob.auth().check_credentials(creds)?.has_rest_read() {
-=======
     if !bob.auth().check_credentials_rest(creds.into())?.has_rest_read() {
->>>>>>> 25792cc4
         return Err(AuthError::PermissionDenied);
     }
     let mapper = bob.grinder().backend().mapper().distribution_func();
@@ -536,41 +445,14 @@
     Ok(Json(DistrFunc { func }))
 }
 
-<<<<<<< HEAD
-async fn get_node_configuration<A>(
-    Extension(bob): Extension<&BobServer<A>>,
-    creds: Credentials,
-=======
 // GET /configuration
 async fn get_node_configuration<A>(
     bob: Extension<BobServer<A>>,
     creds: CredentialsHolder<A>,
->>>>>>> 25792cc4
 ) -> Result<Json<NodeConfiguration>, AuthError>
 where
     A: Authenticator,
 {
-<<<<<<< HEAD
-    if !bob.auth().check_credentials(creds)?.has_rest_read() {
-        return Err(AuthError::PermissionDenied);
-    }
-    let blob_file_name_prefix = bob
-        .grinder()
-        .node_config()
-        .pearl()
-        .blob_file_name_prefix()
-        .to_owned();
-    let node_configuration = NodeConfiguration {
-        blob_file_name_prefix,
-    };
-    Ok(Json(node_configuration))
-}
-
-async fn stop_all_disk_controllers<A>(
-    Extension(bob): Extension<&BobServer<A>>,
-    AxumPath(disk_name): AxumPath<String>,
-    creds: Credentials,
-=======
     if !bob.auth().check_credentials_rest(creds.into())?.has_rest_read() {
         return Err(AuthError::PermissionDenied);
     }
@@ -588,16 +470,11 @@
     bob: Extension<BobServer<A>>,
     AxumPath(disk_name): AxumPath<String>,
     creds: CredentialsHolder<A>,
->>>>>>> 25792cc4
 ) -> Result<StatusExt, StatusExt>
 where
     A: Authenticator,
 {
-<<<<<<< HEAD
-    if !bob.auth().check_credentials(creds)?.has_rest_write() {
-=======
     if !bob.auth().check_credentials_rest(creds.into())?.has_rest_write() {
->>>>>>> 25792cc4
         return Err(AuthError::PermissionDenied.into());
     }
     let backend = bob.grinder().backend().inner();
@@ -616,27 +493,16 @@
     Ok(status_ext)
 }
 
-<<<<<<< HEAD
-async fn start_all_disk_controllers<A>(
-    Extension(bob): Extension<&BobServer<A>>,
-    disk_name: String,
-    creds: Credentials,
-=======
 // POST /disks/:disk_name/start
 async fn start_all_disk_controllers<A>(
     bob: Extension<BobServer<A>>,
     AxumPath(disk_name): AxumPath<String>,
     creds: CredentialsHolder<A>,
->>>>>>> 25792cc4
 ) -> Result<StatusExt, StatusExt>
 where
     A: Authenticator,
 {
-<<<<<<< HEAD
-    if !bob.auth().check_credentials(creds)?.has_rest_write() {
-=======
     if !bob.auth().check_credentials_rest(creds.into())?.has_rest_write() {
->>>>>>> 25792cc4
         return Err(AuthError::PermissionDenied.into());
     }
     let backend = bob.grinder().backend().inner();
@@ -677,32 +543,14 @@
     }
 }
 
-<<<<<<< HEAD
-async fn vdisks<A>(
-    Extension(bob): Extension<&BobServer<A>>,
-    creds: Credentials,
-=======
 // GET /vdisks
 async fn vdisks<A>(
     bob: Extension<BobServer<A>>,
     creds: CredentialsHolder<A>,
->>>>>>> 25792cc4
 ) -> Result<Json<Vec<VDisk>>, AuthError>
 where
     A: Authenticator,
 {
-<<<<<<< HEAD
-    if !bob.auth().check_credentials(creds)?.has_rest_read() {
-        return Err(AuthError::PermissionDenied);
-    }
-    let vdisks = collect_disks_info(bob);
-    Ok(Json(vdisks))
-}
-
-async fn finalize_outdated_blobs<A>(
-    Extension(bob): Extension<&BobServer<A>>,
-    creds: Credentials,
-=======
     if !bob.auth().check_credentials_rest(creds.into())?.has_rest_read() {
         return Err(AuthError::PermissionDenied);
     }
@@ -714,16 +562,11 @@
 async fn finalize_outdated_blobs<A>(
     bob: Extension<BobServer<A>>,
     creds: CredentialsHolder<A>,
->>>>>>> 25792cc4
 ) -> Result<StatusExt, AuthError>
 where
     A: Authenticator,
 {
-<<<<<<< HEAD
-    if !bob.auth().check_credentials(creds)?.has_rest_write() {
-=======
     if !bob.auth().check_credentials_rest(creds.into())?.has_rest_write() {
->>>>>>> 25792cc4
         return Err(AuthError::PermissionDenied);
     }
     let backend = bob.grinder().backend();
@@ -732,64 +575,32 @@
     Ok(StatusExt::new(StatusCode::OK, true, msg))
 }
 
-<<<<<<< HEAD
-async fn vdisk_by_id<A>(
-    Extension(bob): Extension<&BobServer<A>>,
-    AxumPath(vdisk_id): AxumPath<u32>,
-    creds: Credentials,
-=======
 // GET /vdisks/:vdisk_id
 async fn vdisk_by_id<A>(
     bob: Extension<BobServer<A>>,
     AxumPath(vdisk_id): AxumPath<u32>,
     creds: CredentialsHolder<A>,
->>>>>>> 25792cc4
 ) -> Result<Json<VDisk>, StatusExt>
 where
     A: Authenticator,
 {
-<<<<<<< HEAD
-    if !bob.auth().check_credentials(creds)?.has_rest_read() {
-        return Err(AuthError::PermissionDenied.into());
-    }
-    get_vdisk_by_id(bob, vdisk_id)
-=======
     if !bob.auth().check_credentials_rest(creds.into())?.has_rest_read() {
         return Err(AuthError::PermissionDenied.into());
     }
     get_vdisk_by_id(&bob, vdisk_id)
->>>>>>> 25792cc4
         .map(Json)
         .ok_or_else(|| StatusExt::new(StatusCode::NOT_FOUND, false, "vdisk not found".to_string()))
 }
 
-<<<<<<< HEAD
-async fn vdisk_records_count<A>(
-    Extension(bob): Extension<&BobServer<A>>,
-    AxumPath(vdisk_id): AxumPath<u32>,
-    creds: Credentials,
-=======
 // GET /vdisks/:vdisk_id/records/count
 async fn vdisk_records_count<A>(
     bob: Extension<BobServer<A>>,
     AxumPath(vdisk_id): AxumPath<u32>,
     creds: CredentialsHolder<A>,
->>>>>>> 25792cc4
 ) -> Result<Json<u64>, StatusExt>
 where
     A: Authenticator,
 {
-<<<<<<< HEAD
-    if !bob.auth().check_credentials(creds)?.has_rest_read() {
-        return Err(AuthError::PermissionDenied.into());
-    }
-    let group = find_group(bob, vdisk_id).await?;
-    let holders = group.holders();
-    let pearls = holders.read().await;
-    let pearls: &[_] = pearls.as_ref();
-    let mut sum = 0;
-    for pearl in pearls {
-=======
     if !bob.auth().check_credentials_rest(creds.into())?.has_rest_read() {
         return Err(AuthError::PermissionDenied.into());
     }
@@ -798,47 +609,28 @@
     let pearls = holders.read().await;
     let mut sum = 0;
     for pearl in pearls.iter() {
->>>>>>> 25792cc4
         sum += pearl.records_count().await;
     }
     Ok(Json(sum as u64))
 }
 
-<<<<<<< HEAD
-async fn partitions<A>(
-    Extension(bob): Extension<&BobServer<A>>,
-    AxumPath(vdisk_id): AxumPath<u32>,
-    creds: Credentials,
-=======
 // GET /vdisks/:vdisk_id/partitions
 async fn partitions<A>(
     bob: Extension<BobServer<A>>,
     AxumPath(vdisk_id): AxumPath<u32>,
     creds: CredentialsHolder<A>,
->>>>>>> 25792cc4
 ) -> Result<Json<VDiskPartitions>, StatusExt>
 where
     A: Authenticator,
 {
-<<<<<<< HEAD
-    if !bob.auth().check_credentials(creds)?.has_rest_read() {
-        return Err(AuthError::PermissionDenied.into());
-    }
-    let group = find_group(bob, vdisk_id).await?;
-=======
     if !bob.auth().check_credentials_rest(creds.into())?.has_rest_read() {
         return Err(AuthError::PermissionDenied.into());
     }
     let group = find_group(&bob, vdisk_id).await?;
->>>>>>> 25792cc4
     debug!("group with provided vdisk_id found");
     let holders = group.holders();
     let pearls = holders.read().await;
     debug!("get pearl holders: OK");
-<<<<<<< HEAD
-    let pearls: &[_] = pearls.as_ref();
-=======
->>>>>>> 25792cc4
     let partitions = pearls.iter().map(Holder::get_id).collect();
 
     let node_name = group.node_name().to_owned();
@@ -854,34 +646,19 @@
     Ok(Json(ps))
 }
 
-<<<<<<< HEAD
-async fn partition_by_id<A>(
-    Extension(bob): Extension<&BobServer<A>>,
-    AxumPath(vdisk_id): AxumPath<u32>,
-    AxumPath(partition_id): AxumPath<String>,
-    creds: Credentials,
-=======
 // GET /vdisks/:vdisk_id/partitions/:partition_id
 async fn partition_by_id<A>(
     bob: Extension<BobServer<A>>,
     AxumPath((vdisk_id, partition_id)): AxumPath<(u32, String)>,
     creds: CredentialsHolder<A>,
->>>>>>> 25792cc4
 ) -> Result<Json<Partition>, StatusExt>
 where
     A: Authenticator,
 {
-<<<<<<< HEAD
-    if !bob.auth().check_credentials(creds)?.has_rest_read() {
-        return Err(AuthError::PermissionDenied.into());
-    }
-    let group = find_group(bob, vdisk_id).await?;
-=======
     if !bob.auth().check_credentials_rest(creds.into())?.has_rest_read() {
         return Err(AuthError::PermissionDenied.into());
     }
     let group = find_group(&bob, vdisk_id).await?;
->>>>>>> 25792cc4
     debug!("group with provided vdisk_id found");
     let holders = group.holders();
     debug!("get pearl holders: OK");
@@ -909,35 +686,19 @@
     })
 }
 
-<<<<<<< HEAD
-async fn change_partition_state<A>(
-    Extension(bob): Extension<&BobServer<A>>,
-    AxumPath(vdisk_id): AxumPath<u32>,
-    AxumPath(timestamp): AxumPath<u64>,
-    AxumPath(action): AxumPath<Action>,
-    creds: Credentials,
-=======
 // POST /vdisks/:vdisk_id/partitions/by_timestamp/:timestamp/:action
 async fn change_partition_state<A>(
     bob: Extension<BobServer<A>>,
     AxumPath((vdisk_id, timestamp, action)): AxumPath<(u32, u64, Action)>,
     creds: CredentialsHolder<A>,
->>>>>>> 25792cc4
 ) -> Result<StatusExt, StatusExt>
 where
     A: Authenticator,
 {
-<<<<<<< HEAD
-    if !bob.auth().check_credentials(creds)?.has_rest_write() {
-        return Err(AuthError::PermissionDenied.into());
-    }
-    let group = find_group(bob, vdisk_id).await?;
-=======
     if !bob.auth().check_credentials_rest(creds.into())?.has_rest_write() {
         return Err(AuthError::PermissionDenied.into());
     }
     let group = find_group(&bob, vdisk_id).await?;
->>>>>>> 25792cc4
     let error = match action {
         Action::Attach => group.attach(timestamp).await.err(),
         Action::Detach => group.detach(timestamp).await.err(),
@@ -954,33 +715,19 @@
     }
 }
 
-<<<<<<< HEAD
-async fn remount_vdisks_group<A>(
-    Extension(bob): Extension<&BobServer<A>>,
-    AxumPath(vdisk_id): AxumPath<u32>,
-    creds: Credentials,
-=======
 // POST /vdisks/:vdisk_id/remount
 async fn remount_vdisks_group<A>(
     bob: Extension<BobServer<A>>,
     AxumPath(vdisk_id): AxumPath<u32>,
     creds: CredentialsHolder<A>,
->>>>>>> 25792cc4
 ) -> Result<StatusExt, StatusExt>
 where
     A: Authenticator,
 {
-<<<<<<< HEAD
-    if !bob.auth().check_credentials(creds)?.has_rest_write() {
-        return Err(AuthError::PermissionDenied.into());
-    }
-    let group = find_group(bob, vdisk_id).await?;
-=======
     if !bob.auth().check_credentials_rest(creds.into())?.has_rest_write() {
         return Err(AuthError::PermissionDenied.into());
     }
     let group = find_group(&bob, vdisk_id).await?;
->>>>>>> 25792cc4
     if let Some(err) = group.remount().await.err() {
         Err(StatusExt::new(StatusCode::OK, false, err.to_string()))
     } else {
@@ -990,34 +737,19 @@
     }
 }
 
-<<<<<<< HEAD
-async fn delete_partition<A>(
-    Extension(bob): Extension<&BobServer<A>>,
-    AxumPath(vdisk_id): AxumPath<u32>,
-    AxumPath(timestamp): AxumPath<u64>,
-    creds: Credentials,
-=======
 // DELETE /vdisks/:vdisk_id/partitions/by_timestamp/:timestamp
 async fn delete_partition<A>(
     bob: Extension<BobServer<A>>,
     AxumPath((vdisk_id, timestamp)): AxumPath<(u32, u64)>,
     creds: CredentialsHolder<A>,
->>>>>>> 25792cc4
 ) -> Result<StatusExt, StatusExt>
 where
     A: Authenticator,
 {
-<<<<<<< HEAD
-    if !bob.auth().check_credentials(creds)?.has_rest_write() {
-        return Err(AuthError::PermissionDenied.into());
-    }
-    let group = find_group(bob, vdisk_id).await?;
-=======
     if !bob.auth().check_credentials_rest(creds.into())?.has_rest_write() {
         return Err(AuthError::PermissionDenied.into());
     }
     let group = find_group(&bob, vdisk_id).await?;
->>>>>>> 25792cc4
     let pearls = group.detach(timestamp).await.ok();
     if let Some(holders) = pearls {
         drop_directories(holders, timestamp, vdisk_id).await
@@ -1056,33 +788,20 @@
     }
 }
 
-<<<<<<< HEAD
-=======
 // GET /alien
->>>>>>> 25792cc4
 async fn alien() -> &'static str {
     "alien"
 }
 
-<<<<<<< HEAD
-async fn detach_alien_partitions<A>(
-    Extension(bob): Extension<&BobServer<A>>,
-    creds: Credentials,
-=======
 // POST /alien/detach
 async fn detach_alien_partitions<A>(
     bob: Extension<BobServer<A>>,
     creds: CredentialsHolder<A>,
->>>>>>> 25792cc4
 ) -> Result<StatusExt, StatusExt>
 where
     A: Authenticator,
 {
-<<<<<<< HEAD
-    if !bob.auth().check_credentials(creds)?.has_rest_write() {
-=======
     if !bob.auth().check_credentials_rest(creds.into())?.has_rest_write() {
->>>>>>> 25792cc4
         return Err(AuthError::PermissionDenied.into());
     }
     let backend = bob.grinder().backend().inner();
@@ -1093,25 +812,15 @@
     Ok(StatusExt::new(StatusCode::OK, true, String::default()))
 }
 
-<<<<<<< HEAD
-async fn get_alien_directory<A>(
-    Extension(bob): Extension<&BobServer<A>>,
-    creds: Credentials,
-=======
 // GET /alien/dir
 async fn get_alien_directory<A>(
     bob: Extension<BobServer<A>>,
     creds: CredentialsHolder<A>,
->>>>>>> 25792cc4
 ) -> Result<Json<Dir>, StatusExt>
 where
     A: Authenticator,
 {
-<<<<<<< HEAD
-    if !bob.auth().check_credentials(creds)?.has_rest_read() {
-=======
     if !bob.auth().check_credentials_rest(creds.into())?.has_rest_read() {
->>>>>>> 25792cc4
         return Err(AuthError::PermissionDenied.into());
     }
     let backend = bob.grinder().backend().inner();
@@ -1123,33 +832,19 @@
     Ok(Json(dir))
 }
 
-<<<<<<< HEAD
-async fn get_local_replica_directories<A>(
-    Extension(bob): Extension<&BobServer<A>>,
-    AxumPath(vdisk_id): AxumPath<u32>,
-    creds: Credentials,
-=======
 // GET /vdisks/:vdisk_id/replicas/local/dirs
 async fn get_local_replica_directories<A>(
     bob: Extension<BobServer<A>>,
     AxumPath(vdisk_id): AxumPath<u32>,
     creds: CredentialsHolder<A>,
->>>>>>> 25792cc4
 ) -> Result<Json<Vec<Dir>>, StatusExt>
 where
     A: Authenticator,
 {
-<<<<<<< HEAD
-    if !bob.auth().check_credentials(creds)?.has_rest_read() {
-        return Err(AuthError::PermissionDenied.into());
-    }
-    let vdisk: VDisk = get_vdisk_by_id(bob, vdisk_id).ok_or_else(|| {
-=======
     if !bob.auth().check_credentials_rest(creds.into())?.has_rest_read() {
         return Err(AuthError::PermissionDenied.into());
     }
     let vdisk: VDisk = get_vdisk_by_id(&bob, vdisk_id).ok_or_else(|| {
->>>>>>> 25792cc4
         let msg = format!("VDisk {} not found", vdisk_id);
         StatusExt::new(StatusCode::NOT_FOUND, false, msg)
     })?;
@@ -1200,27 +895,16 @@
     }
 }
 
-<<<<<<< HEAD
-async fn get_data<A>(
-    Extension(bob): Extension<&BobServer<A>>,
-    AxumPath(key): AxumPath<String>,
-    creds: Credentials,
-=======
 // GET /data/:key
 async fn get_data<A>(
     bob: Extension<BobServer<A>>,
     AxumPath(key): AxumPath<String>,
     creds: CredentialsHolder<A>,
->>>>>>> 25792cc4
 ) -> Result<impl IntoResponse, StatusExt>
 where
     A: Authenticator,
 {
-<<<<<<< HEAD
-    if !bob.auth().check_credentials(creds)?.has_rest_read() {
-=======
     if !bob.auth().check_credentials_rest(creds.into())?.has_read() {
->>>>>>> 25792cc4
         return Err(AuthError::PermissionDenied.into());
     }
     let key = DataKey::from_str(&key)?.0;
@@ -1244,29 +928,17 @@
     Ok((headers, result.inner().to_owned()))
 }
 
-<<<<<<< HEAD
+// POST /data/:key
 async fn put_data<A>(
-    Extension(bob): Extension<&BobServer<A>>,
+    bob: Extension<BobServer<A>>,
     AxumPath(key): AxumPath<String>,
     body: Bytes,
-    creds: Credentials,
-=======
-// POST /data/:key
-async fn put_data<A>(
-    bob: Extension<BobServer<A>>,
-    AxumPath(key): AxumPath<String>,
-    body: Bytes,
-    creds: CredentialsHolder<A>,
->>>>>>> 25792cc4
+    creds: CredentialsHolder<A>,
 ) -> Result<StatusExt, StatusExt>
 where
     A: Authenticator,
 {
-<<<<<<< HEAD
-    if !bob.auth().check_credentials(creds)?.has_rest_write() {
-=======
     if !bob.auth().check_credentials_rest(creds.into())?.has_write() {
->>>>>>> 25792cc4
         return Err(AuthError::PermissionDenied.into());
     }
     let key = DataKey::from_str(&key)?.0;
@@ -1279,8 +951,6 @@
     Ok(StatusCode::CREATED.into())
 }
 
-<<<<<<< HEAD
-=======
 // DELETE /data/:key
 async fn delete_data<A>(
     bob: Extension<BobServer<A>>,
@@ -1299,7 +969,6 @@
         .map(|res| StatusExt::new(StatusCode::OK, true, format!("{}", res)))
 }
 
->>>>>>> 25792cc4
 fn internal(message: String) -> StatusExt {
     StatusExt::new(StatusCode::INTERNAL_SERVER_ERROR, false, message)
 }
