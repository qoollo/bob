--- conflicted
+++ resolved
@@ -1,8 +1,4 @@
-<<<<<<< HEAD
-use crate::{build_info::BuildInfo, server::Server as BobServer};
-=======
 use crate::{build_info::BuildInfo, server::Server as BobServer, hw_metrics_collector::DiskSpaceMetrics};
->>>>>>> 28d910fe
 use axum::{
     body::{self, BoxBody},
     extract::{Extension, Path as AxumPath},
@@ -10,25 +6,16 @@
     routing::{delete, get, post, MethodRouter},
     Json, Router, Server,
 };
-<<<<<<< HEAD
 use axum_server::{bind_rustls, tls_rustls::{RustlsConfig, RustlsAcceptor}, Server as AxumServer};
-
-pub(crate) use bob_access::Error as AuthError;
-use bob_access::{Authenticator, Credentials};
-=======
 
 pub(crate) use bob_access::Error as AuthError;
 use bob_access::{Authenticator, CredentialsHolder};
->>>>>>> 28d910fe
 use bob_backend::pearl::{Group as PearlGroup, Holder, NoopHooks};
 use bob_common::{
     data::{BobData, BobKey, BobMeta, BobOptions, VDisk as DataVDisk, BOB_KEY_SIZE},
     error::Error as BobError,
     node::Disk as NodeDisk,
-<<<<<<< HEAD
     configs::node::TLSConfig,
-=======
->>>>>>> 28d910fe
 };
 use bytes::Bytes;
 use futures::{future::BoxFuture, stream::FuturesUnordered, FutureExt, StreamExt};
@@ -38,11 +25,7 @@
     io::{Error as IoError, ErrorKind},
     net::{IpAddr, SocketAddr},
     path::{Path, PathBuf},
-<<<<<<< HEAD
-    str::FromStr,
-=======
     str::FromStr, collections::HashMap,
->>>>>>> 28d910fe
 };
 use tokio::fs::{read_dir, ReadDir};
 use uuid::Uuid;
@@ -150,8 +133,18 @@
 #[derive(Debug, Serialize)]
 pub(crate) struct NodeConfiguration {
     blob_file_name_prefix: String,
-<<<<<<< HEAD
-}
+    root_dir_name: String,
+}
+
+#[derive(Debug, Serialize)]
+pub(crate) struct SpaceInfo {
+    total_disk_space_bytes: u64,
+    free_disk_space_bytes: u64,
+    used_disk_space_bytes: u64,
+    occupied_disk_space_bytes: u64,
+    occupied_disk_space_by_disk: HashMap<String, u64>
+}
+
 
 async fn tls_server(tls_config: &Option<TLSConfig>, addr: SocketAddr) -> Option<AxumServer<RustlsAcceptor>> {
     if let Some(tls_config) = tls_config {
@@ -170,29 +163,14 @@
     }
     None
 }
+
 pub(crate) async fn spawn<A>(bob: BobServer<A>, tls_config: &Option<TLSConfig>, address: IpAddr, port: u16)
-=======
-    root_dir_name: String,
-}
-
-#[derive(Debug, Serialize)]
-pub(crate) struct SpaceInfo {
-    total_disk_space_bytes: u64,
-    free_disk_space_bytes: u64,
-    used_disk_space_bytes: u64,
-    occupied_disk_space_bytes: u64,
-    occupied_disk_space_by_disk: HashMap<String, u64>
-}
-
-pub(crate) fn spawn<A>(bob: BobServer<A>, address: IpAddr, port: u16)
->>>>>>> 28d910fe
 where
     A: Authenticator,
 {
     let socket_addr = SocketAddr::new(address, port);
 
     let router = router::<A>().layer(Extension(bob));
-<<<<<<< HEAD
     
     if let Some(tls_server) = tls_server(tls_config, socket_addr).await {
         let task = tls_server.serve(router.into_make_service());
@@ -201,11 +179,6 @@
         let task = Server::bind(&socket_addr).serve(router.into_make_service());
         tokio::spawn(task);
     };
-=======
-    let task = Server::bind(&socket_addr).serve(router.into_make_service());
-
-    tokio::spawn(task);
->>>>>>> 28d910fe
 
     info!("API server started, listening: {}", socket_addr);
 }
@@ -230,10 +203,7 @@
 {
     vec![
         ("/status", get(status::<A>)),
-<<<<<<< HEAD
-=======
         ("/status/space", get(get_space_info::<A>)),
->>>>>>> 28d910fe
         ("/metrics", get(metrics::<A>)),
         ("/version", get(version)),
         ("/nodes", get(nodes::<A>)),
@@ -315,11 +285,7 @@
         .collect()
 }
 
-<<<<<<< HEAD
-
-=======
 // GET /status
->>>>>>> 28d910fe
 async fn status<A: Authenticator>(bob: Extension<BobServer<A>>) -> Json<Node> {
     let mapper = bob.grinder().backend().mapper();
     let name = mapper.local_node_name().to_owned();
@@ -333,8 +299,6 @@
     Json(node)
 }
 
-<<<<<<< HEAD
-=======
 // GET /status/space
 async fn get_space_info<A: Authenticator>(bob: Extension<BobServer<A>>) -> Result<Json<SpaceInfo>, StatusExt> {
     let DiskSpaceMetrics {
@@ -365,7 +329,6 @@
     }))
 }
 
->>>>>>> 28d910fe
 fn not_acceptable_backend() -> StatusExt {
     let status = StatusExt::new(
         StatusCode::NOT_ACCEPTABLE,
@@ -402,11 +365,7 @@
     })
 }
 
-<<<<<<< HEAD
-
-=======
 // GET /metrics
->>>>>>> 28d910fe
 async fn metrics<A: Authenticator>(
     bob: Extension<BobServer<A>>,
 ) -> Json<MetricsSnapshotModel> {
@@ -414,10 +373,7 @@
     Json(snapshot.into())
 }
 
-<<<<<<< HEAD
-=======
 // GET /version
->>>>>>> 28d910fe
 async fn version() -> Json<VersionInfo> {
     let build_info = BuildInfo::default();
 
@@ -442,25 +398,15 @@
     Json(version_info)
 }
 
-<<<<<<< HEAD
-async fn nodes<A>(
-    bob: Extension<BobServer<A>>,
-    creds: Credentials,
-=======
 // GET /nodes
 async fn nodes<A>(
     bob: Extension<BobServer<A>>,
     creds: CredentialsHolder<A>,
->>>>>>> 28d910fe
 ) -> Result<Json<Vec<Node>>, AuthError>
 where
     A: Authenticator,
 {
-<<<<<<< HEAD
-    if !bob.auth().check_credentials(creds)?.has_rest_read() {
-=======
     if !bob.auth().check_credentials_rest(creds.into())?.has_rest_read() {
->>>>>>> 28d910fe
         return Err(AuthError::PermissionDenied);
     }
     let mapper = bob.grinder().backend().mapper();
@@ -472,15 +418,7 @@
             .filter_map(|vd| {
                 if vd.replicas.iter().any(|r| r.node == node.name()) {
                     let mut vd = vd.clone();
-<<<<<<< HEAD
-                    for i in 0..vd.replicas.len() {
-                        if vd.replicas[i].node != node.name() {
-                            vd.replicas.remove(i);
-                        }
-                    }
-=======
                     vd.replicas.retain(|r| r.node == node.name());
->>>>>>> 28d910fe
                     Some(vd)
                 } else {
                     None
@@ -501,25 +439,15 @@
     Ok(Json(nodes))
 }
 
-<<<<<<< HEAD
-async fn disks_list<A>(
-    bob: Extension<BobServer<A>>,
-    creds: Credentials,
-=======
 // GET /disks/list
 async fn disks_list<A>(
     bob: Extension<BobServer<A>>,
     creds: CredentialsHolder<A>,
->>>>>>> 28d910fe
 ) -> Result<Json<Vec<DiskState>>, StatusExt>
 where
     A: Authenticator,
 {
-<<<<<<< HEAD
-    if !bob.auth().check_credentials(creds)?.has_rest_read() {
-=======
     if !bob.auth().check_credentials_rest(creds.into())?.has_rest_read() {
->>>>>>> 28d910fe
         return Err(AuthError::PermissionDenied.into());
     }
     let backend = bob.grinder().backend().inner();
@@ -545,25 +473,15 @@
     Ok(Json(disks))
 }
 
-<<<<<<< HEAD
-async fn distribution_function<A>(
-    bob: Extension<BobServer<A>>,
-    creds: Credentials,
-=======
 // GET /metadata/distrfunc
 async fn distribution_function<A>(
     bob: Extension<BobServer<A>>,
     creds: CredentialsHolder<A>,
->>>>>>> 28d910fe
 ) -> Result<Json<DistrFunc>, AuthError>
 where
     A: Authenticator,
 {
-<<<<<<< HEAD
-    if !bob.auth().check_credentials(creds)?.has_rest_read() {
-=======
     if !bob.auth().check_credentials_rest(creds.into())?.has_rest_read() {
->>>>>>> 28d910fe
         return Err(AuthError::PermissionDenied);
     }
     let mapper = bob.grinder().backend().mapper().distribution_func();
@@ -571,41 +489,14 @@
     Ok(Json(DistrFunc { func }))
 }
 
-<<<<<<< HEAD
-async fn get_node_configuration<A>(
-    bob: Extension<BobServer<A>>,
-    creds: Credentials,
-=======
 // GET /configuration
 async fn get_node_configuration<A>(
     bob: Extension<BobServer<A>>,
     creds: CredentialsHolder<A>,
->>>>>>> 28d910fe
 ) -> Result<Json<NodeConfiguration>, AuthError>
 where
     A: Authenticator,
 {
-<<<<<<< HEAD
-    if !bob.auth().check_credentials(creds)?.has_rest_read() {
-        return Err(AuthError::PermissionDenied);
-    }
-    let blob_file_name_prefix = bob
-        .grinder()
-        .node_config()
-        .pearl()
-        .blob_file_name_prefix()
-        .to_owned();
-    let node_configuration = NodeConfiguration {
-        blob_file_name_prefix,
-    };
-    Ok(Json(node_configuration))
-}
-
-async fn stop_all_disk_controllers<A>(
-    bob: Extension<BobServer<A>>,
-    AxumPath(disk_name): AxumPath<String>,
-    creds: Credentials,
-=======
     if !bob.auth().check_credentials_rest(creds.into())?.has_rest_read() {
         return Err(AuthError::PermissionDenied);
     }
@@ -623,16 +514,11 @@
     bob: Extension<BobServer<A>>,
     AxumPath(disk_name): AxumPath<String>,
     creds: CredentialsHolder<A>,
->>>>>>> 28d910fe
 ) -> Result<StatusExt, StatusExt>
 where
     A: Authenticator,
 {
-<<<<<<< HEAD
-    if !bob.auth().check_credentials(creds)?.has_rest_write() {
-=======
     if !bob.auth().check_credentials_rest(creds.into())?.has_rest_write() {
->>>>>>> 28d910fe
         return Err(AuthError::PermissionDenied.into());
     }
     let backend = bob.grinder().backend().inner();
@@ -651,27 +537,16 @@
     Ok(status_ext)
 }
 
-<<<<<<< HEAD
-async fn start_all_disk_controllers<A>(
-    bob: Extension<BobServer<A>>,
-    AxumPath(disk_name): AxumPath<String>,
-    creds: Credentials,
-=======
 // POST /disks/:disk_name/start
 async fn start_all_disk_controllers<A>(
     bob: Extension<BobServer<A>>,
     AxumPath(disk_name): AxumPath<String>,
     creds: CredentialsHolder<A>,
->>>>>>> 28d910fe
 ) -> Result<StatusExt, StatusExt>
 where
     A: Authenticator,
 {
-<<<<<<< HEAD
-    if !bob.auth().check_credentials(creds)?.has_rest_write() {
-=======
     if !bob.auth().check_credentials_rest(creds.into())?.has_rest_write() {
->>>>>>> 28d910fe
         return Err(AuthError::PermissionDenied.into());
     }
     let backend = bob.grinder().backend().inner();
@@ -712,50 +587,30 @@
     }
 }
 
-<<<<<<< HEAD
-async fn vdisks<A>(
-    bob: Extension<BobServer<A>>,
-    creds: Credentials,
-=======
 // GET /vdisks
 async fn vdisks<A>(
     bob: Extension<BobServer<A>>,
     creds: CredentialsHolder<A>,
->>>>>>> 28d910fe
 ) -> Result<Json<Vec<VDisk>>, AuthError>
 where
     A: Authenticator,
 {
-<<<<<<< HEAD
-    if !bob.auth().check_credentials(creds)?.has_rest_read() {
-=======
     if !bob.auth().check_credentials_rest(creds.into())?.has_rest_read() {
->>>>>>> 28d910fe
         return Err(AuthError::PermissionDenied);
     }
     let vdisks = collect_disks_info(&bob);
     Ok(Json(vdisks))
 }
 
-<<<<<<< HEAD
-async fn finalize_outdated_blobs<A>(
-    bob: Extension<BobServer<A>>,
-    creds: Credentials,
-=======
 // DELETE /blobs/outdated
 async fn finalize_outdated_blobs<A>(
     bob: Extension<BobServer<A>>,
     creds: CredentialsHolder<A>,
->>>>>>> 28d910fe
 ) -> Result<StatusExt, AuthError>
 where
     A: Authenticator,
 {
-<<<<<<< HEAD
-    if !bob.auth().check_credentials(creds)?.has_rest_write() {
-=======
     if !bob.auth().check_credentials_rest(creds.into())?.has_rest_write() {
->>>>>>> 28d910fe
         return Err(AuthError::PermissionDenied);
     }
     let backend = bob.grinder().backend();
@@ -764,27 +619,16 @@
     Ok(StatusExt::new(StatusCode::OK, true, msg))
 }
 
-<<<<<<< HEAD
-async fn vdisk_by_id<A>(
-    bob: Extension<BobServer<A>>,
-    AxumPath(vdisk_id): AxumPath<u32>,
-    creds: Credentials,
-=======
 // GET /vdisks/:vdisk_id
 async fn vdisk_by_id<A>(
     bob: Extension<BobServer<A>>,
     AxumPath(vdisk_id): AxumPath<u32>,
     creds: CredentialsHolder<A>,
->>>>>>> 28d910fe
 ) -> Result<Json<VDisk>, StatusExt>
 where
     A: Authenticator,
 {
-<<<<<<< HEAD
-    if !bob.auth().check_credentials(creds)?.has_rest_read() {
-=======
     if !bob.auth().check_credentials_rest(creds.into())?.has_rest_read() {
->>>>>>> 28d910fe
         return Err(AuthError::PermissionDenied.into());
     }
     get_vdisk_by_id(&bob, vdisk_id)
@@ -792,27 +636,16 @@
         .ok_or_else(|| StatusExt::new(StatusCode::NOT_FOUND, false, "vdisk not found".to_string()))
 }
 
-<<<<<<< HEAD
-async fn vdisk_records_count<A>(
-    bob: Extension<BobServer<A>>,
-    AxumPath(vdisk_id): AxumPath<u32>,
-    creds: Credentials,
-=======
 // GET /vdisks/:vdisk_id/records/count
 async fn vdisk_records_count<A>(
     bob: Extension<BobServer<A>>,
     AxumPath(vdisk_id): AxumPath<u32>,
     creds: CredentialsHolder<A>,
->>>>>>> 28d910fe
 ) -> Result<Json<u64>, StatusExt>
 where
     A: Authenticator,
 {
-<<<<<<< HEAD
-    if !bob.auth().check_credentials(creds)?.has_rest_read() {
-=======
     if !bob.auth().check_credentials_rest(creds.into())?.has_rest_read() {
->>>>>>> 28d910fe
         return Err(AuthError::PermissionDenied.into());
     }
     let group = find_group(&bob, vdisk_id).await?;
@@ -825,27 +658,16 @@
     Ok(Json(sum as u64))
 }
 
-<<<<<<< HEAD
-async fn partitions<A>(
-    bob: Extension<BobServer<A>>,
-    AxumPath(vdisk_id): AxumPath<u32>,
-    creds: Credentials,
-=======
 // GET /vdisks/:vdisk_id/partitions
 async fn partitions<A>(
     bob: Extension<BobServer<A>>,
     AxumPath(vdisk_id): AxumPath<u32>,
     creds: CredentialsHolder<A>,
->>>>>>> 28d910fe
 ) -> Result<Json<VDiskPartitions>, StatusExt>
 where
     A: Authenticator,
 {
-<<<<<<< HEAD
-    if !bob.auth().check_credentials(creds)?.has_rest_read() {
-=======
     if !bob.auth().check_credentials_rest(creds.into())?.has_rest_read() {
->>>>>>> 28d910fe
         return Err(AuthError::PermissionDenied.into());
     }
     let group = find_group(&bob, vdisk_id).await?;
@@ -868,27 +690,16 @@
     Ok(Json(ps))
 }
 
-<<<<<<< HEAD
-async fn partition_by_id<A>(
-    bob: Extension<BobServer<A>>,
-    AxumPath((vdisk_id, partition_id)): AxumPath<(u32, String)>,
-    creds: Credentials,
-=======
 // GET /vdisks/:vdisk_id/partitions/:partition_id
 async fn partition_by_id<A>(
     bob: Extension<BobServer<A>>,
     AxumPath((vdisk_id, partition_id)): AxumPath<(u32, String)>,
     creds: CredentialsHolder<A>,
->>>>>>> 28d910fe
 ) -> Result<Json<Partition>, StatusExt>
 where
     A: Authenticator,
 {
-<<<<<<< HEAD
-    if !bob.auth().check_credentials(creds)?.has_rest_read() {
-=======
     if !bob.auth().check_credentials_rest(creds.into())?.has_rest_read() {
->>>>>>> 28d910fe
         return Err(AuthError::PermissionDenied.into());
     }
     let group = find_group(&bob, vdisk_id).await?;
@@ -919,27 +730,16 @@
     })
 }
 
-<<<<<<< HEAD
-async fn change_partition_state<A>(
-    bob: Extension<BobServer<A>>,
-    AxumPath((vdisk_id, timestamp, action)): AxumPath<(u32, u64, Action)>,
-    creds: Credentials,
-=======
 // POST /vdisks/:vdisk_id/partitions/by_timestamp/:timestamp/:action
 async fn change_partition_state<A>(
     bob: Extension<BobServer<A>>,
     AxumPath((vdisk_id, timestamp, action)): AxumPath<(u32, u64, Action)>,
     creds: CredentialsHolder<A>,
->>>>>>> 28d910fe
 ) -> Result<StatusExt, StatusExt>
 where
     A: Authenticator,
 {
-<<<<<<< HEAD
-    if !bob.auth().check_credentials(creds)?.has_rest_write() {
-=======
     if !bob.auth().check_credentials_rest(creds.into())?.has_rest_write() {
->>>>>>> 28d910fe
         return Err(AuthError::PermissionDenied.into());
     }
     let group = find_group(&bob, vdisk_id).await?;
@@ -959,27 +759,16 @@
     }
 }
 
-<<<<<<< HEAD
-async fn remount_vdisks_group<A>(
-    bob: Extension<BobServer<A>>,
-    AxumPath(vdisk_id): AxumPath<u32>,
-    creds: Credentials,
-=======
 // POST /vdisks/:vdisk_id/remount
 async fn remount_vdisks_group<A>(
     bob: Extension<BobServer<A>>,
     AxumPath(vdisk_id): AxumPath<u32>,
     creds: CredentialsHolder<A>,
->>>>>>> 28d910fe
 ) -> Result<StatusExt, StatusExt>
 where
     A: Authenticator,
 {
-<<<<<<< HEAD
-    if !bob.auth().check_credentials(creds)?.has_rest_write() {
-=======
     if !bob.auth().check_credentials_rest(creds.into())?.has_rest_write() {
->>>>>>> 28d910fe
         return Err(AuthError::PermissionDenied.into());
     }
     let group = find_group(&bob, vdisk_id).await?;
@@ -992,27 +781,16 @@
     }
 }
 
-<<<<<<< HEAD
-async fn delete_partition<A>(
-    bob: Extension<BobServer<A>>,
-    AxumPath((vdisk_id, timestamp)): AxumPath<(u32, u64)>,
-    creds: Credentials,
-=======
 // DELETE /vdisks/:vdisk_id/partitions/by_timestamp/:timestamp
 async fn delete_partition<A>(
     bob: Extension<BobServer<A>>,
     AxumPath((vdisk_id, timestamp)): AxumPath<(u32, u64)>,
     creds: CredentialsHolder<A>,
->>>>>>> 28d910fe
 ) -> Result<StatusExt, StatusExt>
 where
     A: Authenticator,
 {
-<<<<<<< HEAD
-    if !bob.auth().check_credentials(creds)?.has_rest_write() {
-=======
     if !bob.auth().check_credentials_rest(creds.into())?.has_rest_write() {
->>>>>>> 28d910fe
         return Err(AuthError::PermissionDenied.into());
     }
     let group = find_group(&bob, vdisk_id).await?;
@@ -1054,33 +832,20 @@
     }
 }
 
-<<<<<<< HEAD
-=======
 // GET /alien
->>>>>>> 28d910fe
 async fn alien() -> &'static str {
     "alien"
 }
 
-<<<<<<< HEAD
-async fn detach_alien_partitions<A>(
-    bob: Extension<BobServer<A>>,
-    creds: Credentials,
-=======
 // POST /alien/detach
 async fn detach_alien_partitions<A>(
     bob: Extension<BobServer<A>>,
     creds: CredentialsHolder<A>,
->>>>>>> 28d910fe
 ) -> Result<StatusExt, StatusExt>
 where
     A: Authenticator,
 {
-<<<<<<< HEAD
-    if !bob.auth().check_credentials(creds)?.has_rest_write() {
-=======
     if !bob.auth().check_credentials_rest(creds.into())?.has_rest_write() {
->>>>>>> 28d910fe
         return Err(AuthError::PermissionDenied.into());
     }
     let backend = bob.grinder().backend().inner();
@@ -1091,25 +856,15 @@
     Ok(StatusExt::new(StatusCode::OK, true, String::default()))
 }
 
-<<<<<<< HEAD
-async fn get_alien_directory<A>(
-    bob: Extension<BobServer<A>>,
-    creds: Credentials,
-=======
 // GET /alien/dir
 async fn get_alien_directory<A>(
     bob: Extension<BobServer<A>>,
     creds: CredentialsHolder<A>,
->>>>>>> 28d910fe
 ) -> Result<Json<Dir>, StatusExt>
 where
     A: Authenticator,
 {
-<<<<<<< HEAD
-    if !bob.auth().check_credentials(creds)?.has_rest_read() {
-=======
     if !bob.auth().check_credentials_rest(creds.into())?.has_rest_read() {
->>>>>>> 28d910fe
         return Err(AuthError::PermissionDenied.into());
     }
     let backend = bob.grinder().backend().inner();
@@ -1121,27 +876,16 @@
     Ok(Json(dir))
 }
 
-<<<<<<< HEAD
-async fn get_local_replica_directories<A>(
-    bob: Extension<BobServer<A>>,
-    AxumPath(vdisk_id): AxumPath<u32>,
-    creds: Credentials,
-=======
 // GET /vdisks/:vdisk_id/replicas/local/dirs
 async fn get_local_replica_directories<A>(
     bob: Extension<BobServer<A>>,
     AxumPath(vdisk_id): AxumPath<u32>,
     creds: CredentialsHolder<A>,
->>>>>>> 28d910fe
 ) -> Result<Json<Vec<Dir>>, StatusExt>
 where
     A: Authenticator,
 {
-<<<<<<< HEAD
-    if !bob.auth().check_credentials(creds)?.has_rest_read() {
-=======
     if !bob.auth().check_credentials_rest(creds.into())?.has_rest_read() {
->>>>>>> 28d910fe
         return Err(AuthError::PermissionDenied.into());
     }
     let vdisk: VDisk = get_vdisk_by_id(&bob, vdisk_id).ok_or_else(|| {
@@ -1195,27 +939,16 @@
     }
 }
 
-<<<<<<< HEAD
-async fn get_data<A>(
-    bob: Extension<BobServer<A>>,
-    AxumPath(key): AxumPath<String>,
-    creds: Credentials,
-=======
 // GET /data/:key
 async fn get_data<A>(
     bob: Extension<BobServer<A>>,
     AxumPath(key): AxumPath<String>,
     creds: CredentialsHolder<A>,
->>>>>>> 28d910fe
 ) -> Result<impl IntoResponse, StatusExt>
 where
     A: Authenticator,
 {
-<<<<<<< HEAD
-    if !bob.auth().check_credentials(creds)?.has_rest_read() {
-=======
     if !bob.auth().check_credentials_rest(creds.into())?.has_read() {
->>>>>>> 28d910fe
         return Err(AuthError::PermissionDenied.into());
     }
     let key = DataKey::from_str(&key)?.0;
@@ -1239,28 +972,17 @@
     Ok((headers, result.inner().to_owned()))
 }
 
-<<<<<<< HEAD
-=======
 // POST /data/:key
->>>>>>> 28d910fe
 async fn put_data<A>(
     bob: Extension<BobServer<A>>,
     AxumPath(key): AxumPath<String>,
     body: Bytes,
-<<<<<<< HEAD
-    creds: Credentials,
-=======
-    creds: CredentialsHolder<A>,
->>>>>>> 28d910fe
+    creds: CredentialsHolder<A>,
 ) -> Result<StatusExt, StatusExt>
 where
     A: Authenticator,
 {
-<<<<<<< HEAD
-    if !bob.auth().check_credentials(creds)?.has_rest_write() {
-=======
     if !bob.auth().check_credentials_rest(creds.into())?.has_write() {
->>>>>>> 28d910fe
         return Err(AuthError::PermissionDenied.into());
     }
     let key = DataKey::from_str(&key)?.0;
@@ -1273,27 +995,16 @@
     Ok(StatusCode::CREATED.into())
 }
 
-<<<<<<< HEAD
-async fn delete_data<A>(
-    bob: Extension<BobServer<A>>,
-    AxumPath(key): AxumPath<String>,
-    creds: Credentials,
-=======
 // DELETE /data/:key
 async fn delete_data<A>(
     bob: Extension<BobServer<A>>,
     AxumPath(key): AxumPath<String>,
     creds: CredentialsHolder<A>,
->>>>>>> 28d910fe
 ) -> Result<StatusExt, StatusExt>
 where
     A: Authenticator,
 {
-<<<<<<< HEAD
-    if !bob.auth().check_credentials(creds)?.has_rest_write() {
-=======
     if !bob.auth().check_credentials_rest(creds.into())?.has_write() {
->>>>>>> 28d910fe
         return Err(AuthError::PermissionDenied.into());
     }
     let key = DataKey::from_str(&key)?.0;
