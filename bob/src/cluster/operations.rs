use crate::link_manager::LinkManager;
use crate::prelude::*;
use super::support_types::{RemoteDeleteError};

pub(crate) type Tasks<Err> = FuturesUnordered<JoinHandle<Result<NodeOutput<()>, NodeOutput<Err>>>>;

// ======================= Helpers =================

fn is_result_successful<TErr: Debug>(
    join_res: Result<Result<NodeOutput<()>, NodeOutput<TErr>>, JoinError>,
    errors: &mut Vec<NodeOutput<TErr>>,
) -> usize {
    debug!("handle returned");
    match join_res {
        Ok(res) => match res {
            Ok(_) => return 1,
            Err(e) => {
                debug!("{:?}", e);
                errors.push(e);
            }
        },
        Err(e) => {
            error!("{:?}", e);
        }
    }
    0
}

pub(crate) async fn finish_at_least_handles<TErr: Debug>(
    handles: &mut Tasks<TErr>,
    at_least: usize,
) -> Vec<NodeOutput<TErr>> {
    let mut ok_count = 0;
    let mut errors = Vec::new();
    while ok_count < at_least {
        if let Some(join_res) = handles.next().await {
            ok_count += is_result_successful(join_res, &mut errors);
        } else {
            break;
        }
    }
    trace!("ok_count/at_least: {}/{}", ok_count, at_least);
    errors
}

async fn call_at_least<TOp, TErr: Debug>(
    target_nodes: impl Iterator<Item = TOp>,
    at_least: usize,
    f: impl Fn(TOp) -> JoinHandle<Result<NodeOutput<()>, NodeOutput<TErr>>>,
) -> (FuturesUnordered<JoinHandle<Result<NodeOutput<()>, NodeOutput<TErr>>>>, Vec<NodeOutput<TErr>>) {
    let mut handles: FuturesUnordered<_> = target_nodes.map(|op| f(op)).collect();
    trace!("total handles count: {}", handles.len());
    let errors = finish_at_least_handles(&mut handles, at_least).await;
    trace!("remains: {}, errors: {}", handles.len(), errors.len());
    (handles, errors)
}


async fn finish_all_handles<TErr: Debug>(
    handles: &mut FuturesUnordered<JoinHandle<Result<NodeOutput<()>, NodeOutput<TErr>>>>
) -> Vec<NodeOutput<TErr>> {
    let mut ok_count = 0;
    let mut total_count = 0;
    let mut errors = Vec::new();
    while let Some(join_res) = handles.next().await {
        total_count += 1;
        ok_count += is_result_successful(join_res, &mut errors);
    }
    trace!("ok_count/total: {}/{}", ok_count, total_count);
    errors
}

async fn call_all<TOp, TErr: Debug>(
    operations: impl Iterator<Item = TOp>,
    f: impl Fn(TOp) -> JoinHandle<Result<NodeOutput<()>, NodeOutput<TErr>>>,
) -> (usize, Vec<NodeOutput<TErr>>) {
    let mut handles: FuturesUnordered<_> = operations.map(|op| f(op)).collect();
    let handles_len = handles.len();
    if handles_len == 0 {
        return (0, Vec::new());
    }
    trace!("total handles count: {}", handles_len);
    let errors = finish_all_handles(&mut handles).await;
    trace!("errors/total: {}/{}", errors.len(), handles_len);
    (handles_len, errors)
}

<<<<<<< HEAD
=======
// ======================= EXIST =================

pub(crate) fn group_keys_by_nodes(
    mapper: &Virtual,
    keys: &[BobKey],
) -> HashMap<Vec<Node>, (Vec<BobKey>, Vec<usize>)> {
    let mut keys_by_nodes: HashMap<_, (Vec<_>, Vec<_>)> = HashMap::new();
    for (ind, &key) in keys.iter().enumerate() {
        keys_by_nodes
            .entry(mapper.get_target_nodes_for_key(key).to_vec())
            .and_modify(|(keys, indexes)| {
                keys.push(key);
                indexes.push(ind);
            })
            .or_insert_with(|| (vec![key], vec![ind]));
    }
    keys_by_nodes
}

// ======================== GET ==========================

pub(crate) async fn get_any(
    key: BobKey,
    target_nodes: impl Iterator<Item = &Node>,
    options: GetOptions,
) -> Option<NodeOutput<BobData>> {
    let requests: FuturesUnordered<_> = target_nodes
        .map(|node| LinkManager::call_node(node, |conn| conn.get(key, options.clone()).boxed()))
        .collect();
    requests
        .filter_map(|res| future::ready(res.ok()))
        .next()
        .await
}

>>>>>>> 9f7a03e9
pub(crate) async fn lookup_local_alien(
    backend: &Backend,
    key: BobKey,
    vdisk_id: VDiskId,
) -> Option<BobData> {
    let op = Operation::new_alien(vdisk_id);
    match backend.get_local(key, op).await {
        Ok(data) => {
            debug!("GET[{}] key found in local node alien", key);
            return Some(data);
        }
        Err(e) if e.is_key_not_found() => debug!("GET[{}] not found in local alien", key),
        Err(e) => error!("local node backend returned error: {}", e),
    };
    None
}

pub(crate) async fn lookup_local_node(
    backend: &Backend,
    key: BobKey,
    vdisk_id: VDiskId,
    disk_path: Option<DiskPath>,
) -> Option<BobData> {
    if let Some(path) = disk_path {
        debug!("local node has vdisk replica, check local");
        let op = Operation::new_local(vdisk_id, path);
        match backend.get_local(key, op).await {
            Ok(data) => {
                debug!("GET[{}] key found in local node", key);
                return Some(data);
            }
            Err(e) if e.is_key_not_found() => debug!("GET[{}] not found in local node", key),
            Err(e) => error!("local node backend returned error: {}", e),
        }
    }
    None
}

pub(crate) async fn lookup_remote_aliens(mapper: &Virtual, key: BobKey) -> Option<BobData> {
    let local_node = mapper.local_node_name();
    let target_nodes = mapper
        .nodes()
        .iter()
        .filter(|node| node.name() != local_node);
    let result = get_any(key, target_nodes, GetOptions::new_alien()).await;
    if let Some(answer) = result {
        debug!(
            "GET[{}] take data from node: {}, timestamp: {}",
            key,
            answer.node_name(),
            answer.timestamp()
        );
        Some(answer.into_inner())
    } else {
        debug!("GET[{}] data not found on any node in alien dir", key);
        None
    }
}

pub(crate) async fn lookup_remote_nodes(mapper: &Virtual, key: BobKey) -> Option<BobData> {
    let local_node = mapper.local_node_name();
    let target_nodes = mapper
        .get_target_nodes_for_key(key)
        .iter()
        .filter(|node| node.name() != local_node);
    let result = get_any(key, target_nodes, GetOptions::new_local()).await;
    if let Some(answer) = result {
        debug!(
            "GET[{}] take data from node: {}, timestamp: {}",
            key,
            answer.node_name(),
            answer.timestamp()
        );
        Some(answer.into_inner())
    } else {
        debug!("GET[{}] data not found on any node in regular dir", key);
        None
    }
}

// ==================== PUT ======================

fn call_node_put(
    key: BobKey,
    data: BobData,
    node: Node,
    options: PutOptions,
) -> JoinHandle<Result<NodeOutput<()>, NodeOutput<Error>>> {
    debug!("PUT[{}] put to {}", key, node.name());
    let task = async move {
        LinkManager::call_node(&node, |conn| conn.put(key, data, options).boxed()).await
    };
    tokio::spawn(task)
}


pub(crate) async fn put_at_least(
    key: BobKey,
    data: &BobData,
    target_nodes: impl Iterator<Item = &Node>,
    at_least: usize,
    options: PutOptions,
) -> (Tasks<Error>, Vec<NodeOutput<Error>>) {
    call_at_least(target_nodes, at_least, |n| {
        call_node_put(key, data.clone(), n.clone(), options.clone())
    })
    .await
}


pub(crate) async fn put_local_all(
    backend: &Backend,
    node_names: Vec<String>,
    key: BobKey,
    data: &BobData,
    operation: Operation,
) -> Result<(), PutOptions> {
    let mut add_nodes = vec![];
    for node_name in node_names {
        let mut op = operation.clone();
        op.set_remote_folder(node_name.clone());
        debug!("PUT[{}] put to local alien: {:?}", key, node_name);

        if let Err(e) = backend.put_local(key, data, op).await {
            debug!("PUT[{}] local support put result: {:?}", key, e);
            add_nodes.push(node_name);
        }
    }

    if add_nodes.is_empty() {
        Ok(())
    } else {
        Err(PutOptions::new_alien(add_nodes))
    }
}


pub(crate) async fn put_sup_nodes(
    key: BobKey,
    data: &BobData,
    requests: &[(&Node, PutOptions)],
) -> Result<(), Vec<NodeOutput<Error>>> {
    let mut ret = vec![];
    for (node, options) in requests {
        let result = LinkManager::call_node(node, |client| {
            Box::pin(client.put(key, data.clone(), options.clone()))
        })
        .await;
        debug!("{:?}", result);
        if let Err(e) = result {
            let target_node = options.remote_nodes[0].to_owned();
            ret.push(NodeOutput::new(target_node, e.into_inner()));
        }
    }

    if ret.is_empty() {
        Ok(())
    } else {
        Err(ret)
    }
}


pub(crate) async fn put_local_node(
    backend: &Backend,
    key: BobKey,
    data: &BobData,
    vdisk_id: VDiskId,
    disk_path: DiskPath,
) -> Result<(), Error> {
    debug!("local node has vdisk replica, put local");
    let op = Operation::new_local(vdisk_id, disk_path);
    backend.put_local(key, data, op).await
}

<<<<<<< HEAD
pub(crate) async fn delete_at_local_node(backend: &Backend, key: BobKey) -> Result<(), Error> {
    debug!("local node has vdisk replica, put local");
    backend.delete(key).await?;
    Ok(())
}

pub(crate) async fn exist_on_local_node(
    backend: &Backend,
    keys: &[BobKey],
) -> Result<Vec<bool>, Error> {
    Ok(backend
        .exist(keys, &BobOptions::new_get(Some(GetOptions::new_local())))
        .await?)
}

pub(crate) async fn exist_on_local_alien(
    backend: &Backend,
    keys: &[BobKey],
) -> Result<Vec<bool>, Error> {
    Ok(backend
        .exist(keys, &BobOptions::new_get(Some(GetOptions::new_alien())))
        .await?)
}

pub(crate) async fn exist_on_remote_nodes(
    nodes: &[Node],
    keys_by_node: HashMap<Node, Vec<BobKey>>,
) -> Vec<Result<NodeOutput<Vec<bool>>, NodeOutput<Error>>> {
    LinkManager::call_nodes(nodes.iter(), |client| {
        Box::pin(client.exist(
            keys_by_node.get(client.node()).unwrap().clone(),
            GetOptions::new_local(),
        ))
    })
    .await
}

pub(crate) async fn exist_on_remote_aliens(
    nodes: &[Node],
    keys: &[BobKey],
) -> Vec<Result<NodeOutput<Vec<bool>>, NodeOutput<Error>>> {
    LinkManager::call_nodes(nodes.iter(), |client| {
        Box::pin(client.exist(keys.to_vec(), GetOptions::new_alien()))
    })
    .await
=======


// =================== DELETE =================

pub(crate) async fn delete_on_local_node(
    backend: &Backend,
    key: BobKey,
    meta: &BobMeta,
    vdisk_id: VDiskId,
    disk_path: DiskPath,
) -> Result<(), Error> {
    trace!("local node has vdisk replica, delete local");
    let op = Operation::new_local(vdisk_id, disk_path);
    backend.delete_local(key, meta, op, true).await?;
    Ok(())
}

pub(crate) async fn delete_on_local_aliens(
    backend: &Backend,
    key: BobKey,
    meta: &BobMeta,
    all_nodes_for_key: &[Node],
    force_nodes: HashSet<String>,
    vdisk_id: VDiskId,
) -> Result<(), Vec<String>> {
    let mut fully_failed_nodes = vec![];

    for node in all_nodes_for_key {
        let mut op = Operation::new_alien(vdisk_id);
        let node_name = node.name().to_string();
        trace!("DELETE[{}] delete to local alien: {:?}", key, node_name);
        let force_delete = force_nodes.contains(&node_name);
        op.set_remote_folder(node_name);
        if let Err(e) = backend.delete_local(key, meta, op, force_delete).await {
            trace!("DELETE[{}] local alien delete result: {:?}", key, e);
            if force_delete {
                fully_failed_nodes.push(node.name().to_string());
            }
        }
    }

    if fully_failed_nodes.is_empty() {
        Ok(())
    } else {
        Err(fully_failed_nodes)
    }
}


fn call_node_delete(
    key: BobKey,
    meta: BobMeta,
    options: DeleteOptions,
    node: Node,
) -> JoinHandle<Result<NodeOutput<()>, NodeOutput<RemoteDeleteError>>> {
    trace!("DELETE[{}] delete to {}", key, node.name());
    let task = async move {
        let force_alien_nodes_copy = options.force_alien_nodes.iter().cloned().collect();
        let call_result = LinkManager::call_node(&node, |conn| conn.delete(key, meta, options).boxed()).await;
        call_result.map_err(|err| err.map(|inner| RemoteDeleteError::new(force_alien_nodes_copy, inner)))
    };
    tokio::spawn(task)
}


pub(super) async fn delete_on_remote_nodes(
    key: BobKey,
    meta: &BobMeta,
    requests: impl Iterator<Item = (&Node, DeleteOptions)>,
) -> Result<(), Vec<NodeOutput<RemoteDeleteError>>> {

    let (_, errors) = call_all(requests, |(node, options)| { call_node_delete(key, meta.clone(), options, node.clone()) }).await;

    if errors.is_empty() {
        Ok(())
    } else {
        Err(errors)
    }
}

pub(super) async fn delete_on_remote_nodes_with_options(
    key: BobKey,
    meta: &BobMeta,
    target_nodes: Vec<&Node>,
    options: DeleteOptions
) -> Vec<NodeOutput<RemoteDeleteError>> {
    if target_nodes.is_empty() {
        return Vec::new();
    }

    let remote_delete_result = delete_on_remote_nodes(key, meta, 
        target_nodes.into_iter().map(|n| (n, options.clone()))
    ).await;

    if let Err(errors) = remote_delete_result {
        return errors;
    }

    return Vec::new();
>>>>>>> 9f7a03e9
}<|MERGE_RESOLUTION|>--- conflicted
+++ resolved
@@ -1,6 +1,6 @@
+use super::support_types::RemoteDeleteError;
 use crate::link_manager::LinkManager;
 use crate::prelude::*;
-use super::support_types::{RemoteDeleteError};
 
 pub(crate) type Tasks<Err> = FuturesUnordered<JoinHandle<Result<NodeOutput<()>, NodeOutput<Err>>>>;
 
@@ -47,7 +47,10 @@
     target_nodes: impl Iterator<Item = TOp>,
     at_least: usize,
     f: impl Fn(TOp) -> JoinHandle<Result<NodeOutput<()>, NodeOutput<TErr>>>,
-) -> (FuturesUnordered<JoinHandle<Result<NodeOutput<()>, NodeOutput<TErr>>>>, Vec<NodeOutput<TErr>>) {
+) -> (
+    FuturesUnordered<JoinHandle<Result<NodeOutput<()>, NodeOutput<TErr>>>>,
+    Vec<NodeOutput<TErr>>,
+) {
     let mut handles: FuturesUnordered<_> = target_nodes.map(|op| f(op)).collect();
     trace!("total handles count: {}", handles.len());
     let errors = finish_at_least_handles(&mut handles, at_least).await;
@@ -55,9 +58,8 @@
     (handles, errors)
 }
 
-
 async fn finish_all_handles<TErr: Debug>(
-    handles: &mut FuturesUnordered<JoinHandle<Result<NodeOutput<()>, NodeOutput<TErr>>>>
+    handles: &mut FuturesUnordered<JoinHandle<Result<NodeOutput<()>, NodeOutput<TErr>>>>,
 ) -> Vec<NodeOutput<TErr>> {
     let mut ok_count = 0;
     let mut total_count = 0;
@@ -85,8 +87,6 @@
     (handles_len, errors)
 }
 
-<<<<<<< HEAD
-=======
 // ======================= EXIST =================
 
 pub(crate) fn group_keys_by_nodes(
@@ -122,7 +122,6 @@
         .await
 }
 
->>>>>>> 9f7a03e9
 pub(crate) async fn lookup_local_alien(
     backend: &Backend,
     key: BobKey,
@@ -218,7 +217,6 @@
     tokio::spawn(task)
 }
 
-
 pub(crate) async fn put_at_least(
     key: BobKey,
     data: &BobData,
@@ -232,7 +230,6 @@
     .await
 }
 
-
 pub(crate) async fn put_local_all(
     backend: &Backend,
     node_names: Vec<String>,
@@ -258,7 +255,6 @@
         Err(PutOptions::new_alien(add_nodes))
     }
 }
-
 
 pub(crate) async fn put_sup_nodes(
     key: BobKey,
@@ -285,7 +281,6 @@
     }
 }
 
-
 pub(crate) async fn put_local_node(
     backend: &Backend,
     key: BobKey,
@@ -298,12 +293,7 @@
     backend.put_local(key, data, op).await
 }
 
-<<<<<<< HEAD
-pub(crate) async fn delete_at_local_node(backend: &Backend, key: BobKey) -> Result<(), Error> {
-    debug!("local node has vdisk replica, put local");
-    backend.delete(key).await?;
-    Ok(())
-}
+// =================== EXIST ==================
 
 pub(crate) async fn exist_on_local_node(
     backend: &Backend,
@@ -344,8 +334,7 @@
         Box::pin(client.exist(keys.to_vec(), GetOptions::new_alien()))
     })
     .await
-=======
-
+}
 
 // =================== DELETE =================
 
@@ -393,7 +382,6 @@
     }
 }
 
-
 fn call_node_delete(
     key: BobKey,
     meta: BobMeta,
@@ -403,20 +391,23 @@
     trace!("DELETE[{}] delete to {}", key, node.name());
     let task = async move {
         let force_alien_nodes_copy = options.force_alien_nodes.iter().cloned().collect();
-        let call_result = LinkManager::call_node(&node, |conn| conn.delete(key, meta, options).boxed()).await;
-        call_result.map_err(|err| err.map(|inner| RemoteDeleteError::new(force_alien_nodes_copy, inner)))
+        let call_result =
+            LinkManager::call_node(&node, |conn| conn.delete(key, meta, options).boxed()).await;
+        call_result
+            .map_err(|err| err.map(|inner| RemoteDeleteError::new(force_alien_nodes_copy, inner)))
     };
     tokio::spawn(task)
 }
-
 
 pub(super) async fn delete_on_remote_nodes(
     key: BobKey,
     meta: &BobMeta,
     requests: impl Iterator<Item = (&Node, DeleteOptions)>,
 ) -> Result<(), Vec<NodeOutput<RemoteDeleteError>>> {
-
-    let (_, errors) = call_all(requests, |(node, options)| { call_node_delete(key, meta.clone(), options, node.clone()) }).await;
+    let (_, errors) = call_all(requests, |(node, options)| {
+        call_node_delete(key, meta.clone(), options, node.clone())
+    })
+    .await;
 
     if errors.is_empty() {
         Ok(())
@@ -429,20 +420,22 @@
     key: BobKey,
     meta: &BobMeta,
     target_nodes: Vec<&Node>,
-    options: DeleteOptions
+    options: DeleteOptions,
 ) -> Vec<NodeOutput<RemoteDeleteError>> {
     if target_nodes.is_empty() {
         return Vec::new();
     }
 
-    let remote_delete_result = delete_on_remote_nodes(key, meta, 
-        target_nodes.into_iter().map(|n| (n, options.clone()))
-    ).await;
+    let remote_delete_result = delete_on_remote_nodes(
+        key,
+        meta,
+        target_nodes.into_iter().map(|n| (n, options.clone())),
+    )
+    .await;
 
     if let Err(errors) = remote_delete_result {
         return errors;
     }
 
     return Vec::new();
->>>>>>> 9f7a03e9
 }