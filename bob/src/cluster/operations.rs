--- conflicted
+++ resolved
@@ -2,7 +2,7 @@
 use crate::prelude::*;
 use super::support_types::{RemoteDeleteError};
 
-pub(crate) type Tasks = FuturesUnordered<JoinHandle<Result<NodeOutput<()>, NodeOutput<Error>>>>;
+pub(crate) type Tasks<Err> = FuturesUnordered<JoinHandle<Result<NodeOutput<()>, NodeOutput<Err>>>>;
 
 // ======================= Helpers =================
 
@@ -26,13 +26,8 @@
     0
 }
 
-<<<<<<< HEAD
-pub(crate) async fn finish_at_least_handles(
-    handles: &mut Tasks,
-=======
-async fn finish_at_least_handles<TErr: Debug>(
-    handles: &mut FuturesUnordered<JoinHandle<Result<NodeOutput<()>, NodeOutput<TErr>>>>,
->>>>>>> 5d793262
+pub(crate) async fn finish_at_least_handles<TErr: Debug>(
+    handles: &mut Tasks<TErr>,
     at_least: usize,
 ) -> Vec<NodeOutput<TErr>> {
     let mut ok_count = 0;
@@ -227,7 +222,7 @@
     target_nodes: impl Iterator<Item = &Node>,
     at_least: usize,
     options: PutOptions,
-) -> (Tasks, Vec<NodeOutput<Error>>) {
+) -> (Tasks<Error>, Vec<NodeOutput<Error>>) {
     call_at_least(target_nodes, at_least, |n| {
         call_node_put(key, data.clone(), n.clone(), options.clone())
     })
@@ -300,11 +295,6 @@
     backend.put_local(key, data, op).await
 }
 
-<<<<<<< HEAD
-pub(crate) async fn delete_at_local_node(backend: &Backend, key: BobKey) -> Result<(), Error> {
-    debug!("local node has vdisk replica, put local");
-    backend.delete(key).await?;
-=======
 
 
 // =================== DELETE =================
@@ -319,7 +309,6 @@
     trace!("local node has vdisk replica, delete local");
     let op = Operation::new_local(vdisk_id, disk_path);
     backend.delete_local(key, meta, op, true).await?;
->>>>>>> 5d793262
     Ok(())
 }
 
