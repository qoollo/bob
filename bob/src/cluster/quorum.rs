--- conflicted
+++ resolved
@@ -2,18 +2,13 @@
 
 use super::{
     operations::{
-<<<<<<< HEAD
-        delete_at_local_node, delete_at_nodes, exist_on_local_alien, exist_on_local_node,
-        exist_on_remote_aliens, exist_on_remote_nodes, lookup_local_alien, lookup_local_node,
+        delete_on_local_aliens, delete_on_local_node, delete_on_remote_nodes,
+        delete_on_remote_nodes_with_options, exist_on_local_node, exist_on_remote_aliens,
+        exist_on_remote_nodes, finish_at_least_handles, lookup_local_alien, lookup_local_node,
         lookup_remote_aliens, lookup_remote_nodes, put_at_least, put_local_all, put_local_node,
         put_sup_nodes, Tasks,
-=======
-        delete_on_local_node, delete_on_local_aliens, delete_on_remote_nodes, delete_on_remote_nodes_with_options,
-        group_keys_by_nodes, lookup_local_alien, lookup_local_node, lookup_remote_aliens, finish_at_least_handles,
-        lookup_remote_nodes, put_at_least, put_local_all, put_local_node, put_sup_nodes, Tasks,
->>>>>>> 9f7a03e9
     },
-    support_types::{ RemoteDeleteError, HashSetExt },
+    support_types::{HashSetExt, RemoteDeleteError},
     Cluster,
 };
 
@@ -40,28 +35,35 @@
         let at_least = self.quorum;
         let mut failed_nodes = Vec::new();
         let (vdisk_id, disk_path) = self.mapper.get_operation(key);
-        let (tasks, errors) =
-            if let Some(disk_path) = disk_path {
-                debug!("PUT[{}] ~~~PUT TO {} REMOTE NODES AND LOCAL NODE~~~", key, at_least - 1);
-                let (remote_put, local_put) = tokio::join!(
-                    self.put_remote_nodes(key, data, at_least - 1),
-                    put_local_node(&self.backend, key, data, vdisk_id, disk_path),
+        let (tasks, errors) = if let Some(disk_path) = disk_path {
+            debug!(
+                "PUT[{}] ~~~PUT TO {} REMOTE NODES AND LOCAL NODE~~~",
+                key,
+                at_least - 1
+            );
+            let (remote_put, local_put) = tokio::join!(
+                self.put_remote_nodes(key, data, at_least - 1),
+                put_local_node(&self.backend, key, data, vdisk_id, disk_path),
+            );
+            let (mut remote_tasks, mut errors) = remote_put;
+            if let Err(e) = local_put {
+                error!("{}", e);
+                failed_nodes.push(self.mapper.local_node_name().to_owned());
+                debug!("PUT[{}] local failed, put another remote", key);
+                errors.extend(
+                    finish_at_least_handles(&mut remote_tasks, 1)
+                        .await
+                        .into_iter(),
                 );
-                let (mut remote_tasks, mut errors) = remote_put;
-                if let Err(e) = local_put {
-                    error!("{}", e);
-                    failed_nodes.push(self.mapper.local_node_name().to_owned());
-                    debug!("PUT[{}] local failed, put another remote", key);
-                    errors.extend(finish_at_least_handles(&mut remote_tasks, 1).await.into_iter());
-                } else {
-                    local_put_ok += 1;
-                    debug!("PUT[{}] local node put successful", key);
-                }
-                (remote_tasks, errors)
             } else {
-                debug!("PUT[{}] ~~~PUT TO {} REMOTE NODES~~~", key, at_least);
-                self.put_remote_nodes(key, data, at_least).await
-            };
+                local_put_ok += 1;
+                debug!("PUT[{}] local node put successful", key);
+            }
+            (remote_tasks, errors)
+        } else {
+            debug!("PUT[{}] ~~~PUT TO {} REMOTE NODES~~~", key, at_least);
+            self.put_remote_nodes(key, data, at_least).await
+        };
         let all_count = self.mapper.get_target_nodes_for_key(key).len();
         let remote_ok_count = all_count - errors.len() - tasks.len() - local_put_ok;
         failed_nodes.extend(errors.iter().map(|e| e.node_name().to_string()));
@@ -76,7 +78,10 @@
             tokio::spawn(async move { q.background_put(tasks, key, &data, failed_nodes).await });
             Ok(())
         } else {
-            assert!(tasks.is_empty(), "All target nodes put are expected to be completed before alien put begins");
+            assert!(
+                tasks.is_empty(),
+                "All target nodes put are expected to be completed before alien put begins"
+            );
             warn!(
                 "PUT[{}] quorum was not reached. ok {}, quorum {}, errors: {:?}",
                 key,
@@ -141,7 +146,6 @@
         let target_nodes = target_nodes.iter().filter(|node| node.name() != local_node);
         put_at_least(key, data, target_nodes, at_least, PutOptions::new_local()).await
     }
-
 
     async fn put_aliens(
         &self,
@@ -191,7 +195,6 @@
         }
     }
 
-
     // =============================== DELETE ======================
 
     async fn delete_on_nodes(&self, key: BobKey, meta: &BobMeta) -> Result<(), Error> {
@@ -221,14 +224,16 @@
         }
 
         if let Err(err) = self.delete_aliens(failed_nodes, key, meta).await {
-            error!("DELETE[{}] delete failed. Smth wrong with cluster/node configuration", key);
+            error!(
+                "DELETE[{}] delete failed. Smth wrong with cluster/node configuration",
+                key
+            );
             Err(err)
         } else {
             debug!("DELETE[{}] succeed", key);
             Ok(())
         }
     }
-
 
     async fn delete_at_remote_nodes(
         &self,
@@ -250,11 +255,16 @@
 
         let count = target_nodes.len();
         (
-            delete_on_remote_nodes_with_options(key, meta, target_nodes, DeleteOptions::new_local()).await,
-            count
+            delete_on_remote_nodes_with_options(
+                key,
+                meta,
+                target_nodes,
+                DeleteOptions::new_local(),
+            )
+            .await,
+            count,
         )
     }
-
 
     async fn delete_aliens(
         &self,
@@ -282,7 +292,9 @@
                 .collect();
 
             trace!("DELETE[{}] supported alien requests: {:?}", key, queries);
-            if let Err(sup_nodes_errors) = delete_on_remote_nodes(key, meta, queries.into_iter()).await {
+            if let Err(sup_nodes_errors) =
+                delete_on_remote_nodes(key, meta, queries.into_iter()).await
+            {
                 warn!("delete on support nodes errors: {:?}", sup_nodes_errors);
                 failed_nodes.extend(
                     sup_nodes_errors
@@ -292,18 +304,25 @@
             };
         }
 
-
         // Delete on all nodes of cluster except sup_nodes and local node
-        let all_other_nodes_queries: Vec<_> = self.mapper.nodes().iter()
+        let all_other_nodes_queries: Vec<_> = self
+            .mapper
+            .nodes()
+            .iter()
             .filter(|n| !sup_nodes_set.contains(n.name()) && n.name() != local_node_name)
             .map(|n| (n, DeleteOptions::new_alien(vec![])))
             .collect();
-        
-        trace!("DELETE[{}] normal alien deletion requests: {:?}", key, all_other_nodes_queries);
-        if let Err(sup_nodes_errors) = delete_on_remote_nodes(key, meta, all_other_nodes_queries.into_iter()).await {
+
+        trace!(
+            "DELETE[{}] normal alien deletion requests: {:?}",
+            key,
+            all_other_nodes_queries
+        );
+        if let Err(sup_nodes_errors) =
+            delete_on_remote_nodes(key, meta, all_other_nodes_queries.into_iter()).await
+        {
             debug!("delete on aliens nodes errors: {:?}", sup_nodes_errors);
-        };        
-
+        };
 
         // Delete on local node
         let local_delete = delete_on_local_aliens(
@@ -312,8 +331,9 @@
             meta,
             self.mapper.get_target_nodes_for_key(key),
             failed_nodes,
-            self.mapper.vdisk_id_from_key(key)
-        ).await;
+            self.mapper.vdisk_id_from_key(key),
+        )
+        .await;
 
         if let Err(e) = local_delete {
             error!(
