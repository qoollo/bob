--- conflicted
+++ resolved
@@ -39,12 +39,6 @@
         keys_by_nodes
     }
 
-<<<<<<< HEAD
-#[async_trait]
-impl Cluster for Quorum {
-    async fn put(&self, key: BobKey, data: &BobData) -> Result<(), Error> {
-        let target_nodes = self.get_target_nodes(key);
-=======
     async fn perform_on_nodes<F, T>(
         &self,
         key: BobKey,
@@ -56,7 +50,6 @@
         T: Send + Debug,
     {
         let target_nodes: Vec<_> = self.mapper.nodes().values().cloned().collect();
->>>>>>> 127f4680
 
         debug!(
             "{}[{}]: Nodes for fan out: {:?}",
@@ -87,7 +80,7 @@
 
 #[async_trait]
 impl Cluster for Quorum {
-    async fn put(&self, key: BobKey, data: BobData) -> Result<(), Error> {
+    async fn put(&self, key: BobKey, data: &BobData) -> Result<(), Error> {
         self.perform_on_nodes(key, "PUT", |c| {
             Box::pin(c.put(
                 key,
