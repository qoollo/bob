use crate::prelude::*;

#[derive(Debug)]
pub(crate) struct LinkManager {
    nodes: Arc<[Node]>,
    check_interval: Duration,
}

pub(crate) type ClusterCallOutput<T> = Result<NodeOutput<T>, NodeOutput<Error>>;
pub(crate) type ClusterCallFuture<'a, T> =
    Pin<Box<dyn Future<Output = ClusterCallOutput<T>> + Send + 'a>>;

impl LinkManager {
    pub(crate) fn new(nodes: &[Node], check_interval: Duration) -> LinkManager {
        LinkManager {
            nodes: Arc::from(nodes),
            check_interval,
        }
    }

    async fn checker_task(factory: Factory, nodes: Arc<[Node]>, period: Duration) {
        let mut interval = interval(period);
        loop {
            interval.tick().await;
            let mut err_cnt = 0;
            let mut status = String::from("Node status: ");
            for node in nodes.iter() {
                if let Err(e) = node.check(&factory).await {
                    error!(
                        "No connection to {}:[{}] - {}",
                        node.name(),
                        node.address(),
                        e
                    );
                    status += &format!("[-]{:<10} ", node.name());
                    err_cnt += 1;
                } else {
                    status += &format!("[+]{:<10} ", node.name());
                }
            }
            info!("{}", status);
            let cnt = nodes.len() - err_cnt;
            gauge!(AVAILABLE_NODES_COUNT, cnt as f64);
        }
    }

    pub(crate) fn spawn_checker(&self, factory: Factory) {
        let nodes = self.nodes.clone();
        tokio::spawn(Self::checker_task(factory, nodes, self.check_interval));
    }

    pub(crate) async fn call_nodes<F, T>(
        nodes: impl Iterator<Item = &Node>,
        f: F,
    ) -> Vec<ClusterCallOutput<T>>
    where
        F: FnMut(&'_ BobClient) -> ClusterCallFuture<'_, T> + Send + Clone,
        T: Send,
    {
        let futures: FuturesUnordered<_> =
            nodes.map(|node| Self::call_node(node, f.clone())).collect();
        futures.collect().await
    }

    pub(crate) async fn call_node<F, T>(node: &Node, f: F) -> ClusterCallOutput<T>
    where
        F: FnOnce(&'_ BobClient) -> ClusterCallFuture<'_, T> + Send + Clone,
        T: Send,
    {
<<<<<<< HEAD
        match node.get_connection().await {
            Some(conn) => match f(&conn).await {
                Err(e) if e.inner().is_network_error() => {
                    node.increase_error_and_clear_conn_if_needed().await;
                    Err(e)
                }
                o => {
                    node.reset_error_count();
                    o
                }
            },
=======
        match node.get_connection() {
            Some(conn) => f(&conn).await,
>>>>>>> b05242a9
            None => Err(NodeOutput::new(
                node.name().to_owned(),
                Error::failed(format!("No active connection {:?}", node)),
            )),
        }
    }

    pub(crate) async fn exist_on_nodes(
        nodes: &[Node],
        keys: &[BobKey],
    ) -> Vec<Result<NodeOutput<Vec<bool>>, NodeOutput<Error>>> {
        Self::call_nodes(nodes.iter(), |client| {
            Box::pin(client.exist(keys.to_vec(), GetOptions::new_all()))
        })
        .await
    }
}<|MERGE_RESOLUTION|>--- conflicted
+++ resolved
@@ -67,8 +67,7 @@
         F: FnOnce(&'_ BobClient) -> ClusterCallFuture<'_, T> + Send + Clone,
         T: Send,
     {
-<<<<<<< HEAD
-        match node.get_connection().await {
+        match node.get_connection() {
             Some(conn) => match f(&conn).await {
                 Err(e) if e.inner().is_network_error() => {
                     node.increase_error_and_clear_conn_if_needed().await;
@@ -79,10 +78,6 @@
                     o
                 }
             },
-=======
-        match node.get_connection() {
-            Some(conn) => f(&conn).await,
->>>>>>> b05242a9
             None => Err(NodeOutput::new(
                 node.name().to_owned(),
                 Error::failed(format!("No active connection {:?}", node)),
