--- conflicted
+++ resolved
@@ -207,13 +207,8 @@
     }
 
     #[inline]
-<<<<<<< HEAD
     pub(crate) async fn run_periodic_tasks(&self, client_factory: Factory) {
         self.link_manager.spawn_checker(client_factory).await;
-=======
-    pub(crate) fn run_periodic_tasks(&self, client_factory: Factory) {
-        self.link_manager.spawn_checker(client_factory);
->>>>>>> b05242a9
         self.cleaner
             .spawn_task(self.cleaner.clone(), self.backend.clone());
         self.counter.spawn_task(self.backend.clone());
