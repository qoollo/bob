--- conflicted
+++ resolved
@@ -32,11 +32,7 @@
             config.cleanup_interval(),
             config.open_blobs_soft(),
             config.hard_open_blobs(),
-<<<<<<< HEAD
-            config.filter_memory_limit(),
-=======
             config.bloom_filter_memory_limit(),
->>>>>>> abbe60f0
         );
         let cleaner = Arc::new(cleaner);
         let hw_counter = Arc::new(HWMetricsCollector::new(
