#![type_length_limit = "3245934"]
#![allow(clippy::used_underscore_binding)]
#![warn(missing_debug_implementations)]
// #![warn(clippy::pedantic)]
// #![warn(missing_docs)]

//! Library requires tokio runtime.

#[macro_use]
extern crate serde_derive;
#[macro_use]
extern crate log;
#[macro_use]
extern crate async_trait;
#[macro_use]
extern crate metrics;

pub mod api;
pub mod build_info;
pub mod cleaner;
pub mod cluster;
pub mod counter;
pub mod grinder;
pub mod hw_metrics_collector;
pub mod link_manager;
pub mod server;

pub use crate::{grinder::Grinder, server::Server as BobServer};
pub use bob_backend::pearl::Key as PearlKey;
pub use bob_common::{
    bob_client::{Factory, FactoryTlsConfig},
    configs::cluster::{
        Cluster as ClusterConfig, Node as ClusterNodeConfig, Rack as ClusterRackConfig,
        Replica as ReplicaConfig, VDisk as VDiskConfig,
    },
    configs::node::{BackendType, Node as NodeConfig},
    data::BOB_KEY_SIZE,
    mapper::Virtual as VirtualMapper,
    metrics::init_counters,
};
pub use bob_grpc::{
    bob_api_client::BobApiClient, bob_api_server::BobApiServer, Blob, BlobKey, BlobMeta,
    DeleteOptions, DeleteRequest, ExistRequest, GetOptions, GetRequest, GetSource, PutOptions,
    PutRequest,
};

mod prelude {
    pub use anyhow::Result;
    pub use bob_backend::core::{Backend, Operation};
    pub use bob_common::{
        bob_client::{BobClient, Factory},
        configs::node::Node as NodeConfig,
        data::{BobData, BobKey, BobMeta},
        operation_options::{BobPutOptions, BobGetOptions, BobDeleteOptions},
        core_types::{DiskPath, VDiskId},
        error::Error,
        mapper::Virtual,
        metrics::{
            ALIEN_BLOBS_COUNT, AVAILABLE_NODES_COUNT, BLOBS_COUNT, CLIENT_EXIST_COUNTER,
            CLIENT_EXIST_ERROR_COUNT_COUNTER, CLIENT_EXIST_TIMER, CLIENT_GET_COUNTER,
            CLIENT_EXIST_ERROR_KEYS_COUNT_COUNTER, CLIENT_EXIST_KEYS_COUNT_COUNTER,
            CLIENT_GET_ERROR_COUNT_COUNTER, CLIENT_GET_TIMER, CLIENT_PUT_COUNTER,
            CLIENT_PUT_ERROR_COUNT_COUNTER, CLIENT_PUT_TIMER, GRINDER_EXIST_COUNTER,
            GRINDER_EXIST_KEYS_COUNT_COUNTER, GRINDER_EXIST_ERROR_KEYS_COUNT_COUNTER,
            GRINDER_EXIST_ERROR_COUNT_COUNTER, GRINDER_EXIST_TIMER, GRINDER_GET_COUNTER,
            GRINDER_GET_ERROR_COUNT_COUNTER, GRINDER_GET_TIMER, GRINDER_PUT_COUNTER,
            GRINDER_PUT_ERROR_COUNT_COUNTER, GRINDER_PUT_TIMER, INDEX_MEMORY,
        },
<<<<<<< HEAD
        node::{Node, NodeName, Output as NodeOutput},
=======
        node::{Node, Output as NodeOutput},
        stopwatch::Stopwatch,
>>>>>>> ff8b27a8
    };
    pub use bob_grpc::{
        bob_api_server::BobApi, Blob, BlobMeta, DeleteOptions, DeleteRequest, ExistRequest,
        ExistResponse, GetOptions, GetRequest, Null, OpStatus, PutOptions, PutRequest,
    };
    pub use futures::{future, stream::FuturesUnordered, Future, FutureExt, StreamExt};
    pub use std::{
        collections::HashMap, collections::HashSet,
        fmt::{Debug, Formatter, Result as FmtResult},
        io::Write,
        pin::Pin,
        sync::Arc,
        time::{Duration, Instant},
    };
    pub use tokio::{
        task::{JoinError, JoinHandle},
        time::interval,
    };
    pub use tonic::{Code, Request, Response, Status};
}

#[cfg(test)]
#[allow(dead_code)]
pub(crate) mod test_utils {
    use bob_common::{
        bob_client::{GetResult, PingResult, PutResult},
        data::BobMeta,
    };
    use chrono::Local;
    use env_logger::fmt::{Color, Formatter as EnvFormatter};
    use log::{Level, Record};
    use std::io::Result as IOResult;

    use crate::prelude::*;

    pub(crate) fn ping_ok(node_name: NodeName) -> PingResult {
        Ok(NodeOutput::new(node_name, ()))
    }

    pub(crate) fn put_ok(node_name: NodeName) -> PutResult {
        Ok(NodeOutput::new(node_name, ()))
    }

    pub(crate) fn put_err(node_name: NodeName) -> PutResult {
        debug!("return internal error on PUT");
        Err(NodeOutput::new(node_name, Error::internal()))
    }

    pub(crate) fn get_ok(node_name: NodeName, timestamp: u64) -> GetResult {
        let inner = BobData::new(vec![].into(), BobMeta::new(timestamp));
        Ok(NodeOutput::new(node_name, inner))
    }

    pub(crate) fn get_err(node_name: NodeName) -> GetResult {
        debug!("return internal error on GET");
        Err(NodeOutput::new(node_name, Error::internal()))
    }

    #[allow(dead_code)]
    pub(crate) fn init_logger() {
        let _ = env_logger::builder()
            .filter_level(log::LevelFilter::Debug)
            .format(logger_format)
            .try_init();
    }

    fn logger_format(buf: &mut EnvFormatter, record: &Record) -> IOResult<()> {
        {
            let mut style = buf.style();
            let color = match record.level() {
                Level::Error => Color::Red,
                Level::Warn => Color::Yellow,
                Level::Info => Color::Green,
                Level::Debug => Color::Cyan,
                Level::Trace => Color::White,
            };
            style.set_color(color);
            writeln!(
                buf,
                "[{} {:>24}:{:^4} {:^5}] - {}",
                Local::now().format("%Y-%m-%dT%H:%M:%S"),
                record.module_path().unwrap_or(""),
                record.line().unwrap_or(0),
                style.value(record.level()),
                record.args(),
            )
        }
    }
}<|MERGE_RESOLUTION|>--- conflicted
+++ resolved
@@ -66,12 +66,8 @@
             GRINDER_GET_ERROR_COUNT_COUNTER, GRINDER_GET_TIMER, GRINDER_PUT_COUNTER,
             GRINDER_PUT_ERROR_COUNT_COUNTER, GRINDER_PUT_TIMER, INDEX_MEMORY,
         },
-<<<<<<< HEAD
         node::{Node, NodeName, Output as NodeOutput},
-=======
-        node::{Node, Output as NodeOutput},
         stopwatch::Stopwatch,
->>>>>>> ff8b27a8
     };
     pub use bob_grpc::{
         bob_api_server::BobApi, Blob, BlobMeta, DeleteOptions, DeleteRequest, ExistRequest,
