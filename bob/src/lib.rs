--- conflicted
+++ resolved
@@ -33,11 +33,7 @@
         Cluster as ClusterConfig, Node as ClusterNodeConfig, Rack as ClusterRackConfig,
         Replica as ReplicaConfig, VDisk as VDiskConfig,
     },
-<<<<<<< HEAD
-    configs::node::Node as NodeConfig,
-=======
     configs::node::{Node as NodeConfig, BackendType},
->>>>>>> 836d93c5
     data::BOB_KEY_SIZE,
     mapper::Virtual as VirtualMapper,
     metrics::init_counters,
