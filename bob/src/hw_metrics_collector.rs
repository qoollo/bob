--- conflicted
+++ resolved
@@ -1,36 +1,20 @@
 use crate::prelude::*;
 use bob_common::metrics::{
-<<<<<<< HEAD
     BOB_RAM, CPU_IOWAIT, CPU_LOAD, DESCRIPTORS_AMOUNT, FREE_RAM, FREE_SPACE, HW_DISKS_FOLDER,
     TOTAL_RAM, TOTAL_SPACE, USED_RAM, USED_SPACE,
-=======
-    BOB_RAM, CPU_LOAD, DESCRIPTORS_AMOUNT, FREE_RAM, FREE_SPACE, TOTAL_RAM, TOTAL_SPACE, USED_RAM,
-    USED_SPACE,
->>>>>>> 3590414d
 };
 use libc::statvfs;
 use std::os::unix::fs::MetadataExt;
 use std::path::{Path, PathBuf};
-<<<<<<< HEAD
 use std::process::{self, Command};
-=======
-use std::process;
->>>>>>> 3590414d
 use sysinfo::{DiskExt, ProcessExt, RefreshKind, System, SystemExt};
 
 const DESCRS_DIR: &str = "/proc/self/fd/";
 
-<<<<<<< HEAD
-struct DisksSpaceMetrics {
-    total_space: u64,
-    used_space: u64,
-    free_space: u64,
-=======
 pub(crate) struct DiskSpaceMetrics {
     pub(crate) total_space: u64,
     pub(crate) used_space: u64,
     pub(crate) free_space: u64,
->>>>>>> 3590414d
 }
 
 pub(crate) struct HWMetricsCollector {
@@ -91,17 +75,14 @@
 
         loop {
             interval.tick().await;
-<<<<<<< HEAD
-
-=======
->>>>>>> 3590414d
+
             sys.refresh_specifics(
                 RefreshKind::new()
                     .with_processes()
                     .with_disks()
                     .with_memory(),
             );
-<<<<<<< HEAD
+
             match cpu_s_c.iowait() {
                 Ok(iowait) => {
                     gauge!(CPU_IOWAIT, iowait);
@@ -118,9 +99,6 @@
             } else {
                 debug!("Can't get process stat descriptor");
             }
-=======
-            let proc = sys.process(pid).expect("Can't get process stat descriptor");
->>>>>>> 3590414d
 
             let _ = Self::update_space_metrics_from_disks(&disks);
             let used_mem = kb_to_mb(sys.used_memory());
@@ -167,11 +145,8 @@
     // refreshed, if I clone them
     // NOTE: HashMap contains only needed mount points of used disks, so it won't be really big,
     // but maybe it's more efficient to store disks (instead of mount_points) and update them one by one
-<<<<<<< HEAD
-    fn space(disks: &HashMap<PathBuf, String>) -> DisksSpaceMetrics {
-=======
+
     fn space(disks: &HashMap<PathBuf, String>) -> DiskSpaceMetrics {
->>>>>>> 3590414d
         let mut total = 0;
         let mut used = 0;
         let mut free = 0;
@@ -190,15 +165,13 @@
             }
         }
 
-<<<<<<< HEAD
-        DisksSpaceMetrics {
+        DiskSpaceMetrics {
             total_space: total,
             used_space: used,
             free_space: free,
         }
     }
 }
-
 struct CPUStatCollector {
     iostat_avl: bool,
 }
@@ -350,12 +323,6 @@
                 self.iostat_avl = false;
                 Err(e)
             }
-=======
-        DiskSpaceMetrics {
-            total_space: total,
-            used_space: used,
-            free_space: free,
->>>>>>> 3590414d
         }
     }
 }
