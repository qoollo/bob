use crate::prelude::*;
use bob_common::metrics::{
    CPU_LOAD, DESCRIPTORS_AMOUNT, FREE_RAM, BOB_RAM, FREE_SPACE, TOTAL_RAM, TOTAL_SPACE, USED_RAM,
    USED_SPACE,
};
use std::path::{Path, PathBuf};
<<<<<<< HEAD
use sysinfo::{DiskExt, ProcessExt, System, SystemExt, RefreshKind};
=======
use std::os::unix::fs::MetadataExt;
use sysinfo::{DiskExt, ProcessExt, System, SystemExt};
>>>>>>> 95d1a004

const DESCRS_DIR: &str = "/proc/self/fd/";

pub(crate) struct HWMetricsCollector {
    disks: HashMap<PathBuf, String>,
    interval_time: Duration,
}

impl HWMetricsCollector {
    pub(crate) fn new(mapper: Arc<Virtual>, interval_time: Duration) -> Self {
        let disks = Self::collect_used_disks(mapper.local_disks());
        Self {
            disks,
            interval_time,
        }
    }

    fn collect_used_disks(disks: &[DiskPath]) -> HashMap<PathBuf, String> {
        System::new_all()
            .disks()
            .iter()
            .filter_map(|d| {
                let path = d.mount_point();
                disks
                    .iter()
                    .find(move |dp| {
                        let dp_md = Path::new(dp.path())
                    				.metadata()
                    				.expect("Can't get metadata from OS");
                        let p_md = path.metadata()
                                       .expect("Can't get metadata from OS");
                        p_md.dev() == dp_md.dev()               
                    })
                    .map(|config_disk| {
                        let diskpath = path.to_str().expect("Not UTF-8").to_owned();
                        (PathBuf::from(diskpath), config_disk.name().to_owned())
                    })
            })
            .collect()
    }

    pub(crate) fn spawn_task(&self) {
        tokio::spawn(Self::task(self.interval_time, self.disks.clone()));
    }

    async fn task(t: Duration, disks: HashMap<PathBuf, String>) {
        let mut interval = interval(t);
        let mut sys = System::new_all();
        let mut dcounter = DescrCounter::new();
        let total_mem = kb_to_mb(sys.total_memory());
        gauge!(TOTAL_RAM, total_mem as f64);
        debug!("total mem in mb: {}", total_mem);
        let pid = std::process::id() as i32;

        loop {
            interval.tick().await;
            sys.refresh_specifics(RefreshKind::new().with_processes()
                                                    .with_disks()
                                                    .with_memory());
            let proc = sys.process(pid).expect("Can't get process stat descriptor");

            let (total_space, free_space) = Self::space(&sys, &disks);
            gauge!(TOTAL_SPACE, total_space as f64);
            gauge!(USED_SPACE, (total_space - free_space) as f64);
            gauge!(FREE_SPACE, free_space as f64);
            let used_mem = kb_to_mb(sys.used_memory());
            debug!("used mem in mb: {}", used_mem);
            gauge!(USED_RAM, used_mem as f64);
            gauge!(FREE_RAM, (total_mem - used_mem) as f64);
            let bob_ram = kb_to_mb(proc.memory());
            gauge!(BOB_RAM, bob_ram as f64);
            gauge!(DESCRIPTORS_AMOUNT, dcounter.descr_amount() as f64);
            gauge!(CPU_LOAD, proc.cpu_usage() as f64);
        }
    }

    // FIXME: maybe it's better to cache needed disks, but I am not sure, that they would be
    // refreshed, if I clone them
    // NOTE: HashMap contains only needed mount points of used disks, so it won't be really big,
    // but maybe it's more efficient to store disks (instead of mount_points) and update them one by one
    fn space(sys: &System, disks: &HashMap<PathBuf, String>) -> (u64, u64) {
        sys.disks()
            .iter()
            .filter_map(|disk| {
                disks
                    .get(disk.mount_point())
                    .map(|diskname| (disk, diskname))
            })
            .fold((0, 0), |(total, free), (disk, diskname)| {
                let disk_total = bytes_to_mb(disk.total_space());
                let disk_free = bytes_to_mb(disk.available_space());
                trace!(
                    "{} (with path {}): total = {}, free = {};",
                    diskname,
                    disk.mount_point()
                        .to_str()
                        .expect("Can't parse mount point"),
                    disk_total,
                    disk_free
                );
                (total + disk_total, free + disk_free)
            })
    }
}

// this constant means, that `descriptors amount` value will be recalculated only on every
// `CACHED_TIMES`-th `descr_amount` function call (on other hand last calculated (i.e. cached) value
// will be returned)
const CACHED_TIMES: usize = 10;

struct DescrCounter {
    value: u64,
    cached_times: usize,
}

impl DescrCounter {
    fn new() -> Self {
        DescrCounter {
            value: 0,
            cached_times: 0,
        }
    }

    fn descr_amount(&mut self) -> u64 {
        if self.cached_times == 0 {
            self.cached_times = CACHED_TIMES;
            self.value = Self::count_descriptors();
        } else {
            self.cached_times -= 1;
        }
        self.value
    }

    fn count_descriptors() -> u64 {
        // FIXME: didn't find better way, but iterator's `count` method has O(n) complexity
        // isolated tests (notice that in this case directory may be cached, so it works more
        // quickly):
        // | fds amount | running (secs) |
        // | 1.000.000  |      0.6       |
        // |  500.000   |      0.29      |
        // |  250.000   |      0.15      |
        //
        //     for bob (tested on
        //                 Laptop: HP Pavilion Laptop 15-ck0xx,
        //                 OS: 5.12.16-1-MANJARO)
        //
        //  without payload:
        //  |  10.000   |      0.006     |
        //  with payload
        //  |  10.000   |      0.018     |
        let d = std::fs::read_dir(DESCRS_DIR);
        match d {
            Ok(d) => {
                d.count() as u64 - 4 // exclude stdin, stdout, stderr and `read_dir` instance
            }
            Err(e) => {
                debug!("failed to count descriptors: {}", e);
                0 // proc is unsupported
            }
        }
    }
}

fn bytes_to_mb(bytes: u64) -> u64 {
    bytes / 1024 / 1024
}

fn kb_to_mb(kbs: u64) -> u64 {
    kbs / 1024
}<|MERGE_RESOLUTION|>--- conflicted
+++ resolved
@@ -4,12 +4,8 @@
     USED_SPACE,
 };
 use std::path::{Path, PathBuf};
-<<<<<<< HEAD
+use std::os::unix::fs::MetadataExt;
 use sysinfo::{DiskExt, ProcessExt, System, SystemExt, RefreshKind};
-=======
-use std::os::unix::fs::MetadataExt;
-use sysinfo::{DiskExt, ProcessExt, System, SystemExt};
->>>>>>> 95d1a004
 
 const DESCRS_DIR: &str = "/proc/self/fd/";
 
