use crate::prelude::*;
use bob_common::metrics::{
    CPU_LOAD, DESCRIPTORS_AMOUNT, FREE_RAM, FREE_SPACE, TOTAL_RAM, TOTAL_SPACE, USED_RAM,
    USED_SPACE,
};
use std::path::{Path, PathBuf};
<<<<<<< HEAD
use std::process;
=======
use std::os::unix::fs::MetadataExt;
>>>>>>> 95d1a004
use sysinfo::{DiskExt, ProcessExt, System, SystemExt};

const DESCRS_DIR: &str = "/proc/self/fd/";

pub(crate) struct HWMetricsCollector {
    disks: HashMap<PathBuf, String>,
    interval_time: Duration,
}

impl HWMetricsCollector {
    pub(crate) fn new(mapper: Arc<Virtual>, interval_time: Duration) -> Self {
        let disks = Self::collect_used_disks(mapper.local_disks());
        Self {
            disks,
            interval_time,
        }
    }

    fn collect_used_disks(disks: &[DiskPath]) -> HashMap<PathBuf, String> {
        System::new_all()
            .disks()
            .iter()
            .filter_map(|d| {
                let path = d.mount_point();
                disks
                    .iter()
                    .find(move |dp| {
                        let dp_md = Path::new(dp.path())
                    				.metadata()
                    				.expect("Can't get metadata from OS");
                        let p_md = path.metadata()
                                       .expect("Can't get metadata from OS");
                        p_md.dev() == dp_md.dev()               
                    })
                    .map(|config_disk| {
                        let diskpath = path.to_str().expect("Not UTF-8").to_owned();
                        (PathBuf::from(diskpath), config_disk.name().to_owned())
                    })
            })
            .collect()
    }

    pub(crate) fn spawn_task(&self) {
        tokio::spawn(Self::task(self.interval_time, self.disks.clone()));
    }

    async fn task(t: Duration, disks: HashMap<PathBuf, String>) {
        let mut interval = interval(t);
        let mut sys = System::new_all();
        let mut dcounter = DescrCounter::new();
        let total_mem = kb_to_mb(sys.total_memory());
        gauge!(TOTAL_RAM, total_mem as f64);
        debug!("total mem in mb: {}", total_mem);
        let pid = std::process::id() as i32;

        loop {
            interval.tick().await;
            sys.refresh_all();
            sys.refresh_disks();
            let proc = sys.process(pid).expect("Can't get process stat descriptor");

            let (total_space, free_space) = Self::space(&sys, &disks);
            gauge!(TOTAL_SPACE, total_space as f64);
            gauge!(USED_SPACE, (total_space - free_space) as f64);
            gauge!(FREE_SPACE, free_space as f64);
            let used_mem = kb_to_mb(sys.used_memory());
            debug!("used mem in mb: {}", used_mem);
            gauge!(USED_RAM, used_mem as f64);
            gauge!(FREE_RAM, (total_mem - used_mem) as f64);
            gauge!(DESCRIPTORS_AMOUNT, dcounter.descr_amount() as f64);
            gauge!(CPU_LOAD, proc.cpu_usage() as f64);
        }
    }

    // FIXME: maybe it's better to cache needed disks, but I am not sure, that they would be
    // refreshed, if I clone them
    // NOTE: HashMap contains only needed mount points of used disks, so it won't be really big,
    // but maybe it's more efficient to store disks (instead of mount_points) and update them one by one
    fn space(sys: &System, disks: &HashMap<PathBuf, String>) -> (u64, u64) {
        sys.disks()
            .iter()
            .filter_map(|disk| {
                disks
                    .get(disk.mount_point())
                    .map(|diskname| (disk, diskname))
            })
            .fold((0, 0), |(total, free), (disk, diskname)| {
                let disk_total = bytes_to_mb(disk.total_space());
                let disk_free = bytes_to_mb(disk.available_space());
                trace!(
                    "{} (with path {}): total = {}, free = {};",
                    diskname,
                    disk.mount_point()
                        .to_str()
                        .expect("Can't parse mount point"),
                    disk_total,
                    disk_free
                );
                (total + disk_total, free + disk_free)
            })
    }
}

// this constant means, that `descriptors amount` value will be recalculated only on every
// `CACHED_TIMES`-th `descr_amount` function call (on other hand last calculated (i.e. cached) value
// will be returned)
const CACHED_TIMES: usize = 10;

struct DescrCounter {
    value: u64,
    cached_times: usize,
    lsof_enabled: bool
}

impl DescrCounter {
    fn new() -> Self {
        DescrCounter {
            value: 0,
            cached_times: 0,
            lsof_enabled: true
        }
    }

    fn descr_amount(&mut self) -> u64 {
        if self.cached_times == 0 {
            self.cached_times = CACHED_TIMES;
            self.value = self.count_descriptors();
        } else {
            self.cached_times -= 1;
        }
        self.value
    }

    fn count_descriptors_by_lsof(&mut self) -> Option<u64> {
        if !self.lsof_enabled {
            return None;
        }
        let lsof_str = format!("lsof -a -p {} -d ^mem -d ^cwd -d ^rtd -d ^txt -d ^DEL", process::id());
        match pipers::Pipe::new(&lsof_str)
                        .then("wc -l")
                        .finally() {
            Ok(proc) => {
                match proc.wait_with_output() {
                    Ok(output) => {
                        if output.status.success() {
                            let count = String::from_utf8(output.stdout).unwrap();
                            match count[..count.len() - 1].parse::<u64>() {
                                Ok(count) => {
                                    return Some(count - 5); // exclude stdin, stdout, stderr, lsof pipe and wc pipe
                                },
                                Err(e) => {
                                    debug!("failed to parse lsof result: {}", e);
                                }
                            }
                        } else {
                            debug!("something went wrong (fs /proc will be used): {}",
                                String::from_utf8(output.stderr).unwrap());
                        }
                    },
                    Err(e) => {
                        debug!("lsof output wait error (fs /proc will be used): {}", e);
                    }
                }
            },
            Err(e) => {
                debug!("can't use lsof (fs /proc will be used): {}", e);
            }
        }
        self.lsof_enabled = false;
        return None;
    }
    
    fn count_descriptors(&mut self) -> u64 {
        // FIXME: didn't find better way, but iterator's `count` method has O(n) complexity
        // isolated tests (notice that in this case directory may be cached, so it works more
        // quickly):
        // | fds amount | running (secs) |
        // | 1.000.000  |      0.6       |
        // |  500.000   |      0.29      |
        // |  250.000   |      0.15      |
        //
        //     for bob (tested on
        //                 Laptop: HP Pavilion Laptop 15-ck0xx,
        //                 OS: 5.12.16-1-MANJARO)
        //
        //  without payload:
        //  |  10.000   |      0.006     |
        //  with payload
        //  |  10.000   |      0.018     |
        if let Some(descr) = self.count_descriptors_by_lsof() {
            return descr;
        }

        let d = std::fs::read_dir(DESCRS_DIR);
        match d {
            Ok(d) => {
                d.count() as u64 - 4 // exclude stdin, stdout, stderr and `read_dir` instance
            }
            Err(e) => {
                debug!("failed to count descriptors: {}", e);
                0 // proc is unsupported
            }
        }
    }
}

fn bytes_to_mb(bytes: u64) -> u64 {
    bytes / 1024 / 1024
}

fn kb_to_mb(kbs: u64) -> u64 {
    kbs / 1024
}<|MERGE_RESOLUTION|>--- conflicted
+++ resolved
@@ -4,11 +4,8 @@
     USED_SPACE,
 };
 use std::path::{Path, PathBuf};
-<<<<<<< HEAD
 use std::process;
-=======
 use std::os::unix::fs::MetadataExt;
->>>>>>> 95d1a004
 use sysinfo::{DiskExt, ProcessExt, System, SystemExt};
 
 const DESCRS_DIR: &str = "/proc/self/fd/";
