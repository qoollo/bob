use crate::{
    configs::{
        cluster::{Cluster as ClusterConfig, DistributionFunc},
        node::Node as NodeConfig,
    },
    data::{BobKey, DiskPath, VDisk as DataVDisk, VDiskId},
    node::{Id as NodeId, Node},
};
use futures::{stream::FuturesUnordered, StreamExt};
use std::{
    collections::HashMap,
    convert::TryInto,
    sync::atomic::{AtomicUsize, Ordering},
};

/// Hash map with IDs as keys and `VDisk`s as values.
pub type VDisksMap = HashMap<VDiskId, DataVDisk>;

pub type NodesMap = HashMap<NodeId, Node>;

/// Struct for managing distribution of replicas on disks and nodes.
/// Through the virtual intermediate object, called `VDisk` - "virtual disk"
#[derive(Debug)]
pub struct Virtual {
    local_node_name: String,
    local_node_address: String,
    disks: Vec<DiskPath>,
    vdisks: VDisksMap,
    nodes: NodesMap,
    distribution_func: DistributionFunc,
    support_nodes_offset: AtomicUsize,
}

impl Virtual {
    /// Creates new instance of the Virtual disk mapper
    pub async fn new(config: &NodeConfig, cluster: &ClusterConfig) -> Self {
        let mut vdisks = cluster.create_vdisks_map().unwrap();
        let nodes = Self::prepare_nodes(&mut vdisks, cluster).await;
        let local_node_name = config.name().to_owned();
        let local_node_address = nodes
            .values()
            .find(|node| *node.name() == local_node_name)
            .expect("found node with name")
            .address()
            .to_string();
        let disks = config.disks();
        let disks_read = disks.lock().expect("mutex");
        Self {
            local_node_name,
            local_node_address,
            disks: disks_read.clone(),
            vdisks,
            nodes,
            distribution_func: cluster.distribution_func(),
            support_nodes_offset: AtomicUsize::new(0),
        }
    }

    async fn prepare_nodes(vdisks: &mut VDisksMap, cluster: &ClusterConfig) -> NodesMap {
        let nodes = cluster
            .nodes()
            .iter()
            .enumerate()
            .map(|(i, conf)| {
                let index = i.try_into().expect("usize to u16");
                let address = conf.address();
                let name = conf.name().to_owned();
                async move {
                    let node = Node::new(name, address, index).await;
                    (index, node)
                }
            })
            .collect::<FuturesUnordered<_>>()
            .collect()
            .await;

        vdisks
            .values_mut()
            .for_each(|vdisk| vdisk.set_nodes(&nodes));
        nodes
    }

    pub fn local_node_name(&self) -> &str {
        &self.local_node_name
    }

    pub fn local_node_address(&self) -> &str {
        &self.local_node_address
    }

    pub fn vdisks_count(&self) -> u32 {
        self.vdisks.len().try_into().expect("usize to u32")
    }

    pub fn get_vdisks_ids(&self) -> Vec<VDiskId> {
        self.vdisks.keys().copied().collect()
    }

    pub fn local_disks(&self) -> &[DiskPath] {
        &self.disks
    }

    pub fn vdisks(&self) -> &VDisksMap {
        &self.vdisks
    }

    pub fn get_disk(&self, name: &str) -> Option<&DiskPath> {
        self.disks.iter().find(|d| d.name() == name)
    }

    pub fn nodes(&self) -> &HashMap<NodeId, Node> {
        &self.nodes
    }

    pub fn distribution_func(&self) -> DistributionFunc {
        self.distribution_func
    }

    pub fn get_target_nodes_for_key(&self, key: BobKey) -> &[Node] {
        let id = self.vdisk_id_from_key(key);
        self.vdisks.get(&id).expect("vdisk not found").nodes()
    }

    pub fn get_support_nodes(&self, key: BobKey, count: usize) -> Vec<&Node> {
        debug_assert!(count <= self.nodes.len());
        if count == 0 {
            return vec![];
        }
        trace!("get target nodes for given key");
        let target_nodes = self.get_target_nodes_for_key(key);
        trace!("extract indexes of target nodes");
        trace!("nodes available: {}", self.nodes.len());
<<<<<<< HEAD
        let nodes: Vec<_> = self
            .nodes
            .iter()
            .filter_map(|(id, node)| {
                if target_indexes.all(|i| &i != id) {
                    Some(node)
                } else {
                    None
                }
            })
            .collect();
        let mut result = vec![];
        for &node in nodes.iter() {
            if result.len() < count && node.connection_available() {
                result.push(node);
            }
        }
        if result.len() < count {
            for node in nodes.iter() {
                if result.len() < count && !result.contains(&node) {
                    result.push(node);
                }
            }
        }
        result
=======
        let offset = self.support_nodes_offset.fetch_add(1, Ordering::Relaxed);
        let mut support_nodes = Vec::with_capacity(count);
        for (id, node) in self.nodes.iter().skip(offset % self.nodes.len()) {
            if target_nodes.iter().all(|i| i.index() != *id) {
                support_nodes.push(node);
                if support_nodes.len() >= count {
                    break;
                }
            }
        }
        if support_nodes.len() < count && offset % self.nodes.len() > 0 {
            for (id, node) in self.nodes.iter().take(offset % self.nodes.len()) {
                if target_nodes.iter().all(|i| i.index() != *id) {
                    support_nodes.push(node);
                    if support_nodes.len() >= count {
                        break;
                    }
                }
            }
        }
        debug_assert!(support_nodes.len() <= count);
        support_nodes
>>>>>>> cb990958
    }

    pub fn vdisk_id_from_key(&self, key: BobKey) -> VDiskId {
        match self.distribution_func {
            DistributionFunc::Mod => (Self::get_vdisk_id_by_mod(key, self.vdisks.len()))
                .try_into()
                .expect("usize to u32"),
        }
    }

    fn get_vdisk_id_by_mod(key: BobKey, len: usize) -> usize {
        key.iter().fold([0, 1], |[rem, bmult], &byte| {
            [(rem + bmult * byte as usize) % len, (bmult << 8) % len]
        })[0]
    }

    /// Returns ref to `VDisk` with given ID
    #[must_use]
    pub fn get_vdisk(&self, vdisk_id: VDiskId) -> Option<&DataVDisk> {
        self.vdisks.get(&vdisk_id)
    }

    pub fn get_vdisk_for_key(&self, key: BobKey) -> Option<&DataVDisk> {
        let vdisk_id = self.vdisk_id_from_key(key);
        self.get_vdisk(vdisk_id)
    }

    pub fn get_vdisks_by_disk(&self, disk: &str) -> Vec<VDiskId> {
        let vdisks = self.vdisks.iter();
        vdisks
            .filter_map(|(id, vdisk)| {
                if vdisk
                    .replicas()
                    .iter()
                    .filter(|r| r.node_name() == self.local_node_name)
                    .any(|replica| replica.disk_name() == disk)
                {
                    Some(*id)
                } else {
                    None
                }
            })
            .collect()
    }

    pub fn get_operation(&self, key: BobKey) -> (VDiskId, Option<DiskPath>) {
        let virt_disk = self.get_vdisk_for_key(key).expect("vdisk not found");
        let disk = virt_disk.replicas().iter().find_map(|disk| {
            if disk.node_name() == self.local_node_name {
                Some(DiskPath::from(disk))
            } else {
                None
            }
        }); //TODO prepare at start?
        if disk.is_none() {
            debug!(
                "cannot find node: {} for vdisk: {}",
                self.local_node_name,
                virt_disk.id()
            );
        }
        (virt_disk.id(), disk)
    }

    pub fn is_vdisk_on_node(&self, node_name: &str, id: VDiskId) -> bool {
        self.get_vdisk(id)
            .expect("vdisk not found")
            .nodes()
            .iter()
            .any(|node| node.name() == node_name)
    }
}<|MERGE_RESOLUTION|>--- conflicted
+++ resolved
@@ -130,46 +130,18 @@
         let target_nodes = self.get_target_nodes_for_key(key);
         trace!("extract indexes of target nodes");
         trace!("nodes available: {}", self.nodes.len());
-<<<<<<< HEAD
-        let nodes: Vec<_> = self
-            .nodes
-            .iter()
-            .filter_map(|(id, node)| {
-                if target_indexes.all(|i| &i != id) {
-                    Some(node)
-                } else {
-                    None
-                }
-            })
-            .collect();
-        let mut result = vec![];
-        for &node in nodes.iter() {
-            if result.len() < count && node.connection_available() {
-                result.push(node);
-            }
-        }
-        if result.len() < count {
-            for node in nodes.iter() {
-                if result.len() < count && !result.contains(&node) {
-                    result.push(node);
-                }
-            }
-        }
-        result
-=======
         let offset = self.support_nodes_offset.fetch_add(1, Ordering::Relaxed);
         let mut support_nodes = Vec::with_capacity(count);
         for (id, node) in self.nodes.iter().skip(offset % self.nodes.len()) {
             if target_nodes.iter().all(|i| i.index() != *id) {
-                support_nodes.push(node);
-                if support_nodes.len() >= count {
-                    break;
+                if support_nodes.len() < count && node.connection_available() {
+                    support_nodes.push(node);
                 }
             }
         }
         if support_nodes.len() < count && offset % self.nodes.len() > 0 {
             for (id, node) in self.nodes.iter().take(offset % self.nodes.len()) {
-                if target_nodes.iter().all(|i| i.index() != *id) {
+                if target_nodes.iter().all(|i| i.index() != *id) && support_nodes.iter().all(|n| node.index() != *id) {
                     support_nodes.push(node);
                     if support_nodes.len() >= count {
                         break;
@@ -179,7 +151,6 @@
         }
         debug_assert!(support_nodes.len() <= count);
         support_nodes
->>>>>>> cb990958
     }
 
     pub fn vdisk_id_from_key(&self, key: BobKey) -> VDiskId {
