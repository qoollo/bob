use crate::{
    configs::{
        cluster::{Cluster as ClusterConfig, DistributionFunc},
        node::Node as NodeConfig,
    },
    data::BobKey,
    core_types::{DiskName, DiskPath, VDisk as DataVDisk, VDiskId},
    node::{NodeId, NodeName, Node},
};
use std::{
    collections::{HashMap, HashSet},
    convert::TryInto,
    sync::atomic::{AtomicUsize, Ordering},
};

/// Hash map with IDs as keys and `VDisk`s as values.
pub type VDisksMap = HashMap<VDiskId, DataVDisk>;

/// `get_support_nodes` helper
struct SupportIndexResult {
    index: Option<usize>,
    avail: usize,
}

/// Struct for managing distribution of replicas on disks and nodes.
/// Through the virtual intermediate object, called `VDisk` - "virtual disk"
#[derive(Debug)]
pub struct Virtual {
    local_node_name: NodeName,
    local_node_address: String,
    disks: Vec<DiskPath>,
    vdisks: VDisksMap,
    nodes: Vec<Node>,
    distribution_func: DistributionFunc,
    support_nodes_offset: AtomicUsize,
}

impl Virtual {
    /// Creates new instance of the Virtual disk mapper
    pub fn new(config: &NodeConfig, cluster: &ClusterConfig) -> Self {
        let nodes = Self::prepare_nodes(cluster);
        let vdisks = Self::prepare_vdisks_map(cluster, nodes.as_slice());
        let local_node_name = config.name().into();
        let local_node_address = nodes
            .iter()
            .find(|node| *node.name() == local_node_name)
            .expect("found node with name")
            .address()
            .to_string();
        let disks = config.disks().lock().expect("mutex").clone();
        Self {
            local_node_name,
            local_node_address,
            disks,
            vdisks,
            nodes,
            distribution_func: cluster.distribution_func(),
            support_nodes_offset: AtomicUsize::new(0),
        }
    }

    fn prepare_nodes(cluster: &ClusterConfig) -> Vec<Node> {
        return cluster
            .nodes()
            .iter()
            .enumerate()
            .map(|(i, conf)| {
                let index = i.try_into().expect("usize to u16");
                Node::new(conf.name().into(), conf.address().to_owned(), index)
            })
            .collect();
    }
    fn prepare_vdisks_map(cluster: &ClusterConfig, nodes: &[Node]) -> VDisksMap {
        let mut vdisks = VDisksMap::new();
        let vdisks_replicas = cluster.collect_vdisk_replicas().unwrap();
        for (vdisk_id, cur_vdisk_replicas) in vdisks_replicas {
            // Collect nodes for vdisk
            let mut vdisk_nodes = Vec::new();
            for node in nodes {
                if cur_vdisk_replicas.iter().any(|r| r.node_name() == node.name()) {
                    vdisk_nodes.push(node.clone());
                }
            }

            vdisks.insert(vdisk_id, DataVDisk::new(vdisk_id, cur_vdisk_replicas, vdisk_nodes));
        }

        vdisks
    }

    pub fn local_node_name(&self) -> &NodeName {
        &self.local_node_name
    }

    pub fn local_node_address(&self) -> &str {
        &self.local_node_address
    }

    pub fn vdisks_count(&self) -> u32 {
        self.vdisks.len().try_into().expect("usize to u32")
    }

    pub fn get_vdisks_ids(&self) -> Vec<VDiskId> {
        self.vdisks.keys().copied().collect()
    }

    pub fn local_disks(&self) -> &[DiskPath] {
        &self.disks
    }

    pub fn vdisks(&self) -> &VDisksMap {
        &self.vdisks
    }

    pub fn get_disk(&self, name: &str) -> Option<&DiskPath> {
        self.disks.iter().find(|d| d.name() == name)
    }

    pub fn nodes(&self) -> &[Node] {
        &self.nodes
    }

    pub fn distribution_func(&self) -> DistributionFunc {
        self.distribution_func
    }

    pub fn get_target_nodes_for_key(&self, key: BobKey) -> &[Node] {
        let id = self.vdisk_id_from_key(key);
        self.vdisks.get(&id).expect("vdisk not found").nodes()
    }

    /// Skips nodes according to `offset` value and counts available nodes at the same time. 
    /// Available nodes: connected nodes and not in `target_nodes` list.
    /// If stops before the collection ends, then return value contains the node index for the specified offset.
    /// If it skips the whole collection of nodes, then return value contains the number of available nodes.
    fn try_find_support_node_offset_at_one_pass(
        nodes: &[Node],
        target_nodes: &[Node],
        offset: usize,
    ) -> SupportIndexResult {
        debug_assert!(offset <= nodes.len());

        let mut avail = 0;
        for i in 0..nodes.len() {
            let node = &nodes[i];
            if node.connection_available() && target_nodes.iter().all(|n| n.index() != node.index())
            {
                if avail == offset {
                    return SupportIndexResult {
                        index: Some(i),
                        avail: avail + 1,
                    };
                }
                avail += 1;
            }
        }
        return SupportIndexResult { index: None, avail };
    }

    /// Look for an offset respecting the uniform distribution for available nodes.
    /// Available nodes: connected nodes and not in `target_nodes` list.
    fn find_support_node_offset(nodes: &[Node], target_nodes: &[Node], offset: usize) -> usize {
        if target_nodes.len() >= nodes.len() {
            // target_nodes is equal to nodes => cannot find the proper offset
            return offset % nodes.len();
        }
        let mut res = Self::try_find_support_node_offset_at_one_pass(nodes, target_nodes, offset % (nodes.len() - target_nodes.len()));
        if res.index == None && res.avail > 0 {
            let mut curr_offset = offset % res.avail;
            while res.index == None && res.avail > 0 {
                res = Self::try_find_support_node_offset_at_one_pass(
                    nodes,
                    target_nodes,
                    curr_offset,
                );
                curr_offset = if curr_offset > res.avail {
                    curr_offset - res.avail
                } else {
                    0
                }
            }
        }
        match res.index {
            Some(index) => index,
            None => offset % nodes.len(),
        }
    }

    /// Returns vector of supported nodes (nodes that can be used to store aliens for specified key).
    /// Result vector will not conain target nodes for the key.
    /// Preserves uniform distribution along available nodes.
    pub fn get_support_nodes(&self, key: BobKey, count: usize) -> Vec<&Node> {
        debug_assert!(count <= self.nodes.len());
        if count == 0 {
            return vec![];
        }
        
        trace!("get target nodes for given key");
        let target_nodes = self.get_target_nodes_for_key(key);
        debug_assert!(target_nodes.iter().map(|n| n.index()).collect::<HashSet<NodeId>>().len() == target_nodes.len());
        debug_assert!(target_nodes.iter().all(|n| self.nodes.iter().any(|n_full| n.index() == n_full.index())));

        if target_nodes.len() >= self.nodes.len() {
            return vec![];
        }
        trace!("extract indexes of target nodes");
        trace!("nodes available: {}", self.nodes.len());
        let mut support_nodes: Vec<&Node> = Vec::with_capacity(count);

        // This offset search preserves the uniform distribution of aliens
        let starting_index = Self::find_support_node_offset(
            &self.nodes,
            target_nodes,
            self.support_nodes_offset.fetch_add(1, Ordering::Relaxed)
        );

        // First pass: fill supported nodes starting from `starting_index`
        let len = self.nodes.len();
        for i in 0..len {
            let node = &self.nodes[(i + starting_index) % len];
            if node.connection_available() && target_nodes.iter().all(|n| n.index() != node.index())
            {
                support_nodes.push(node);
                if support_nodes.len() >= count {
                    break;
                }
            }
        }

        if support_nodes.len() < count
            && support_nodes.len() + target_nodes.len() < self.nodes.len()
        {
            // Second pass: if the number of found support nodes is less than requested `count` then we also include diconnected ones
            for i in 0..len {
                let node = &self.nodes[(i + starting_index) % len];
                // Ignore connection status to fill support_nodes
                if support_nodes.iter().all(|n| n.index() != node.index())
                    && target_nodes.iter().all(|n| n.index() != node.index())
                {
                    support_nodes.push(node);
                    if support_nodes.len() >= count {
                        break;
                    }
                }
            }
        }
        debug_assert!(support_nodes.len() <= count);
        support_nodes
    }

    pub fn vdisk_id_from_key(&self, key: BobKey) -> VDiskId {
        match self.distribution_func {
            DistributionFunc::Mod => (Self::get_vdisk_id_by_mod(key, self.vdisks.len()))
                .try_into()
                .expect("usize to u32"),
        }
    }

    fn get_vdisk_id_by_mod(key: BobKey, len: usize) -> usize {
        key.iter().fold([0, 1], |[rem, bmult], &byte| {
            [(rem + bmult * byte as usize) % len, (bmult << 8) % len]
        })[0]
    }

    /// Returns ref to `VDisk` with given ID
    #[must_use]
    pub fn get_vdisk(&self, vdisk_id: VDiskId) -> Option<&DataVDisk> {
        self.vdisks.get(&vdisk_id)
    }

    pub fn get_vdisk_for_key(&self, key: BobKey) -> Option<&DataVDisk> {
        let vdisk_id = self.vdisk_id_from_key(key);
        self.get_vdisk(vdisk_id)
    }

    pub fn get_vdisks_by_disk(&self, disk: &DiskName) -> Vec<VDiskId> {
        let vdisks = self.vdisks.iter();
        vdisks
            .filter_map(|(id, vdisk)| {
                if vdisk
                    .replicas()
                    .iter()
                    .filter(|r| *r.node_name() == self.local_node_name)
                    .any(|replica| replica.disk_name() == disk)
                {
                    Some(*id)
                } else {
                    None
                }
            })
            .collect()
    }

    pub fn get_operation(&self, key: BobKey) -> (VDiskId, Option<Vec<DiskPath>>) {
        let virt_disk = self.get_vdisk_for_key(key).expect("vdisk not found");
<<<<<<< HEAD
        let disks: Vec<DiskPath> = virt_disk.replicas().iter().filter_map(|disk| {
            if disk.node_name() == self.local_node_name {
=======
        let disk = virt_disk.replicas().iter().find_map(|disk| {
            if disk.node_name() == &self.local_node_name {
>>>>>>> e872daac
                Some(DiskPath::from(disk))
            } else {
                None
            }
        }).collect();
        let return_disks;
        if disks.len() == 0 {
            debug!(
                "cannot find node: {} for vdisk: {}",
                self.local_node_name,
                virt_disk.id()
            );
            return_disks = None;
        } else {
            return_disks = Some(disks)
        }
        (virt_disk.id(), return_disks)
    }

    pub fn is_vdisk_on_node(&self, node_name: &str, id: VDiskId) -> bool {
        self.get_vdisk(id)
            .expect("vdisk not found")
            .nodes()
            .iter()
            .any(|node| node.name() == node_name)
    }
}<|MERGE_RESOLUTION|>--- conflicted
+++ resolved
@@ -293,13 +293,8 @@
 
     pub fn get_operation(&self, key: BobKey) -> (VDiskId, Option<Vec<DiskPath>>) {
         let virt_disk = self.get_vdisk_for_key(key).expect("vdisk not found");
-<<<<<<< HEAD
         let disks: Vec<DiskPath> = virt_disk.replicas().iter().filter_map(|disk| {
-            if disk.node_name() == self.local_node_name {
-=======
-        let disk = virt_disk.replicas().iter().find_map(|disk| {
             if disk.node_name() == &self.local_node_name {
->>>>>>> e872daac
                 Some(DiskPath::from(disk))
             } else {
                 None
