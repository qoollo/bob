--- conflicted
+++ resolved
@@ -210,7 +210,6 @@
     time::Duration,
 };
 
-<<<<<<< HEAD
 cfg_if::cfg_if! {
     if #[cfg(feature = "testing")] {
         pub use self::b_client::MockBobClient as BobClient;
@@ -218,16 +217,6 @@
         pub use self::b_client::BobClient;
     }
 }
-=======
-// cfg_if::cfg_if! {
-//     if #[cfg(any(feature = "testing", test))] {
-//          pub use self::b_client::MockBobClient as BobClient;
-//     } else {
-//         pub use self::b_client::BobClient;
-//     }
-// }
-pub use self::b_client::BobClient;
->>>>>>> 3a6b0ec0
 
 pub type PutResult = Result<NodeOutput<()>, NodeOutput<Error>>;
 
