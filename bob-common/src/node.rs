use crate::{
    bob_client::{BobClient, Factory},
    data::BobData,
};
use http::Uri;
use std::{
    fmt::{Debug, Formatter, Result as FmtResult},
    hash::{Hash, Hasher},
    sync::Arc,
};
use tokio::sync::RwLock;

pub type Id = u16;

pub type Name = String;

#[derive(Clone)]
pub struct Node {
    name: Name,
    address: String,
    tls: bool,
    index: Id,
    conn: Arc<RwLock<Option<BobClient>>>,
}

#[derive(Debug)]
pub struct Output<T> {
    node_name: Name,
    inner: T,
}

#[derive(Debug, Clone)]
pub struct Disk {
    node_name: Name,
    disk_path: String,
    disk_name: String,
}

impl Node {
    pub async fn new(name: String, address: &str, tls: bool, index: u16) -> Self {
        Self {
            name,
            address: address.to_string(),
            tls,
            index,
            conn: Arc::default(),
        }
    }

    pub fn name(&self) -> &str {
        &self.name
    }

    pub fn index(&self) -> Id {
        self.index
    }

    pub fn address(&self) -> &str {
        &self.address
    }

    pub fn tls(&self) -> bool {
        self.tls
    }

    pub fn get_uri(&self) -> Uri {
        Uri::builder()
            .scheme("http")
            .authority(self.address.to_string().as_str())
            .path_and_query("/")
            .build()
            .expect("build uri")
    }

    pub fn counter_display(&self) -> String {
        self.address.to_string().replace('.', "_")
    }

    pub async fn set_connection(&self, client: BobClient) {
        *self.conn.write().await = Some(client);
    }

    pub async fn clear_connection(&self) {
        *self.conn.write().await = None;
    }

    pub async fn get_connection(&self) -> Option<BobClient> {
        self.conn.read().await.clone()
    }

    pub async fn check(&self, client_factory: &Factory) -> Result<(), String> {
        if let Some(conn) = self.get_connection().await {
            self.ping(&conn).await
        } else {
            debug!("will connect to {:?}", self);
<<<<<<< HEAD
            let client = client_fatory.produce(self.clone()).await;
            if let Err(e) = &client {
                println!("errar: {}", e);
            }
            let client = client?;
=======
            let client = client_factory.produce(self.clone()).await?;
            self.ping(&client).await?;
>>>>>>> 28d910fe
            self.set_connection(client).await;
            Ok(())
        }
    }

    pub async fn ping(&self, conn: &BobClient) -> Result<(), String> {
        if let Err(e) = conn.ping().await {
            debug!("Got broken connection to node {:?}", self);
            self.clear_connection().await;
            Err(format!("{:?}", e))
        } else {
            debug!("All good with pinging node {:?}", self);
            Ok(())
        }
    }
}

impl Hash for Node {
    fn hash<H: Hasher>(&self, state: &mut H) {
        self.address.hash(state);
    }
}

impl Debug for Node {
    fn fmt(&self, f: &mut Formatter) -> FmtResult {
        write!(f, "{}={}", self.name, self.address)
    }
}

// @TODO get off partialeq trait
impl PartialEq for Node {
    fn eq(&self, other: &Node) -> bool {
        self.address == other.address
    }
}

impl Eq for Node {}

impl<T> Output<T> {
    pub fn new(node_name: Name, inner: T) -> Self {
        Self { node_name, inner }
    }

    pub fn node_name(&self) -> &str {
        &self.node_name
    }

    pub fn inner(&self) -> &T {
        &self.inner
    }

    pub fn into_inner(self) -> T {
        self.inner
    }
}

impl Output<BobData> {
    pub fn timestamp(&self) -> u64 {
        self.inner.meta().timestamp()
    }
}

impl Disk {
    pub fn new(disk_path: String, disk_name: String, node_name: Name) -> Self {
        Self {
            node_name,
            disk_path,
            disk_name,
        }
    }

    pub fn disk_path(&self) -> &str {
        &self.disk_path
    }

    pub fn disk_name(&self) -> &str {
        &self.disk_name
    }

    pub fn node_name(&self) -> &str {
        &self.node_name
    }
}

impl PartialEq for Disk {
    fn eq(&self, other: &Disk) -> bool {
        self.node_name == other.node_name && self.disk_name == other.disk_name
    }
}<|MERGE_RESOLUTION|>--- conflicted
+++ resolved
@@ -93,16 +93,8 @@
             self.ping(&conn).await
         } else {
             debug!("will connect to {:?}", self);
-<<<<<<< HEAD
-            let client = client_fatory.produce(self.clone()).await;
-            if let Err(e) = &client {
-                println!("errar: {}", e);
-            }
-            let client = client?;
-=======
             let client = client_factory.produce(self.clone()).await?;
             self.ping(&client).await?;
->>>>>>> 28d910fe
             self.set_connection(client).await;
             Ok(())
         }
