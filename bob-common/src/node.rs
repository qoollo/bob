use crate::{
    bob_client::{BobClient, Factory},
    data::BobData,
};
use http::Uri;
use std::{
    fmt::{Debug, Formatter, Result as FmtResult},
    hash::{Hash, Hasher},
<<<<<<< HEAD
    sync::{
        atomic::{AtomicUsize, Ordering},
        Arc,
    },
=======
    sync::{Arc, RwLock},
>>>>>>> b05242a9
};

pub type Id = u16;

pub type Name = String;

#[derive(Clone)]
pub struct Node {
    name: Name,
    address: String,
    index: Id,
    conn: Arc<RwLock<Option<BobClient>>>,
    err_count: Arc<AtomicUsize>,
    max_sequential_errors: usize,
}

#[derive(Debug)]
pub struct Output<T> {
    node_name: Name,
    inner: T,
}

#[derive(Debug, Clone)]
pub struct Disk {
    node_name: Name,
    disk_path: String,
    disk_name: String,
}

impl Node {
    pub async fn new(
        name: String,
        address: &str,
        index: u16,
        max_sequential_errors: usize,
    ) -> Self {
        Self {
            name,
            address: address.to_string(),
            index,
            conn: Arc::default(),
            err_count: Arc::default(),
            max_sequential_errors,
        }
    }

    pub fn name(&self) -> &str {
        &self.name
    }

    pub fn index(&self) -> Id {
        self.index
    }

    pub fn address(&self) -> &str {
        &self.address
    }

    pub fn get_uri(&self) -> Uri {
        Uri::builder()
            .scheme("http")
            .authority(self.address.to_string().as_str())
            .path_and_query("/")
            .build()
            .expect("build uri")
    }

<<<<<<< HEAD
    pub async fn set_connection(&self, client: BobClient) {
        *self.conn.write().await = Some(client);
        self.reset_error_count();
=======
    pub fn counter_display(&self) -> String {
        self.address.to_string().replace('.', "_")
>>>>>>> b05242a9
    }

    pub fn set_connection(&self, client: BobClient) {
        *self.conn.write().expect("rwlock") = Some(client);
    }

    pub fn clear_connection(&self) {
        *self.conn.write().expect("rwlock") = None;
    }

    pub fn get_connection(&self) -> Option<BobClient> {
        self.conn.read().expect("rwlock").clone()
    }

    pub fn reset_error_count(&self) {
        self.err_count.store(0, Ordering::Relaxed);
    }

    pub async fn increase_error_and_clear_conn_if_needed(&self) {
        let count = self.err_count.fetch_add(1, Ordering::Relaxed);
        if count >= self.max_sequential_errors {
            self.clear_connection().await;
        }
    }

    pub async fn check(&self, client_factory: &Factory) -> Result<(), String> {
        if let Some(conn) = self.get_connection() {
            self.ping(&conn).await
        } else {
            debug!("will connect to {:?}", self);
            let client = client_factory.produce(self.clone()).await?;
            self.ping(&client).await?;
            self.set_connection(client);
            Ok(())
        }
    }

    pub async fn ping(&self, conn: &BobClient) -> Result<(), String> {
        if let Err(e) = conn.ping().await {
            debug!("Got broken connection to node {:?}", self);
            self.clear_connection();
            Err(format!("{:?}", e))
        } else {
            debug!("All good with pinging node {:?}", self);
            Ok(())
        }
    }
}

impl Hash for Node {
    fn hash<H: Hasher>(&self, state: &mut H) {
        self.address.hash(state);
    }
}

impl Debug for Node {
    fn fmt(&self, f: &mut Formatter) -> FmtResult {
        write!(f, "{}={}", self.name, self.address)
    }
}

// @TODO get off partialeq trait
impl PartialEq for Node {
    fn eq(&self, other: &Node) -> bool {
        self.address == other.address
    }
}

impl Eq for Node {}

impl<T> Output<T> {
    pub fn new(node_name: Name, inner: T) -> Self {
        Self { node_name, inner }
    }

    pub fn node_name(&self) -> &str {
        &self.node_name
    }

    pub fn inner(&self) -> &T {
        &self.inner
    }

    pub fn into_inner(self) -> T {
        self.inner
    }

    pub fn map<TOut>(self, map_fn: impl FnOnce(T) -> TOut) -> Output<TOut> {
        Output::<TOut> {
            node_name: self.node_name,
            inner: map_fn(self.inner)
        }
    }
}

impl Output<BobData> {
    pub fn timestamp(&self) -> u64 {
        self.inner.meta().timestamp()
    }
}

impl Disk {
    pub fn new(disk_path: String, disk_name: String, node_name: Name) -> Self {
        Self {
            node_name,
            disk_path,
            disk_name,
        }
    }

    pub fn disk_path(&self) -> &str {
        &self.disk_path
    }

    pub fn disk_name(&self) -> &str {
        &self.disk_name
    }

    pub fn node_name(&self) -> &str {
        &self.node_name
    }
}

impl PartialEq for Disk {
    fn eq(&self, other: &Disk) -> bool {
        self.node_name == other.node_name && self.disk_name == other.disk_name
    }
}<|MERGE_RESOLUTION|>--- conflicted
+++ resolved
@@ -6,14 +6,10 @@
 use std::{
     fmt::{Debug, Formatter, Result as FmtResult},
     hash::{Hash, Hasher},
-<<<<<<< HEAD
     sync::{
         atomic::{AtomicUsize, Ordering},
-        Arc,
+        Arc, RwLock
     },
-=======
-    sync::{Arc, RwLock},
->>>>>>> b05242a9
 };
 
 pub type Id = u16;
@@ -81,18 +77,13 @@
             .expect("build uri")
     }
 
-<<<<<<< HEAD
-    pub async fn set_connection(&self, client: BobClient) {
-        *self.conn.write().await = Some(client);
+    pub fn set_connection(&self, client: BobClient) {
+        *self.conn.write().expect("rwlock") = Some(client);
         self.reset_error_count();
-=======
+    }
+
     pub fn counter_display(&self) -> String {
         self.address.to_string().replace('.', "_")
->>>>>>> b05242a9
-    }
-
-    pub fn set_connection(&self, client: BobClient) {
-        *self.conn.write().expect("rwlock") = Some(client);
     }
 
     pub fn clear_connection(&self) {
@@ -110,7 +101,7 @@
     pub async fn increase_error_and_clear_conn_if_needed(&self) {
         let count = self.err_count.fetch_add(1, Ordering::Relaxed);
         if count >= self.max_sequential_errors {
-            self.clear_connection().await;
+            self.clear_connection();
         }
     }
 
