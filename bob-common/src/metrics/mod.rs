--- conflicted
+++ resolved
@@ -10,17 +10,14 @@
     time::{Duration, Instant},
 };
 
-<<<<<<< HEAD
 pub mod accumulator;
-pub mod exporter;
-=======
 mod exporters;
->>>>>>> 9edd2fc3
 pub mod pearl;
 pub mod snapshot;
 
 use exporters::global_exporter::GlobalRecorder;
-use exporters::graphite_exporter::GraphiteRecorder;
+
+use self::exporters::graphite_exporter::MetricsRecorder;
 
 /// Counts number of PUT requests, processed by Grinder
 pub const GRINDER_PUT_COUNTER: &str = "grinder.put_count";
@@ -173,8 +170,7 @@
 }
 
 /// initializes bob counters with given config and address of the local node
-<<<<<<< HEAD
-/// returns metrics and readable metrics snapshot
+#[allow(unused_variables)]
 pub fn init_counters(
     node_config: &NodeConfig,
     local_address: &str,
@@ -182,27 +178,9 @@
     Arc<dyn ContainerBuilder + Send + Sync>,
     SharedMetricsSnapshot,
 ) {
-    let prefix_pattern = node_config
-        .metrics()
-        .prefix()
-        .map_or(format!("{}.{}", NODE_NAME, LOCAL_ADDRESS), str::to_owned);
-    let prefix = resolve_prefix_pattern(prefix_pattern, node_config, local_address);
-    let shared = exporter::GraphiteBuilder::new()
-        .set_address(node_config.metrics().graphite().to_string())
-        .set_interval(Duration::from_secs(1))
-        .set_prefix(prefix)
-        .install()
-        .expect("Can't install metrics");
-=======
-#[allow(unused_variables)]
-pub fn init_counters(
-    node_config: &NodeConfig,
-    local_address: &str,
-) -> Arc<dyn ContainerBuilder + Send + Sync> {
     //install_prometheus();
     //install_graphite(node_config, local_address);
-    install_global(node_config, local_address);
->>>>>>> 9edd2fc3
+    let shared = install_global(node_config, local_address);
     let container = MetricsContainer::new(Duration::from_secs(1), CLIENTS_METRICS_DIR.to_owned());
     info!(
         "metrics container initialized with update interval: {}ms",
@@ -235,11 +213,12 @@
     register_counter!(AVAILABLE_NODES_COUNT);
 }
 
-fn install_global(node_config: &NodeConfig, local_address: &str) {
-    let graphite_rec = build_graphite(node_config, local_address);
+fn install_global(node_config: &NodeConfig, local_address: &str) -> SharedMetricsSnapshot {
+    let (graphite_rec, shared) = build_graphite(node_config, local_address);
     let prometheus_rec = build_prometheus();
     let recorders: Vec<Box<dyn Recorder>> = vec![Box::new(graphite_rec), Box::new(prometheus_rec)];
     install_global_recorder(recorders);
+    shared
 }
 
 fn install_global_recorder(recorders: Vec<Box<dyn Recorder>>) {
@@ -286,11 +265,14 @@
 
 #[allow(unused)]
 fn install_graphite(node_config: &NodeConfig, local_address: &str) {
-    let recorder = build_graphite(node_config, local_address);
+    let (recorder, shared) = build_graphite(node_config, local_address);
     metrics::set_boxed_recorder(Box::new(recorder)).expect("Can't set graphite recorder");
 }
 
-fn build_graphite(node_config: &NodeConfig, local_address: &str) -> GraphiteRecorder {
+fn build_graphite(
+    node_config: &NodeConfig,
+    local_address: &str,
+) -> (MetricsRecorder, SharedMetricsSnapshot) {
     let prefix_pattern = node_config
         .metrics()
         .prefix()
