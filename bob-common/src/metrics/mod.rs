use crate::configs::node::{Node as NodeConfig, LOCAL_ADDRESS, METRICS_NAME, NODE_NAME};
use metrics::{register_counter, Recorder};
use metrics_exporter_prometheus::PrometheusRecorder;
use metrics_util::MetricKindMask;
use pearl::init_pearl;
use std::{
    net::SocketAddr,
    sync::Arc,
    time::{Duration, Instant},
};
use tokio::{pin, select};

mod exporters;
pub mod pearl;

use exporters::global_exporter::GlobalRecorder;
use exporters::graphite_exporter::GraphiteRecorder;

/// Counts number of PUT requests, processed by Grinder
pub const GRINDER_PUT_COUNTER: &str = "grinder.put_count";
/// Counts number of PUT requests return error, processed by Grinder
pub const GRINDER_PUT_ERROR_COUNT_COUNTER: &str = "grinder.put_error_count";
/// Measures processing time of the PUT request
pub const GRINDER_PUT_TIMER: &str = "grinder.put_timer";

/// Counts number of GET requests, processed by Grinder
pub const GRINDER_GET_COUNTER: &str = "grinder.get_count";
/// Counts number of GET requests return error, processed by Grinder
pub const GRINDER_GET_ERROR_COUNT_COUNTER: &str = "grinder.get_error_count";
/// Measures processing time of the GET request
pub const GRINDER_GET_TIMER: &str = "grinder.get_timer";

/// Counts number of EXIST requests, processed by Grinder
pub const GRINDER_EXIST_COUNTER: &str = "grinder.exist_count";
/// Counts number of EXIST requests return error, processed by Grinder
pub const GRINDER_EXIST_ERROR_COUNT_COUNTER: &str = "grinder.exist_error_count";
/// Measures processing time of the EXIST request
pub const GRINDER_EXIST_TIMER: &str = "grinder.exist_timer";

/// Counts number of PUT requests, processed by Client
pub const CLIENT_PUT_COUNTER: &str = "client.put_count";
/// Counts number of PUT requests return error, processed by Client
pub const CLIENT_PUT_ERROR_COUNT_COUNTER: &str = "client.put_error_count";
/// Measures processing time of the PUT request
pub const CLIENT_PUT_TIMER: &str = "client.put_timer";

/// Counts number of GET requests, processed by Client
pub const CLIENT_GET_COUNTER: &str = "client.get_count";
/// Counts number of GET requests return error, processed by Client
pub const CLIENT_GET_ERROR_COUNT_COUNTER: &str = "client.get_error_count";
/// Measures processing time of the GET request
pub const CLIENT_GET_TIMER: &str = "client.get_timer";

/// Counts number of EXIST requests, processed by Client
pub const CLIENT_EXIST_COUNTER: &str = "client.exist_count";
/// Counts number of EXIST requests return error, processed by Client
pub const CLIENT_EXIST_ERROR_COUNT_COUNTER: &str = "client.exist_error_count";
/// Measures processing time of the EXIST request
pub const CLIENT_EXIST_TIMER: &str = "client.exist_timer";

/// Observes number of connected nodes
pub const AVAILABLE_NODES_COUNT: &str = "link_manager.nodes_number";

/// Observes if bob has started already
pub const BACKEND_STATE: &str = "backend.backend_state";
/// Count blobs (without aliens)
pub const BLOBS_COUNT: &str = "backend.blob_count";
/// Count alien blobs
pub const ALIEN_BLOBS_COUNT: &str = "backend.alien_count";
/// Count memory occupied by indices
pub const INDEX_MEMORY: &str = "backend.index_memory";
/// Count disks, that are available
pub const ACTIVE_DISKS_COUNT: &str = "backend.active_disks";
/// Directory, which contains each disks state
pub const DISKS_FOLDER: &str = "backend.disks";

const CLIENTS_METRICS_DIR: &str = "clients";

/// Type to measure time of requests processing
pub type Timer = Instant;

/// Structure contains put/get metrics for `BobClient`
#[derive(Debug, Clone)]
pub struct BobClient {
    prefix: String,
}

impl BobClient {
    fn new(prefix: String) -> Self {
        BobClient { prefix }
    }

    pub(crate) fn put_count(&self) {
        counter!(self.prefix.clone() + ".put_count", 1);
    }

    pub(crate) fn start_timer() -> Timer {
        Instant::now()
    }

    #[allow(clippy::cast_possible_truncation)]
    pub(crate) fn put_timer_stop(&self, timer: Timer) {
        histogram!(
            self.prefix.clone() + ".put_timer",
            timer.elapsed().as_nanos() as f64
        );
    }

    pub(crate) fn put_error_count(&self) {
        counter!(self.prefix.clone() + ".put_error_count", 1);
    }

    pub(crate) fn get_count(&self) {
        counter!(self.prefix.clone() + ".get_count", 1);
    }

    pub(crate) fn get_timer_stop(&self, timer: Timer) {
        histogram!(
            self.prefix.clone() + ".get_timer",
            timer.elapsed().as_nanos() as f64
        );
    }

    pub(crate) fn get_error_count(&self) {
        counter!(self.prefix.clone() + ".get_error_count", 1);
    }

    pub(crate) fn exist_count(&self) {
        counter!(self.prefix.clone() + ".exist_count", 1);
    }

    pub(crate) fn exist_error_count(&self) {
        counter!(self.prefix.clone() + ".exist_error_count", 1);
    }

    pub(crate) fn exist_timer_stop(&self, timer: Timer) {
        histogram!(
            self.prefix.clone() + ".exist_timer",
            timer.elapsed().as_nanos() as f64
        );
    }
}

#[derive(Debug, Clone)]
struct MetricsContainer {
    duration: Duration,
    prefix: String,
}

impl MetricsContainer {
    pub(crate) fn new(duration: Duration, prefix: String) -> Self {
        MetricsContainer { duration, prefix }
    }
}

/// A trait for generic metrics builders
pub trait ContainerBuilder {
    /// Initializes `BobClient` container with given name
    fn get_metrics(&self, name: &str) -> BobClient;
}

impl ContainerBuilder for MetricsContainer {
    fn get_metrics(&self, name: &str) -> BobClient {
        let prefix = self.prefix.clone() + "." + name;
        BobClient::new(prefix)
    }
}

/// initializes bob counters with given config and address of the local node
#[allow(unused_variables)]
pub async fn init_counters(
    node_config: &NodeConfig,
    local_address: &str,
) -> Arc<dyn ContainerBuilder + Send + Sync> {
    //install_prometheus(node_config);
    //install_graphite(node_config, local_address);
    install_global(node_config, local_address).await;
    let container = MetricsContainer::new(Duration::from_secs(1), CLIENTS_METRICS_DIR.to_owned());
    info!(
        "metrics container initialized with update interval: {}ms",
        container.duration.as_millis()
    );
    let metrics = Arc::new(container);
    init_grinder();
    init_backend();
    init_link_manager();
    init_pearl();
    metrics
}

fn init_grinder() {
    register_counter!(GRINDER_GET_COUNTER);
    register_counter!(GRINDER_PUT_COUNTER);
    register_counter!(GRINDER_EXIST_COUNTER);
    register_counter!(GRINDER_GET_ERROR_COUNT_COUNTER);
    register_counter!(GRINDER_PUT_ERROR_COUNT_COUNTER);
    register_counter!(GRINDER_EXIST_ERROR_COUNT_COUNTER);
}

fn init_backend() {
    register_counter!(BACKEND_STATE);
    register_counter!(BLOBS_COUNT);
    register_counter!(ALIEN_BLOBS_COUNT);
}

fn init_link_manager() {
    register_counter!(AVAILABLE_NODES_COUNT);
}

async fn install_global(node_config: &NodeConfig, local_address: &str) {
    let mut recorders: Vec<Box<dyn Recorder>> = vec![];
    if node_config.metrics().graphite_enabled() {
        let graphite_rec = build_graphite(node_config, local_address);
        recorders.push(Box::new(graphite_rec));
    }
    if node_config.metrics().prometheus_enabled() {
<<<<<<< HEAD
        let prometheus_rec = build_prometheus().await;
=======
        let prometheus_rec = build_prometheus(node_config);
>>>>>>> 9ed90d03
        recorders.push(Box::new(prometheus_rec));
    }

    if !recorders.is_empty() {
        install_global_recorder(recorders);
    }
}

fn install_global_recorder(recorders: Vec<Box<dyn Recorder>>) {
    let global_rec = GlobalRecorder::new(recorders);
    metrics::set_boxed_recorder(Box::new(global_rec)).expect("Can't set global recorder");
}

#[allow(unused)]
<<<<<<< HEAD
async fn install_prometheus() {
    let recorder = build_prometheus().await;
    metrics::set_boxed_recorder(Box::new(recorder)).expect("Can't set Prometheus recorder");
}

async fn build_prometheus() -> PrometheusRecorder {
    let (recorder, exporter) = metrics_exporter_prometheus::PrometheusBuilder::new()
=======
fn install_prometheus(node_config: &NodeConfig) {
    let recorder = build_prometheus(node_config);
    metrics::set_boxed_recorder(Box::new(recorder)).expect("Can't set Prometheus recorder");
}

fn build_prometheus(node_config: &NodeConfig) -> PrometheusRecorder {
    metrics_exporter_prometheus::PrometheusBuilder::new()
>>>>>>> 9ed90d03
        .listen_address(
            node_config
                .metrics()
                .prometheus_addr()
                .parse::<SocketAddr>()
                .expect("Bad prometheus address"),
        )
        .idle_timeout(MetricKindMask::ALL, Some(Duration::from_secs(2)))
        .build_with_exporter()
        .expect("Failed to set Prometheus exporter");

    tokio::spawn(async move {
        pin!(exporter);
        loop {
            select! {
                _ = &mut exporter => {}
            }
        }
    });
    recorder
}

#[allow(unused)]
fn resolve_prefix_pattern(
    mut pattern: String,
    node_config: &NodeConfig,
    local_address: &str,
) -> String {
    let mut pats_subs = vec![
        (LOCAL_ADDRESS, local_address),
        (NODE_NAME, node_config.name()),
    ];
    if let Some(name) = node_config.metrics().name() {
        pats_subs.push((METRICS_NAME, name));
    }
    for (pat, sub) in pats_subs {
        let sub = sub.to_owned().replace(|c| c == ' ' || c == '.', "_");
        pattern = pattern.replace(pat, &sub);
    }
    pattern
}

#[allow(unused)]
fn install_graphite(node_config: &NodeConfig, local_address: &str) {
    let recorder = build_graphite(node_config, local_address);
    metrics::set_boxed_recorder(Box::new(recorder)).expect("Can't set graphite recorder");
}

fn build_graphite(node_config: &NodeConfig, local_address: &str) -> GraphiteRecorder {
    let prefix_pattern = node_config
        .metrics()
        .prefix()
        .map_or(format!("{}.{}", NODE_NAME, LOCAL_ADDRESS), str::to_owned);
    let prefix = resolve_prefix_pattern(prefix_pattern, node_config, local_address);
    exporters::graphite_exporter::GraphiteBuilder::new()
        .set_address(
            node_config
                .metrics()
                .graphite()
                .expect("graphite is enabled but address is not set")
                .to_string(),
        )
        .set_interval(Duration::from_secs(1))
        .set_prefix(prefix)
        .build()
}<|MERGE_RESOLUTION|>--- conflicted
+++ resolved
@@ -214,11 +214,7 @@
         recorders.push(Box::new(graphite_rec));
     }
     if node_config.metrics().prometheus_enabled() {
-<<<<<<< HEAD
-        let prometheus_rec = build_prometheus().await;
-=======
         let prometheus_rec = build_prometheus(node_config);
->>>>>>> 9ed90d03
         recorders.push(Box::new(prometheus_rec));
     }
 
@@ -233,15 +229,6 @@
 }
 
 #[allow(unused)]
-<<<<<<< HEAD
-async fn install_prometheus() {
-    let recorder = build_prometheus().await;
-    metrics::set_boxed_recorder(Box::new(recorder)).expect("Can't set Prometheus recorder");
-}
-
-async fn build_prometheus() -> PrometheusRecorder {
-    let (recorder, exporter) = metrics_exporter_prometheus::PrometheusBuilder::new()
-=======
 fn install_prometheus(node_config: &NodeConfig) {
     let recorder = build_prometheus(node_config);
     metrics::set_boxed_recorder(Box::new(recorder)).expect("Can't set Prometheus recorder");
@@ -249,7 +236,6 @@
 
 fn build_prometheus(node_config: &NodeConfig) -> PrometheusRecorder {
     metrics_exporter_prometheus::PrometheusBuilder::new()
->>>>>>> 9ed90d03
         .listen_address(
             node_config
                 .metrics()
