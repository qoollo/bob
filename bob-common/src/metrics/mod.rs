use crate::configs::node::{Node as NodeConfig, LOCAL_ADDRESS, METRICS_NAME, NODE_NAME};
use metrics::{register_counter, Recorder};
use metrics_exporter_prometheus::PrometheusRecorder;
use metrics_util::MetricKindMask;
use pearl::init_pearl;
use std::{
    net::SocketAddr,
    sync::Arc,
    time::{Duration, Instant},
};

mod exporters;
pub mod pearl;

use exporters::global_exporter::GlobalRecorder;
use exporters::graphite_exporter::GraphiteRecorder;

/// Counts number of PUT requests, processed by Grinder
pub const GRINDER_PUT_COUNTER: &str = "grinder.put_count";
/// Counts number of PUT requests return error, processed by Grinder
pub const GRINDER_PUT_ERROR_COUNT_COUNTER: &str = "grinder.put_error_count";
/// Measures processing time of the PUT request
pub const GRINDER_PUT_TIMER: &str = "grinder.put_timer";

/// Counts number of GET requests, processed by Grinder
pub const GRINDER_GET_COUNTER: &str = "grinder.get_count";
/// Counts number of GET requests return error, processed by Grinder
pub const GRINDER_GET_ERROR_COUNT_COUNTER: &str = "grinder.get_error_count";
/// Measures processing time of the GET request
pub const GRINDER_GET_TIMER: &str = "grinder.get_timer";

/// Counts number of EXIST requests, processed by Grinder
pub const GRINDER_EXIST_COUNTER: &str = "grinder.exist_count";
/// Counts number of EXIST requests return error, processed by Grinder
pub const GRINDER_EXIST_ERROR_COUNT_COUNTER: &str = "grinder.exist_error_count";
/// Measures processing time of the EXIST request
pub const GRINDER_EXIST_TIMER: &str = "grinder.exist_timer";

/// Counts number of PUT requests, processed by Client
pub const CLIENT_PUT_COUNTER: &str = "client.put_count";
/// Counts number of PUT requests return error, processed by Client
pub const CLIENT_PUT_ERROR_COUNT_COUNTER: &str = "client.put_error_count";
/// Measures processing time of the PUT request
pub const CLIENT_PUT_TIMER: &str = "client.put_timer";

/// Counts number of GET requests, processed by Client
pub const CLIENT_GET_COUNTER: &str = "client.get_count";
/// Counts number of GET requests return error, processed by Client
pub const CLIENT_GET_ERROR_COUNT_COUNTER: &str = "client.get_error_count";
/// Measures processing time of the GET request
pub const CLIENT_GET_TIMER: &str = "client.get_timer";

/// Counts number of EXIST requests, processed by Client
pub const CLIENT_EXIST_COUNTER: &str = "client.exist_count";
/// Counts number of EXIST requests return error, processed by Client
pub const CLIENT_EXIST_ERROR_COUNT_COUNTER: &str = "client.exist_error_count";
/// Measures processing time of the EXIST request
pub const CLIENT_EXIST_TIMER: &str = "client.exist_timer";

/// Observes number of connected nodes
pub const AVAILABLE_NODES_COUNT: &str = "link_manager.nodes_number";

/// Observes if bob has started already
pub const BACKEND_STATE: &str = "backend.backend_state";
/// Count blobs (without aliens)
pub const BLOBS_COUNT: &str = "backend.blob_count";
/// Count alien blobs
pub const ALIEN_BLOBS_COUNT: &str = "backend.alien_count";
/// Count memory occupied by indices
pub const INDEX_MEMORY: &str = "backend.index_memory";
/// Count disks, that are available
pub const ACTIVE_DISKS_COUNT: &str = "backend.active_disks";
/// Directory, which contains each disks state
pub const DISKS_FOLDER: &str = "backend.disks";

const CLIENTS_METRICS_DIR: &str = "clients";

/// Type to measure time of requests processing
pub type Timer = Instant;

/// Structure contains put/get metrics for `BobClient`
#[derive(Debug, Clone)]
pub struct BobClient {
    prefix: String,
}

impl BobClient {
    fn new(prefix: String) -> Self {
        BobClient { prefix }
    }

    pub(crate) fn put_count(&self) {
        counter!(self.prefix.clone() + ".put_count", 1);
    }

    pub(crate) fn start_timer() -> Timer {
        Instant::now()
    }

    #[allow(clippy::cast_possible_truncation)]
    pub(crate) fn put_timer_stop(&self, timer: Timer) {
        histogram!(
            self.prefix.clone() + ".put_timer",
            timer.elapsed().as_nanos() as f64
        );
    }

    pub(crate) fn put_error_count(&self) {
        counter!(self.prefix.clone() + ".put_error_count", 1);
    }

    pub(crate) fn get_count(&self) {
        counter!(self.prefix.clone() + ".get_count", 1);
    }

    pub(crate) fn get_timer_stop(&self, timer: Timer) {
        histogram!(
            self.prefix.clone() + ".get_timer",
            timer.elapsed().as_nanos() as f64
        );
    }

    pub(crate) fn get_error_count(&self) {
        counter!(self.prefix.clone() + ".get_error_count", 1);
    }

    pub(crate) fn exist_count(&self) {
        counter!(self.prefix.clone() + ".exist_count", 1);
    }

    pub(crate) fn exist_error_count(&self) {
        counter!(self.prefix.clone() + ".exist_error_count", 1);
    }

    pub(crate) fn exist_timer_stop(&self, timer: Timer) {
        histogram!(
            self.prefix.clone() + ".exist_timer",
            timer.elapsed().as_nanos() as f64
        );
    }
}

#[derive(Debug, Clone)]
struct MetricsContainer {
    duration: Duration,
    prefix: String,
}

impl MetricsContainer {
    pub(crate) fn new(duration: Duration, prefix: String) -> Self {
        MetricsContainer { duration, prefix }
    }
}

/// A trait for generic metrics builders
pub trait ContainerBuilder {
    /// Initializes `BobClient` container with given name
    fn get_metrics(&self, name: &str) -> BobClient;
}

impl ContainerBuilder for MetricsContainer {
    fn get_metrics(&self, name: &str) -> BobClient {
        let prefix = self.prefix.clone() + "." + name;
        BobClient::new(prefix)
    }
}

/// initializes bob counters with given config and address of the local node
#[allow(unused_variables)]
pub fn init_counters(
    node_config: &NodeConfig,
    local_address: &str,
) -> Arc<dyn ContainerBuilder + Send + Sync> {
    //install_prometheus(node_config);
    //install_graphite(node_config, local_address);
    install_global(node_config, local_address);
    let container = MetricsContainer::new(Duration::from_secs(1), CLIENTS_METRICS_DIR.to_owned());
    info!(
        "metrics container initialized with update interval: {}ms",
        container.duration.as_millis()
    );
    let metrics = Arc::new(container);
    init_grinder();
    init_backend();
    init_link_manager();
    init_pearl();
    metrics
}

fn init_grinder() {
    register_counter!(GRINDER_GET_COUNTER);
    register_counter!(GRINDER_PUT_COUNTER);
    register_counter!(GRINDER_EXIST_COUNTER);
    register_counter!(GRINDER_GET_ERROR_COUNT_COUNTER);
    register_counter!(GRINDER_PUT_ERROR_COUNT_COUNTER);
    register_counter!(GRINDER_EXIST_ERROR_COUNT_COUNTER);
}

fn init_backend() {
    register_counter!(BACKEND_STATE);
    register_counter!(BLOBS_COUNT);
    register_counter!(ALIEN_BLOBS_COUNT);
}

fn init_link_manager() {
    register_counter!(AVAILABLE_NODES_COUNT);
}

fn install_global(node_config: &NodeConfig, local_address: &str) {
<<<<<<< HEAD
    let graphite_rec = build_graphite(node_config, local_address);
    let prometheus_rec = build_prometheus(node_config);
    let recorders: Vec<Box<dyn Recorder>> = vec![Box::new(graphite_rec), Box::new(prometheus_rec)];
    install_global_recorder(recorders);
=======
    let mut recorders: Vec<Box<dyn Recorder>> = vec![];
    if node_config.metrics().graphite_enabled() {
        let graphite_rec = build_graphite(node_config, local_address);
        recorders.push(Box::new(graphite_rec));
    }
    if node_config.metrics().prometheus_enabled() {
        let prometheus_rec = build_prometheus();
        recorders.push(Box::new(prometheus_rec));
    }

    if !recorders.is_empty() {
        install_global_recorder(recorders);
    }
>>>>>>> 730b570d
}

fn install_global_recorder(recorders: Vec<Box<dyn Recorder>>) {
    let global_rec = GlobalRecorder::new(recorders);
    metrics::set_boxed_recorder(Box::new(global_rec)).expect("Can't set global recorder");
}

#[allow(unused)]
fn install_prometheus(node_config: &NodeConfig) {
    let recorder = build_prometheus(node_config);
    metrics::set_boxed_recorder(Box::new(recorder)).expect("Can't set Prometheus recorder");
}

fn build_prometheus(node_config: &NodeConfig) -> PrometheusRecorder {
    metrics_exporter_prometheus::PrometheusBuilder::new()
        .listen_address(
            node_config
                .metrics()
                .prometheus_addr()
                .parse::<SocketAddr>()
                .expect("Bad prometheus address"),
        )
        .idle_timeout(MetricKindMask::ALL, Some(Duration::from_secs(2)))
        .build()
}

#[allow(unused)]
fn resolve_prefix_pattern(
    mut pattern: String,
    node_config: &NodeConfig,
    local_address: &str,
) -> String {
    let mut pats_subs = vec![
        (LOCAL_ADDRESS, local_address),
        (NODE_NAME, node_config.name()),
    ];
    if let Some(name) = node_config.metrics().name() {
        pats_subs.push((METRICS_NAME, name));
    }
    for (pat, sub) in pats_subs {
        let sub = sub.to_owned().replace(|c| c == ' ' || c == '.', "_");
        pattern = pattern.replace(pat, &sub);
    }
    pattern
}

#[allow(unused)]
fn install_graphite(node_config: &NodeConfig, local_address: &str) {
    let recorder = build_graphite(node_config, local_address);
    metrics::set_boxed_recorder(Box::new(recorder)).expect("Can't set graphite recorder");
}

fn build_graphite(node_config: &NodeConfig, local_address: &str) -> GraphiteRecorder {
    let prefix_pattern = node_config
        .metrics()
        .prefix()
        .map_or(format!("{}.{}", NODE_NAME, LOCAL_ADDRESS), str::to_owned);
    let prefix = resolve_prefix_pattern(prefix_pattern, node_config, local_address);
    exporters::graphite_exporter::GraphiteBuilder::new()
        .set_address(
            node_config
                .metrics()
                .graphite()
                .expect("graphite is enabled but address is not set")
                .to_string(),
        )
        .set_interval(Duration::from_secs(1))
        .set_prefix(prefix)
        .build()
}<|MERGE_RESOLUTION|>--- conflicted
+++ resolved
@@ -207,26 +207,19 @@
 }
 
 fn install_global(node_config: &NodeConfig, local_address: &str) {
-<<<<<<< HEAD
-    let graphite_rec = build_graphite(node_config, local_address);
-    let prometheus_rec = build_prometheus(node_config);
-    let recorders: Vec<Box<dyn Recorder>> = vec![Box::new(graphite_rec), Box::new(prometheus_rec)];
-    install_global_recorder(recorders);
-=======
     let mut recorders: Vec<Box<dyn Recorder>> = vec![];
     if node_config.metrics().graphite_enabled() {
         let graphite_rec = build_graphite(node_config, local_address);
         recorders.push(Box::new(graphite_rec));
     }
     if node_config.metrics().prometheus_enabled() {
-        let prometheus_rec = build_prometheus();
+        let prometheus_rec = build_prometheus(node_config);
         recorders.push(Box::new(prometheus_rec));
     }
 
     if !recorders.is_empty() {
         install_global_recorder(recorders);
     }
->>>>>>> 730b570d
 }
 
 fn install_global_recorder(recorders: Vec<Box<dyn Recorder>>) {
