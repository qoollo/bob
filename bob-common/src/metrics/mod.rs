--- conflicted
+++ resolved
@@ -171,29 +171,9 @@
     node_config: &NodeConfig,
     local_address: &str,
 ) -> Arc<dyn ContainerBuilder + Send + Sync> {
-<<<<<<< HEAD
-    let prefix_pattern = node_config
-        .metrics()
-        .prefix()
-        .map_or(format!("{}.{}", NODE_NAME, LOCAL_ADDRESS), str::to_owned);
-    let prefix = resolve_prefix_pattern(prefix_pattern, node_config, local_address);
-    if node_config.metrics().graphite_enabled() {
-        exporter::GraphiteBuilder::new()
-            .set_address(node_config.metrics().graphite().to_string())
-            .set_interval(Duration::from_secs(1))
-            .set_prefix(prefix)
-            .install()
-            .expect("Can't install metrics");
-    }
-    if node_config.metrics().prometheus_enabled() {
-        // TODO add prometheus
-        error!("Prometheus sink is not ready");
-    }
-=======
     //install_prometheus();
     //install_graphite(node_config, local_address);
     install_global(node_config, local_address);
->>>>>>> 043c21f8
     let container = MetricsContainer::new(Duration::from_secs(1), CLIENTS_METRICS_DIR.to_owned());
     info!(
         "metrics container initialized with update interval: {}ms",
@@ -227,10 +207,19 @@
 }
 
 fn install_global(node_config: &NodeConfig, local_address: &str) {
-    let graphite_rec = build_graphite(node_config, local_address);
-    let prometheus_rec = build_prometheus();
-    let recorders: Vec<Box<dyn Recorder>> = vec![Box::new(graphite_rec), Box::new(prometheus_rec)];
-    install_global_recorder(recorders);
+    let mut recorders: Vec<Box<dyn Recorder>> = vec![];
+    if node_config.metrics().graphite_enabled() {
+        let graphite_rec = build_graphite(node_config, local_address);
+        recorders.push(Box::new(graphite_rec));
+    }
+    if node_config.metrics().prometheus_enabled() {
+        let prometheus_rec = build_prometheus();
+        recorders.push(Box::new(prometheus_rec));
+    }
+
+    if !recorders.is_empty() {
+        install_global_recorder(recorders);
+    }
 }
 
 fn install_global_recorder(recorders: Vec<Box<dyn Recorder>>) {
