use crate::{
    configs::node::{Node as NodeConfig, LOCAL_ADDRESS, METRICS_NAME, NODE_NAME},
    metrics::collector::establish_global_collector,
};
use metrics::{register_counter, Recorder};
use metrics_exporter_prometheus::PrometheusRecorder;
use metrics_util::MetricKindMask;
use pearl::init_pearl;
use std::{
    net::SocketAddr,
    sync::Arc,
    time::{Duration, Instant},
};
use tokio::{pin, select};

pub mod collector;
mod exporters;
pub mod pearl;

use exporters::global_exporter::GlobalRecorder;

pub use self::collector::SharedMetricsSnapshot;

/// Counts number of PUT requests, processed by Grinder
pub const GRINDER_PUT_COUNTER: &str = "grinder.put_count";
/// Counts number of PUT requests return error, processed by Grinder
pub const GRINDER_PUT_ERROR_COUNT_COUNTER: &str = "grinder.put_error_count";
/// Measures processing time of the PUT request
pub const GRINDER_PUT_TIMER: &str = "grinder.put_timer";

/// Counts number of GET requests, processed by Grinder
pub const GRINDER_GET_COUNTER: &str = "grinder.get_count";
/// Counts number of GET requests return error, processed by Grinder
pub const GRINDER_GET_ERROR_COUNT_COUNTER: &str = "grinder.get_error_count";
/// Measures processing time of the GET request
pub const GRINDER_GET_TIMER: &str = "grinder.get_timer";

/// Counts number of EXIST requests, processed by Grinder
pub const GRINDER_EXIST_COUNTER: &str = "grinder.exist_count";
/// Counts number of EXIST requests return error, processed by Grinder
pub const GRINDER_EXIST_ERROR_COUNT_COUNTER: &str = "grinder.exist_error_count";
/// Measures processing time of the EXIST request
pub const GRINDER_EXIST_TIMER: &str = "grinder.exist_timer";

/// Counts number of PUT requests, processed by Client
pub const CLIENT_PUT_COUNTER: &str = "client.put_count";
/// Counts number of PUT requests return error, processed by Client
pub const CLIENT_PUT_ERROR_COUNT_COUNTER: &str = "client.put_error_count";
/// Measures processing time of the PUT request
pub const CLIENT_PUT_TIMER: &str = "client.put_timer";

/// Counts number of GET requests, processed by Client
pub const CLIENT_GET_COUNTER: &str = "client.get_count";
/// Counts number of GET requests return error, processed by Client
pub const CLIENT_GET_ERROR_COUNT_COUNTER: &str = "client.get_error_count";
/// Measures processing time of the GET request
pub const CLIENT_GET_TIMER: &str = "client.get_timer";

/// Counts number of EXIST requests, processed by Client
pub const CLIENT_EXIST_COUNTER: &str = "client.exist_count";
/// Counts number of EXIST requests return error, processed by Client
pub const CLIENT_EXIST_ERROR_COUNT_COUNTER: &str = "client.exist_error_count";
/// Measures processing time of the EXIST request
pub const CLIENT_EXIST_TIMER: &str = "client.exist_timer";

/// Observes number of connected nodes
pub const AVAILABLE_NODES_COUNT: &str = "link_manager.nodes_number";

/// Observes if bob has started already
pub const BACKEND_STATE: &str = "backend.backend_state";
/// Count blobs (without aliens)
pub const BLOBS_COUNT: &str = "backend.blob_count";
/// Count alien blobs
pub const ALIEN_BLOBS_COUNT: &str = "backend.alien_count";
/// Count memory occupied by indices
pub const INDEX_MEMORY: &str = "backend.index_memory";
/// Count disks, that are available
pub const ACTIVE_DISKS_COUNT: &str = "backend.active_disks";
/// Directory, which contains each disks state
pub const DISKS_FOLDER: &str = "backend.disks";

const CLIENTS_METRICS_DIR: &str = "clients";

/// Type to measure time of requests processing
pub type Timer = Instant;

/// Structure contains put/get metrics for `BobClient`
#[derive(Debug, Clone)]
pub struct BobClient {
    prefix: String,
}

impl BobClient {
    fn new(prefix: String) -> Self {
        BobClient { prefix }
    }

    pub(crate) fn put_count(&self) {
        counter!(self.prefix.clone() + ".put_count", 1);
    }

    pub(crate) fn start_timer() -> Timer {
        Instant::now()
    }

    #[allow(clippy::cast_possible_truncation)]
    pub(crate) fn put_timer_stop(&self, timer: Timer) {
        histogram!(
            self.prefix.clone() + ".put_timer",
            timer.elapsed().as_nanos() as f64
        );
    }

    pub(crate) fn put_error_count(&self) {
        counter!(self.prefix.clone() + ".put_error_count", 1);
    }

    pub(crate) fn get_count(&self) {
        counter!(self.prefix.clone() + ".get_count", 1);
    }

    pub(crate) fn get_timer_stop(&self, timer: Timer) {
        histogram!(
            self.prefix.clone() + ".get_timer",
            timer.elapsed().as_nanos() as f64
        );
    }

    pub(crate) fn get_error_count(&self) {
        counter!(self.prefix.clone() + ".get_error_count", 1);
    }

    pub(crate) fn exist_count(&self) {
        counter!(self.prefix.clone() + ".exist_count", 1);
    }

    pub(crate) fn exist_error_count(&self) {
        counter!(self.prefix.clone() + ".exist_error_count", 1);
    }

    pub(crate) fn exist_timer_stop(&self, timer: Timer) {
        histogram!(
            self.prefix.clone() + ".exist_timer",
            timer.elapsed().as_nanos() as f64
        );
    }
}

#[derive(Debug, Clone)]
struct MetricsContainer {
    duration: Duration,
    prefix: String,
}

impl MetricsContainer {
    pub(crate) fn new(duration: Duration, prefix: String) -> Self {
        MetricsContainer { duration, prefix }
    }
}

/// A trait for generic metrics builders
pub trait ContainerBuilder {
    /// Initializes `BobClient` container with given name
    fn get_metrics(&self, name: &str) -> BobClient;
}

impl ContainerBuilder for MetricsContainer {
    fn get_metrics(&self, name: &str) -> BobClient {
        let prefix = self.prefix.clone() + "." + name;
        BobClient::new(prefix)
    }
}

/// initializes bob counters with given config and address of the local node
#[allow(unused_variables)]
pub async fn init_counters(
    node_config: &NodeConfig,
    local_address: &str,
<<<<<<< HEAD
) -> (
    Arc<dyn ContainerBuilder + Send + Sync>,
    SharedMetricsSnapshot,
) {
    //install_prometheus();
    //install_graphite(node_config, local_address);
    let shared = install_global(node_config, local_address);
=======
) -> Arc<dyn ContainerBuilder + Send + Sync> {
    //install_prometheus(node_config);
    //install_graphite(node_config, local_address);
    install_global(node_config, local_address).await;
>>>>>>> 35a8ad5a
    let container = MetricsContainer::new(Duration::from_secs(1), CLIENTS_METRICS_DIR.to_owned());
    info!(
        "metrics container initialized with update interval: {}ms",
        container.duration.as_millis()
    );
    let metrics = Arc::new(container);
    init_grinder();
    init_backend();
    init_link_manager();
    init_pearl();
    (metrics, shared)
}

fn init_grinder() {
    register_counter!(GRINDER_GET_COUNTER);
    register_counter!(GRINDER_PUT_COUNTER);
    register_counter!(GRINDER_EXIST_COUNTER);
    register_counter!(GRINDER_GET_ERROR_COUNT_COUNTER);
    register_counter!(GRINDER_PUT_ERROR_COUNT_COUNTER);
    register_counter!(GRINDER_EXIST_ERROR_COUNT_COUNTER);
}

fn init_backend() {
    register_counter!(BACKEND_STATE);
    register_counter!(BLOBS_COUNT);
    register_counter!(ALIEN_BLOBS_COUNT);
}

fn init_link_manager() {
    register_counter!(AVAILABLE_NODES_COUNT);
}

<<<<<<< HEAD
fn install_global(node_config: &NodeConfig, local_address: &str) -> SharedMetricsSnapshot {
    let (recorder, metrics) = establish_global_collector(Duration::from_secs(1));
    build_graphite(node_config, local_address, metrics.clone());
    let prometheus_rec = build_prometheus();
    let recorders: Vec<Box<dyn Recorder>> = vec![Box::new(recorder), Box::new(prometheus_rec)];
    install_global_recorder(recorders);
    metrics
=======
async fn install_global(node_config: &NodeConfig, local_address: &str) {
    let mut recorders: Vec<Box<dyn Recorder>> = vec![];
    if node_config.metrics().graphite_enabled() {
        let graphite_rec = build_graphite(node_config, local_address);
        recorders.push(Box::new(graphite_rec));
    }
    if node_config.metrics().prometheus_enabled() {
        let prometheus_rec = build_prometheus(node_config);
        recorders.push(Box::new(prometheus_rec));
    }

    if !recorders.is_empty() {
        install_global_recorder(recorders);
    }
>>>>>>> 35a8ad5a
}

fn install_global_recorder(recorders: Vec<Box<dyn Recorder>>) {
    let global_rec = GlobalRecorder::new(recorders);
    metrics::set_boxed_recorder(Box::new(global_rec)).expect("Can't set global recorder");
}

#[allow(unused)]
fn install_prometheus(node_config: &NodeConfig) {
    let recorder = build_prometheus(node_config);
    metrics::set_boxed_recorder(Box::new(recorder)).expect("Can't set Prometheus recorder");
}

fn build_prometheus(node_config: &NodeConfig) -> PrometheusRecorder {
    let addr = node_config
        .metrics()
        .prometheus_addr()
        .parse::<SocketAddr>()
        .expect("Bad prometheus address");
    let (recorder, exporter) = metrics_exporter_prometheus::PrometheusBuilder::new()
        .listen_address(addr)
        .idle_timeout(MetricKindMask::ALL, Some(Duration::from_secs(2)))
        .build_with_exporter()
        .expect("Failed to set Prometheus exporter");

    let future = async move {
        pin!(exporter);
        loop {
            select! {
                _ = &mut exporter => {}
            }
        }
    };
    tokio::spawn(future);
    recorder
}

#[allow(unused)]
fn resolve_prefix_pattern(
    mut pattern: String,
    node_config: &NodeConfig,
    local_address: &str,
) -> String {
    let mut pats_subs = vec![
        (LOCAL_ADDRESS, local_address),
        (NODE_NAME, node_config.name()),
    ];
    if let Some(name) = node_config.metrics().name() {
        pats_subs.push((METRICS_NAME, name));
    }
    for (pat, sub) in pats_subs {
        let sub = sub.to_owned().replace(|c| c == ' ' || c == '.', "_");
        pattern = pattern.replace(pat, &sub);
    }
    pattern
}

#[allow(unused)]
fn install_graphite(node_config: &NodeConfig, local_address: &str) {
    let (recorder, metrics) = establish_global_collector(Duration::from_secs(1));
    build_graphite(node_config, local_address, metrics);
    metrics::set_boxed_recorder(Box::new(recorder)).expect("Can't set graphite recorder");
}

fn build_graphite(node_config: &NodeConfig, local_address: &str, metrics: SharedMetricsSnapshot) {
    let prefix_pattern = node_config
        .metrics()
        .prefix()
        .map_or(format!("{}.{}", NODE_NAME, LOCAL_ADDRESS), str::to_owned);
    let prefix = resolve_prefix_pattern(prefix_pattern, node_config, local_address);
    exporters::graphite_exporter::GraphiteBuilder::new()
        .set_address(
            node_config
                .metrics()
                .graphite()
                .expect("graphite is enabled but address is not set")
                .to_string(),
        )
        .set_interval(Duration::from_secs(1))
        .set_prefix(prefix)
        .build(metrics);
}<|MERGE_RESOLUTION|>--- conflicted
+++ resolved
@@ -176,20 +176,13 @@
 pub async fn init_counters(
     node_config: &NodeConfig,
     local_address: &str,
-<<<<<<< HEAD
 ) -> (
     Arc<dyn ContainerBuilder + Send + Sync>,
     SharedMetricsSnapshot,
 ) {
     //install_prometheus();
     //install_graphite(node_config, local_address);
-    let shared = install_global(node_config, local_address);
-=======
-) -> Arc<dyn ContainerBuilder + Send + Sync> {
-    //install_prometheus(node_config);
-    //install_graphite(node_config, local_address);
-    install_global(node_config, local_address).await;
->>>>>>> 35a8ad5a
+    let shared = install_global(node_config, local_address).await;
     let container = MetricsContainer::new(Duration::from_secs(1), CLIENTS_METRICS_DIR.to_owned());
     info!(
         "metrics container initialized with update interval: {}ms",
@@ -222,16 +215,15 @@
     register_counter!(AVAILABLE_NODES_COUNT);
 }
 
-<<<<<<< HEAD
-fn install_global(node_config: &NodeConfig, local_address: &str) -> SharedMetricsSnapshot {
+// fn install_global(node_config: &NodeConfig, local_address: &str) -> SharedMetricsSnapshot {
+//     let (recorder, metrics) = establish_global_collector(Duration::from_secs(1));
+//     build_graphite(node_config, local_address, metrics.clone());
+//     let prometheus_rec = build_prometheus();
+//     let recorders: Vec<Box<dyn Recorder>> = vec![Box::new(recorder), Box::new(prometheus_rec)];
+//     install_global_recorder(recorders);
+//     metrics
+async fn install_global(node_config: &NodeConfig, local_address: &str) {
     let (recorder, metrics) = establish_global_collector(Duration::from_secs(1));
-    build_graphite(node_config, local_address, metrics.clone());
-    let prometheus_rec = build_prometheus();
-    let recorders: Vec<Box<dyn Recorder>> = vec![Box::new(recorder), Box::new(prometheus_rec)];
-    install_global_recorder(recorders);
-    metrics
-=======
-async fn install_global(node_config: &NodeConfig, local_address: &str) {
     let mut recorders: Vec<Box<dyn Recorder>> = vec![];
     if node_config.metrics().graphite_enabled() {
         let graphite_rec = build_graphite(node_config, local_address);
@@ -245,7 +237,6 @@
     if !recorders.is_empty() {
         install_global_recorder(recorders);
     }
->>>>>>> 35a8ad5a
 }
 
 fn install_global_recorder(recorders: Vec<Box<dyn Recorder>>) {
