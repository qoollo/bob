--- conflicted
+++ resolved
@@ -45,11 +45,7 @@
 async fn tcp_sender_task(mut socket: RetrySocket, mut rx: Receiver<String>) {
     while let Some(data) = rx.recv().await {
         if let Err(e) = socket.write_all(data.as_bytes()).await {
-<<<<<<< HEAD
-            warn!("Can't write data to socket (reason: {})", e);
-=======
             warn!("Can't write data to socket: {}", e);
->>>>>>> 1fc1e31e
             continue;
         }
         if let Err(e) = socket.flush().await {
