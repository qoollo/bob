--- conflicted
+++ resolved
@@ -1,23 +1,13 @@
-<<<<<<< HEAD
 use crate::metrics::snapshot::{CounterEntry, GaugeEntry, MetricKey, TimeEntry};
 use crate::metrics::SharedMetricsSnapshot;
-use log::{debug, trace};
+use log::trace;
 use std::collections::HashMap;
-use std::time::Duration;
-use tokio::time::interval;
 
 use super::retry_socket::RetrySocket;
-=======
-use std::collections::HashMap;
 use std::time::{Duration, Instant};
 use tokio::sync::mpsc::{channel, Receiver, Sender};
-use tokio::time::timeout;
-
-use super::retry_socket::RetrySocket;
-use super::{Metric, MetricInner, MetricKey, MetricValue, TimeStamp};
 
 const TCP_SENDER_BUFFER_SIZE: usize = 1024;
->>>>>>> 72b92780
 
 // this function runs in other thread, so it would be better if it will take control of arguments
 // themselves, not just references
@@ -28,48 +18,20 @@
     send_interval: Duration,
     prefix: String,
 ) {
-<<<<<<< HEAD
-    let mut socket =
-        RetrySocket::new(address.parse().expect("Can't read address from String")).await;
-    let mut send_interval = interval(send_interval);
-
-    loop {
-        send_interval.tick().await;
-
-        if socket.check_connection().is_ok() {
-            let r = metrics.read().await;
-            flush_counters(&r.counters_map, &mut socket, &prefix).await;
-            flush_gauges(&r.gauges_map, &mut socket, &prefix).await;
-            flush_times(&r.times_map, &mut socket, &prefix).await;
-            if let Err(e) = socket.flush().await {
-                debug!("Socket flush error: {}", e);
-            }
-=======
     let socket_sender = spawn_tcp_sender_task(address).await;
-    let mut counters_map = HashMap::new();
-    let mut gauges_map = HashMap::new();
-    let mut times_map = HashMap::new();
 
     loop {
         let next_flush = Instant::now() + send_interval;
         let mut current_time = Instant::now();
         while current_time < next_flush {
-            if let Ok(m) = timeout(next_flush - current_time, rx.recv()).await {
-                match m {
-                    Some(Metric::Counter(counter)) => process_counter(&mut counters_map, counter),
-                    Some(Metric::Gauge(gauge)) => process_gauge(&mut gauges_map, gauge),
-                    Some(Metric::Time(time)) => process_time(&mut times_map, time),
-                    // if recv returns None, then sender is dropped, then no more metrics would come
-                    None => return,
-                }
-            }
             current_time = Instant::now();
         }
         let mut res_string = String::new();
         let ts = chrono::Local::now().timestamp();
-        flush_counters(&counters_map, &mut res_string, &prefix, ts).await;
-        flush_gauges(&gauges_map, &mut res_string, &prefix, ts).await;
-        flush_times(&mut times_map, &mut res_string, &prefix, ts).await;
+        let l = metrics.read().await;
+        flush_counters(&l.counters_map, &mut res_string, &prefix, ts).await;
+        flush_gauges(&l.gauges_map, &mut res_string, &prefix, ts).await;
+        flush_times(&l.times_map, &mut res_string, &prefix, ts).await;
         if let Err(e) = socket_sender.send(res_string).await {
             warn!("Can't send data to tcp sender task (reason: {})", e);
         };
@@ -94,7 +56,6 @@
         }
         if let Err(e) = socket.flush().await {
             warn!("Can't flush socket (reason: {})", e);
->>>>>>> 72b92780
         }
     }
     info!("Metrics thread is done.");
@@ -137,13 +98,8 @@
 }
 
 async fn flush_times(
-<<<<<<< HEAD
     times_map: &HashMap<MetricKey, TimeEntry>,
-    socket: &mut RetrySocket,
-=======
-    times_map: &mut HashMap<MetricKey, TimeEntry>,
     res_string: &mut String,
->>>>>>> 72b92780
     prefix: &str,
     ts: i64,
 ) {
@@ -159,15 +115,6 @@
             mean_time,
             entry.timestamp
         );
-<<<<<<< HEAD
-        if let Err(e) = socket.write_all(data.as_bytes()).await {
-            debug!("Can't write time data to socket: {}", e);
-        }
-=======
         res_string.push_str(&data);
-        entry.mean = Some(mean_time);
-        entry.measurements_amount = 0;
-        entry.summary_time = 0;
->>>>>>> 72b92780
     }
 }