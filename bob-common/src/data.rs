--- conflicted
+++ resolved
@@ -157,205 +157,4 @@
     pub fn stub() -> Self {
         BobMeta { timestamp: 1 }
     }
-<<<<<<< HEAD
-}
-
-
-#[derive(Debug)]
-pub struct BobPutOptions {
-    force_node: bool,
-    remote_nodes: Vec<String>
-}
-
-#[derive(Debug)]
-pub struct BobGetOptions {
-    force_node: bool,
-    get_source: Option<GetSource>,
-}
-
-#[derive(Debug)]
-pub struct BobDeleteOptions {
-    force_node: bool,
-    is_alien: bool,
-    force_alien_nodes: Vec<String>
-}
-
-impl BobPutOptions {
-    pub fn new_put(options: Option<PutOptions>) -> Self {
-        if let Some(vopts) = options {
-            BobPutOptions {
-                force_node: vopts.force_node,
-                remote_nodes: vopts.remote_nodes
-            }
-        } else {
-            BobPutOptions {
-                force_node: false,
-                remote_nodes: vec![]
-            }
-        }
-    }
-
-    pub fn force_node(&self) -> bool {
-        self.force_node
-    }
-
-    pub fn to_alien(&self) -> bool {
-        !self.remote_nodes.is_empty()
-    }
-
-    pub fn remote_nodes(&self) -> &[String] {
-        &self.remote_nodes
-    }
-}
-
-impl BobGetOptions {
-    pub fn new_get(options: Option<GetOptions>) -> Self {
-        if let Some(vopts) = options {
-            BobGetOptions {
-                force_node: vopts.force_node,
-                get_source: Some(GetSource::from(vopts.source))
-            }
-        } else {
-            BobGetOptions {
-                force_node: false,
-                get_source: None
-            }
-        }
-    }
-
-    pub fn force_node(&self) -> bool {
-        self.force_node
-    }
-
-    pub fn get_all(&self) -> bool {
-        self.get_source.map_or(false, |value| {
-            value == GetSource::All
-        })
-    }
-
-    pub fn get_normal(&self) -> bool {
-        self.get_source.map_or(false, |value| {
-            value == GetSource::All || value == GetSource::Normal
-        })
-    }
-
-    pub fn get_alien(&self) -> bool {
-        self.get_source.map_or(false, |value| {
-            value == GetSource::All || value == GetSource::Alien
-        })
-    }
-}
-
-
-impl BobDeleteOptions {
-    pub fn new_delete(options: Option<DeleteOptions>) -> Self {
-        if let Some(vopts) = options {
-            BobDeleteOptions {
-                force_node: vopts.force_node,
-                is_alien: vopts.is_alien,
-                force_alien_nodes: vopts.force_alien_nodes
-            }
-        } else {
-            BobDeleteOptions {
-                force_node: false,
-                is_alien: false,
-                force_alien_nodes: vec![]
-            }
-        }
-    }
-
-    pub fn force_node(&self) -> bool {
-        self.force_node
-    }
-
-    pub fn to_alien(&self) -> bool {
-        self.is_alien
-    }
-
-    pub fn force_delete_nodes(&self) -> &[String] {
-        &self.force_alien_nodes
-    }
-
-    pub fn is_force_delete(&self, node_name: &str) -> bool {
-        self.force_alien_nodes.iter().any(|x| x == node_name)
-    }
-}
-
-#[derive(Debug, Clone)]
-pub struct VDisk {
-    id: VDiskId,
-    replicas: Vec<NodeDisk>,
-    nodes: Vec<Node>,
-}
-
-impl VDisk {
-    pub fn new(id: VDiskId) -> Self {
-        VDisk {
-            id,
-            replicas: Vec::new(),
-            nodes: Vec::new(),
-        }
-    }
-
-    pub fn id(&self) -> VDiskId {
-        self.id
-    }
-
-    pub fn replicas(&self) -> &[NodeDisk] {
-        &self.replicas
-    }
-
-    pub fn nodes(&self) -> &[Node] {
-        &self.nodes
-    }
-
-    pub fn push_replica(&mut self, value: NodeDisk) {
-        self.replicas.push(value)
-    }
-
-    pub fn set_nodes(&mut self, nodes: &NodesMap) {
-        nodes.values().for_each(|node| {
-            if self.replicas.iter().any(|r| r.node_name() == node.name()) {
-                //TODO check if some duplicates
-                self.nodes.push(node.clone());
-            }
-        })
-    }
-}
-
-/// Structure represents disk on the node. Contains path to disk and name.
-#[derive(Debug, PartialEq, Eq, Clone, Hash, Serialize, Deserialize)]
-pub struct DiskPath {
-    name: String,
-    path: String,
-}
-
-impl DiskPath {
-    /// Creates new `DiskPath` with disk's name and path.
-    #[must_use = "memory allocation"]
-    pub fn new(name: String, path: String) -> DiskPath {
-        DiskPath { name, path }
-    }
-
-    /// Returns disk name.
-    #[must_use]
-    pub fn name(&self) -> &str {
-        &self.name
-    }
-
-    pub fn path(&self) -> &str {
-        &self.path
-    }
-}
-
-// @TODO maybe merge NodeDisk and DiskPath
-impl From<&NodeDisk> for DiskPath {
-    fn from(node: &NodeDisk) -> Self {
-        DiskPath {
-            name: node.disk_name().to_owned(),
-            path: node.disk_path().to_owned(),
-        }
-    }
-=======
->>>>>>> 65b67272
 }