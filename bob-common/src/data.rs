--- conflicted
+++ resolved
@@ -17,24 +17,13 @@
 impl From<u64> for BobKey {
     fn from(n: u64) -> Self {
         let mut key = [0; BOB_KEY_SIZE];
-<<<<<<< HEAD
-        key.iter_mut()
-            .rev()
-            .zip(n.to_be_bytes().iter().rev())
-            .for_each(|(a, b)| {
-                *a = *b;
-            });
-=======
         key.iter_mut().zip(n.to_le_bytes()).for_each(|(a, b)| {
             *a = b;
         });
->>>>>>> 447e7374
         Self(key)
     }
 }
 
-<<<<<<< HEAD
-=======
 impl<'a> From<&'a [u8]> for BobKey {
     fn from(a: &[u8]) -> Self {
         let data = a.try_into().expect("key size mismatch");
@@ -42,7 +31,6 @@
     }
 }
 
->>>>>>> 447e7374
 impl From<Vec<u8>> for BobKey {
     fn from(v: Vec<u8>) -> Self {
         let data = v.try_into().expect("key size mismatch");
@@ -71,11 +59,7 @@
 impl std::fmt::Display for BobKey {
     fn fmt(&self, f: &mut std::fmt::Formatter) -> std::fmt::Result {
         for key in self.iter() {
-<<<<<<< HEAD
-            write!(f, "{:x}", key)?;
-=======
             write!(f, "{:02X}", key)?;
->>>>>>> 447e7374
         }
         Ok(())
     }
@@ -93,15 +77,12 @@
         Ok(Self(data))
     }
 }
-<<<<<<< HEAD
-=======
 
 impl Default for BobKey {
     fn default() -> Self {
         BobKey([0; BOB_KEY_SIZE])
     }
 }
->>>>>>> 447e7374
 
 pub type VDiskId = u32;
 
