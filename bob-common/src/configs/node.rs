use super::{
    cluster::{Cluster as ClusterConfig, Node as ClusterNodeConfig},
    node::Node as NodeConfig,
    reader::{Validatable, YamlBobConfig},
};
use crate::data::DiskPath;
use futures::Future;
use humantime::Duration as HumanDuration;
use std::sync::atomic::Ordering;
use std::sync::Arc;
use std::{
    cell::{Ref, RefCell},
    env::VarError,
    fmt::Debug,
    net::SocketAddr,
    sync::atomic::AtomicBool,
    time::Duration,
};
use tokio::time::sleep;

const AIO_FLAG_ORDERING: Ordering = Ordering::Relaxed;

const PLACEHOLDER: &str = "~";
const TMP_DIR_ENV_VARS: [&str; 3] = ["TMP", "TEMP", "TMPDIR"];

pub const LOCAL_ADDRESS: &str = "{local_address}";
pub const NODE_NAME: &str = "{node_name}";
pub const METRICS_NAME: &str = "{metrics_name}";

const FIELD_PLACEHOLDER: &str = "_";

/// Contains settings for pearl backend.
#[derive(Debug, PartialEq, Serialize, Deserialize, Clone)]
pub struct BackendSettings {
    root_dir_name: String,
    alien_root_dir_name: String,
    timestamp_period: String,
    create_pearl_wait_delay: String,
}

impl Validatable for BackendSettings {
    fn validate(&self) -> Result<(), String> {
        self.check_unset()?;
        if self.root_dir_name.is_empty() {
            let msg = "field \'root_dir_name\' for backend settings config is empty".to_string();
            error!("{}", msg);
            return Err(msg);
        }

        if self.alien_root_dir_name.is_empty() {
            let msg =
                "field 'alien_root_dir_name' for 'backend settings config' is empty".to_string();
            error!("{}", msg);
            return Err(msg);
        }

        if let Err(e) = self.timestamp_period.parse::<HumanDuration>() {
            let msg = format!(
                "field 'timestamp_period' for 'backend settings config' is not valid: {}",
                e
            );
            error!("{}", msg);
            return Err(msg);
        }
        let period = chrono::Duration::from_std(self.timestamp_period())
            .expect("smth wrong with time: {:?}, error: {}");
        if period > chrono::Duration::weeks(1) {
            let msg = "field 'timestamp_period' for 'backend settings config' is greater then week"
                .to_string();
            error!("{}", msg);
            return Err(msg);
        }

        if self
            .create_pearl_wait_delay
            .parse::<HumanDuration>()
            .is_err()
        {
            let msg = "field \'create_pearl_wait_delay\' for backend settings config is not valid"
                .to_string();
            error!("{}", msg);
            Err(msg)
        } else {
            Ok(())
        }
    }
}

impl BackendSettings {
    pub fn root_dir_name(&self) -> &str {
        &self.root_dir_name
    }

    pub fn alien_root_dir_name(&self) -> &str {
        &self.alien_root_dir_name
    }

    pub fn timestamp_period(&self) -> Duration {
        self.timestamp_period
            .parse::<HumanDuration>()
            .expect("parse humantime duration")
            .into()
    }

    pub fn create_pearl_wait_delay(&self) -> Duration {
        self.create_pearl_wait_delay
            .parse::<HumanDuration>()
            .expect("parse humantime duration")
            .into()
    }

    fn check_unset(&self) -> Result<(), String> {
        if self.alien_root_dir_name == PLACEHOLDER
            || self.create_pearl_wait_delay == PLACEHOLDER
            || self.root_dir_name == PLACEHOLDER
            || self.timestamp_period == PLACEHOLDER
        {
            let msg = "some of the fields present, but empty".to_string();
            error!("{}", msg);
            Err(msg)
        } else {
            Ok(())
        }
    }
}

/// Contains params for graphite metrics.
#[derive(Debug, PartialEq, Serialize, Deserialize, Clone)]
pub struct MetricsConfig {
    name: Option<String>,
<<<<<<< HEAD
    graphite: String,
    #[serde(default = "MetricsConfig::default_prometheus_addr")]
    prometheus_addr: String,
=======
    graphite_enabled: bool,
    graphite: Option<String>,
    prometheus_enabled: bool,
>>>>>>> 730b570d
    prefix: Option<String>,
}

impl MetricsConfig {
    pub(crate) fn prefix(&self) -> Option<&str> {
        self.prefix.as_deref()
    }

    pub(crate) fn name(&self) -> Option<&str> {
        self.name.as_deref()
    }

    pub(crate) fn graphite_enabled(&self) -> bool {
        self.graphite_enabled
    }

    pub(crate) fn prometheus_enabled(&self) -> bool {
        self.prometheus_enabled
    }

    pub(crate) fn graphite(&self) -> Option<&str> {
        self.graphite.as_deref()
    }

    fn check_unset(&self) -> Result<(), String> {
        if self.graphite_enabled && self.graphite.is_none() {
            let msg = "graphite is enabled but no graphite address has been provided".to_string();
            error!("{}", msg);
            Err(msg)
        } else {
            Ok(())
        }
    }

    pub(crate) fn prometheus_addr(&self) -> &str {
        &self.prometheus_addr
    }

    pub(crate) fn default_prometheus_addr() -> String {
        "0.0.0.0:9000".to_owned()
    }

    fn check_optional_fields(&self) -> Result<(), String> {
        // Case, when field is set like `field: ''`
        let optional_fields = [self.name.as_deref(), self.prefix.as_deref()];
        if optional_fields
            .iter()
            .any(|field| field.map_or(false, str::is_empty))
        {
            debug!("one of optional fields for 'metrics config' is empty");
            Err("one of optional fields for 'metrics config' is empty".to_string())
        } else {
            Ok(())
        }
    }

    fn check_graphite_addr(&self) -> Result<(), String> {
        if !self.graphite_enabled {
            Ok(())
        } else if let Err(e) = self.graphite().unwrap().parse::<SocketAddr>() {
            let msg = format!("field 'graphite': {} for 'metrics config' is invalid", e);
            error!("{}", msg);
            Err(msg)
        } else {
            Ok(())
        }
    }

    fn check_graphite_prefix(prefix: &str) -> Result<(), String> {
        let invalid_char_predicate =
            |c| !(('a'..='z').contains(&c) || ('A'..='Z').contains(&c) || ("._".contains(c)));
        if prefix.starts_with('.')
            || prefix.ends_with('.')
                || prefix.contains("..")
                // check if there is '{', '}' or other invalid chars left
                || prefix.find(invalid_char_predicate).is_some()
        {
            let msg = "Graphite 'prefix' is invalid".to_string();
            error!("{}", msg);
            Err(msg)
        } else {
            Ok(())
        }
    }

    fn check_prefix(&self) -> Result<(), String> {
        self.prefix.as_ref().cloned().map_or(Ok(()), |pref| {
            let mut prefix = [LOCAL_ADDRESS, NODE_NAME]
                .iter()
                .fold(pref, |acc, field| acc.replace(field, FIELD_PLACEHOLDER));
            if self.name.is_some() {
                prefix = prefix.replace(METRICS_NAME, FIELD_PLACEHOLDER);
            }
            Self::check_graphite_prefix(&prefix)
        })
    }
}

impl Validatable for MetricsConfig {
    fn validate(&self) -> Result<(), String> {
        self.check_unset()?;
        self.check_optional_fields()?;
        self.check_graphite_addr()?;
        self.check_prefix()
    }
}

/// Contains params for detailed pearl configuration in pearl backend.
#[derive(Debug, Serialize, Deserialize, Clone)]
pub struct Pearl {
    #[serde(default = "Pearl::default_max_blob_size")]
    max_blob_size: u64,
    #[serde(default = "Pearl::default_max_data_in_blob")]
    max_data_in_blob: u64,
    #[serde(default = "Pearl::default_blob_file_name_prefix")]
    blob_file_name_prefix: String,
    #[serde(default = "Pearl::default_fail_retry_timeout")]
    fail_retry_timeout: String,
    #[serde(default = "Pearl::default_fail_retry_count")]
    fail_retry_count: u64,
    alien_disk: Option<String>,
    #[serde(default = "Pearl::default_allow_duplicates")]
    allow_duplicates: bool,
    settings: BackendSettings,
    #[serde(default = "Pearl::default_hash_chars_count")]
    hash_chars_count: u32,
    #[serde(default = "Pearl::default_enable_aio")]
    enable_aio: Arc<AtomicBool>,
    #[serde(default = "Pearl::default_disks_events_logfile")]
    disks_events_logfile: String,
    #[serde(default)]
    bloom_filter_max_buf_bits_count: Option<usize>,
}

impl Pearl {
    pub fn max_buf_bits_count(&self) -> Option<usize> {
        self.bloom_filter_max_buf_bits_count
    }

    pub fn alien_disk(&self) -> Option<&str> {
        self.alien_disk.as_deref()
    }

    fn default_fail_retry_timeout() -> String {
        "100ms".to_string()
    }

    pub fn fail_retry_timeout(&self) -> Duration {
        self.fail_retry_timeout
            .parse::<HumanDuration>()
            .expect("parse humantime duration")
            .into()
    }

    fn default_fail_retry_count() -> u64 {
        3
    }

    pub fn fail_retry_count(&self) -> u64 {
        self.fail_retry_count
    }

    pub fn settings(&self) -> &BackendSettings {
        &self.settings
    }

    fn prepare(&self) {
        self.fail_retry_timeout(); // TODO check unwrap
    }

    fn default_allow_duplicates() -> bool {
        true
    }

    pub fn allow_duplicates(&self) -> bool {
        self.allow_duplicates
    }

    fn default_blob_file_name_prefix() -> String {
        "bob".to_string()
    }

    pub fn blob_file_name_prefix(&self) -> &str {
        &self.blob_file_name_prefix
    }

    pub fn set_blob_file_name_prefix(&mut self, s: String) {
        self.blob_file_name_prefix = s;
    }

    fn default_max_data_in_blob() -> u64 {
        1_000_000
    }

    pub fn max_data_in_blob(&self) -> u64 {
        self.max_data_in_blob
    }

    fn default_max_blob_size() -> u64 {
        1_000_000
    }

    pub fn max_blob_size(&self) -> u64 {
        self.max_blob_size
    }

    fn default_hash_chars_count() -> u32 {
        10
    }

    fn default_enable_aio() -> Arc<AtomicBool> {
        Arc::new(AtomicBool::new(true))
    }

    pub fn disks_events_logfile(&self) -> &str {
        &self.disks_events_logfile
    }

    fn default_disks_events_logfile() -> String {
        use std::path::PathBuf;
        let mut tmp_dir = PathBuf::from(
            TMP_DIR_ENV_VARS
                .iter()
                .fold(Err(VarError::NotPresent), |acc, elem| {
                    std::env::var(elem).or(acc)
                })
                .unwrap_or_else(|_| "/tmp".to_owned()),
        );
        tmp_dir.push("bob_events.csv");
        tmp_dir.to_str().expect("Path is not UTF-8").to_owned()
    }

    pub fn hash_chars_count(&self) -> u32 {
        self.hash_chars_count
    }

    pub fn is_aio_enabled(&self) -> bool {
        self.enable_aio.load(AIO_FLAG_ORDERING)
    }

    pub fn set_aio(&self, new_value: bool) {
        self.enable_aio.store(new_value, AIO_FLAG_ORDERING);
    }

    fn check_unset(&self) -> Result<(), String> {
        if self.blob_file_name_prefix == PLACEHOLDER || self.fail_retry_timeout == PLACEHOLDER {
            let msg = "some of the fields present, but empty".to_string();
            error!("{}", msg);
            Err(msg)
        } else {
            Ok(())
        }
    }

    /// Helper for running provided function multiple times.
    /// # Errors
    /// Returns errors from provided fn.
    pub async fn try_multiple_times<F, T, E>(
        &self,
        f: F,
        error_prefix: &str,
        retry_delay: Duration,
    ) -> Result<T, E>
    where
        F: Fn() -> Result<T, E>,
        E: Debug,
    {
        let a = || async { f() };
        self.try_multiple_times_async(a, error_prefix, retry_delay)
            .await
    }

    pub async fn try_multiple_times_async<F, T, E, Fut>(
        &self,
        f: F,
        error_prefix: &str,
        retry_delay: Duration,
    ) -> Result<T, E>
    where
        F: Fn() -> Fut,
        Fut: Future<Output = Result<T, E>>,
        E: Debug,
    {
        let retry_count = self.fail_retry_count();
        for attempt in 0..retry_count {
            match f().await {
                Ok(value) => return Ok(value),
                Err(e) => {
                    error!(
                        "{}, attempt {}/{}, error {:?}",
                        error_prefix,
                        attempt + 1,
                        retry_count,
                        e
                    );
                    if attempt == retry_count - 1 {
                        return Err(e);
                    }
                }
            }
            sleep(retry_delay).await
        }
        unreachable!()
    }
}

impl Validatable for Pearl {
    fn validate(&self) -> Result<(), String> {
        self.check_unset()?;
        if self.fail_retry_timeout.parse::<HumanDuration>().is_err() {
            let msg = "field \'fail_retry_timeout\' for \'config\' is not valid".to_string();
            error!("{}", msg);
            Err(msg)
        } else {
            self.settings.validate()
        }
    }
}

#[derive(Debug, PartialEq, Serialize, Deserialize, Clone, Copy)]
pub enum BackendType {
    InMemory = 0,
    Stub,
    Pearl,
}

/// Node configuration struct, stored in node.yaml.
#[derive(Clone, Debug, Deserialize, Serialize)]
pub struct Node {
    log_config: String,
    name: String,
    quorum: usize,
    operation_timeout: String,
    check_interval: String,
    #[serde(default = "NodeConfig::default_count_interval")]
    count_interval: String,
    cluster_policy: String,

    backend_type: String,
    pearl: Option<Pearl>,
    metrics: Option<MetricsConfig>,

    #[serde(skip)]
    bind_ref: RefCell<String>,
    #[serde(skip)]
    disks_ref: RefCell<Vec<DiskPath>>,

    cleanup_interval: String,
    open_blobs_soft_limit: Option<usize>,
    open_blobs_hard_limit: Option<usize>,
    #[serde(default = "Node::default_init_par_degree")]
    init_par_degree: usize,
    #[serde(default = "Node::default_disk_access_par_degree")]
    disk_access_par_degree: usize,
    bind_to_ip_address: Option<SocketAddr>,
}

impl NodeConfig {
    pub fn bind_to_ip_address(&self) -> Option<SocketAddr> {
        self.bind_to_ip_address
    }

    /// Get node name.
    pub fn name(&self) -> &str {
        &self.name
    }

    pub fn quorum(&self) -> usize {
        self.quorum
    }

    pub fn pearl(&self) -> &Pearl {
        self.pearl.as_ref().expect("get pearl config")
    }

    pub fn metrics(&self) -> &MetricsConfig {
        self.metrics.as_ref().expect("metrics config")
    }

    /// Get log config file path.
    pub fn log_config(&self) -> &str {
        &self.log_config
    }

    pub fn cluster_policy(&self) -> &str {
        &self.cluster_policy
    }

    /// Get reference to bind address.
    pub fn bind(&self) -> Ref<String> {
        self.bind_ref.borrow()
    }

    /// Get grpc request operation timeout, parsed from humantime format.
    pub fn operation_timeout(&self) -> Duration {
        self.operation_timeout
            .parse::<HumanDuration>()
            .expect("parse humantime duration")
            .into()
    }

    pub fn check_interval(&self) -> Duration {
        self.check_interval
            .parse::<HumanDuration>()
            .expect("parse humantime duration")
            .into()
    }

    fn default_count_interval() -> String {
        "10000ms".to_string()
    }

    pub fn count_interval(&self) -> Duration {
        self.count_interval
            .parse::<HumanDuration>()
            .expect("parse humantime duration")
            .into()
    }

    /// Get reference to collection of disks [`DiskPath`]
    pub fn disks(&self) -> Ref<Vec<DiskPath>> {
        self.disks_ref.borrow()
    }

    pub fn backend_type(&self) -> BackendType {
        self.backend_result().expect("clone backend type")
    }

    pub fn backend_result(&self) -> Result<BackendType, String> {
        match self.backend_type.as_str() {
            "in_memory" => Ok(BackendType::InMemory),
            "stub" => Ok(BackendType::Stub),
            "pearl" => Ok(BackendType::Pearl),
            value => Err(format!("unknown backend type: {}", value)),
        }
    }

    pub fn prepare(&self, node: &ClusterNodeConfig) -> Result<(), String> {
        self.bind_ref.replace(node.address().to_owned());

        let t = node
            .disks()
            .iter()
            .map(|disk| DiskPath::new(disk.name().to_owned(), disk.path().to_owned()))
            .collect::<Vec<_>>();
        self.disks_ref.replace(t);

        self.backend_result()?;

        if self.backend_type() == BackendType::Pearl {
            if let Some(pearl) = &self.pearl {
                pearl.prepare();
            }
        }
        Ok(())
    }

    pub fn cleanup_interval(&self) -> Duration {
        self.cleanup_interval
            .parse::<HumanDuration>()
            .expect("parse humantime duration")
            .into()
    }

    pub fn open_blobs_soft(&self) -> usize {
        self.open_blobs_soft_limit
            .and_then(|i| {
                if i == 0 {
                    error!("soft open blobs limit can't be less than 1");
                    None
                } else {
                    Some(i)
                }
            })
            .unwrap_or(1)
    }

    pub fn hard_open_blobs(&self) -> usize {
        self.open_blobs_hard_limit
            .and_then(|i| {
                if i == 0 {
                    error!("hard open blobs limit can't be less than 1");
                    None
                } else {
                    Some(i)
                }
            })
            .unwrap_or(10)
    }

    #[inline]
    pub fn init_par_degree(&self) -> usize {
        self.init_par_degree
    }

    #[inline]
    pub fn disk_access_par_degree(&self) -> usize {
        self.disk_access_par_degree
    }

    fn check_unset(&self) -> Result<(), String> {
        if self.backend_type == PLACEHOLDER
            || self.check_interval == PLACEHOLDER
            || self.cluster_policy == PLACEHOLDER
            || self.log_config == PLACEHOLDER
            || self.name == PLACEHOLDER
            || self.operation_timeout == PLACEHOLDER
        {
            let msg = "some of the fields present, but empty".to_string();
            error!("{}", msg);
            Err(msg)
        } else {
            Ok(())
        }
    }

    fn default_init_par_degree() -> usize {
        1
    }

    pub fn get_from_string(file: &str, cluster: &ClusterConfig) -> Result<NodeConfig, String> {
        let config = YamlBobConfig::parse::<NodeConfig>(file)?;
        debug!("config: {:?}", config);
        if let Err(e) = config.validate() {
            Err(format!("config is not valid: {}", e))
        } else {
            cluster.check(&config)?;
            debug!("cluster config is valid");
            Ok(config)
        }
    }

    fn default_disk_access_par_degree() -> usize {
        1
    }
}

impl Validatable for NodeConfig {
    fn validate(&self) -> Result<(), String> {
        self.check_unset()?;
        if self.backend_result().is_ok() && self.backend_type() == BackendType::Pearl {
            if let Some(pearl) = &self.pearl {
                pearl.validate()?;
            } else {
                let msg = "selected pearl backend, but pearl config not set".to_string();
                error!("{}", msg);
                return Err(msg);
            }
        }
        self.operation_timeout
            .parse::<HumanDuration>()
            .map_err(|e| {
                let msg = "field \'timeout\' for \'config\' is not valid".to_string();
                error!("{}, {}", msg, e);
                msg
            })?;
        self.check_interval.parse::<HumanDuration>().map_err(|e| {
            let msg = "field \'check_interval\' for \'config\' is not valid".to_string();
            error!("{}, {}", msg, e);
            msg
        })?;
        if self.name.is_empty() {
            let msg = "field \'name\' for \'config\' is empty".to_string();
            error!("{}", msg);
            Err(msg)
        } else if self.cluster_policy.is_empty() {
            let msg = "field \'cluster_policy\' for \'config\' is empty".to_string();
            error!("{}", msg);
            Err(msg)
        } else if self.log_config.is_empty() {
            let msg = "field \'log_config\' for \'config\' is empty".to_string();
            error!("{}", msg);
            Err(msg)
        } else if self.quorum == 0 {
            let msg = "field \'quorum\' for \'config\' must be greater than 0".to_string();
            error!("{}", msg);
            Err(msg)
        } else {
            self.metrics
                .as_ref()
                .map_or(Ok(()), |metrics| metrics.validate())
        }
    }
}

pub mod tests {
    use crate::configs::node::Node as NodeConfig;

    use std::cell::RefCell;

    pub fn node_config(name: &str, quorum: usize) -> NodeConfig {
        NodeConfig {
            log_config: "".to_string(),
            name: name.to_string(),
            quorum,
            operation_timeout: "3sec".to_string(),
            check_interval: "3sec".to_string(),
            cluster_policy: "quorum".to_string(),
            backend_type: "in_memory".to_string(),
            pearl: None,
            metrics: None,
            bind_ref: RefCell::default(),
            disks_ref: RefCell::default(),
            cleanup_interval: "1d".to_string(),
            open_blobs_soft_limit: None,
            open_blobs_hard_limit: None,
            init_par_degree: 1,
            disk_access_par_degree: 1,
            count_interval: "10000ms".to_string(),
            bind_to_ip_address: None,
        }
    }
}<|MERGE_RESOLUTION|>--- conflicted
+++ resolved
@@ -128,15 +128,11 @@
 #[derive(Debug, PartialEq, Serialize, Deserialize, Clone)]
 pub struct MetricsConfig {
     name: Option<String>,
-<<<<<<< HEAD
-    graphite: String,
     #[serde(default = "MetricsConfig::default_prometheus_addr")]
     prometheus_addr: String,
-=======
     graphite_enabled: bool,
     graphite: Option<String>,
     prometheus_enabled: bool,
->>>>>>> 730b570d
     prefix: Option<String>,
 }
 
