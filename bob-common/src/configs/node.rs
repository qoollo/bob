use super::{
    cluster::{Cluster as ClusterConfig, Node as ClusterNodeConfig},
    node::Node as NodeConfig,
    reader::{Validatable, YamlBobConfig},
};
use bob_access::AuthenticationType;
use crate::data::DiskPath;
use futures::Future;
use humantime::Duration as HumanDuration;
use std::{
    env::VarError,
    fmt::Debug,
    net::SocketAddr,
    sync::atomic::AtomicBool,
    time::Duration,
    sync::Mutex,
};
use std::{net::IpAddr, sync::atomic::Ordering};
use std::{net::Ipv4Addr, sync::Arc, fs};
use tokio::time::sleep;
use tonic::transport::{ServerTlsConfig, Identity};

use ubyte::ByteUnit;

const AIO_FLAG_ORDERING: Ordering = Ordering::Relaxed;

const PLACEHOLDER: &str = "~";
const TMP_DIR_ENV_VARS: [&str; 3] = ["TMP", "TEMP", "TMPDIR"];

pub const LOCAL_ADDRESS: &str = "{local_address}";
pub const NODE_NAME: &str = "{node_name}";
pub const METRICS_NAME: &str = "{metrics_name}";

const FIELD_PLACEHOLDER: &str = "_";

/// Contains settings for pearl backend.
#[derive(Debug, PartialEq, Serialize, Deserialize, Clone)]
pub struct BackendSettings {
    root_dir_name: String,
    alien_root_dir_name: String,
    timestamp_period: String,
    create_pearl_wait_delay: String,
}

impl Validatable for BackendSettings {
    fn validate(&self) -> Result<(), String> {
        self.check_unset()?;
        if self.root_dir_name.is_empty() {
            let msg = "field \'root_dir_name\' for backend settings config is empty".to_string();
            error!("{}", msg);
            return Err(msg);
        }

        if self.alien_root_dir_name.is_empty() {
            let msg =
                "field 'alien_root_dir_name' for 'backend settings config' is empty".to_string();
            error!("{}", msg);
            return Err(msg);
        }

        if let Err(e) = self.timestamp_period.parse::<HumanDuration>() {
            let msg = format!(
                "field 'timestamp_period' for 'backend settings config' is not valid: {}",
                e
            );
            error!("{}", msg);
            return Err(msg);
        }
        let period = chrono::Duration::from_std(self.timestamp_period())
            .expect("smth wrong with time: {:?}, error: {}");
        if period > chrono::Duration::weeks(1) {
            let msg = "field 'timestamp_period' for 'backend settings config' is greater then week"
                .to_string();
            error!("{}", msg);
            return Err(msg);
        }

        if self
            .create_pearl_wait_delay
            .parse::<HumanDuration>()
            .is_err()
        {
            let msg = "field \'create_pearl_wait_delay\' for backend settings config is not valid"
                .to_string();
            error!("{}", msg);
            Err(msg)
        } else {
            Ok(())
        }
    }
}

impl BackendSettings {
    pub fn root_dir_name(&self) -> &str {
        &self.root_dir_name
    }

    pub fn alien_root_dir_name(&self) -> &str {
        &self.alien_root_dir_name
    }

    pub fn timestamp_period(&self) -> Duration {
        self.timestamp_period
            .parse::<HumanDuration>()
            .expect("parse humantime duration")
            .into()
    }

    pub fn create_pearl_wait_delay(&self) -> Duration {
        self.create_pearl_wait_delay
            .parse::<HumanDuration>()
            .expect("parse humantime duration")
            .into()
    }

    fn check_unset(&self) -> Result<(), String> {
        if self.alien_root_dir_name == PLACEHOLDER
            || self.create_pearl_wait_delay == PLACEHOLDER
            || self.root_dir_name == PLACEHOLDER
            || self.timestamp_period == PLACEHOLDER
        {
            let msg = "some of the fields present, but empty".to_string();
            error!("{}", msg);
            Err(msg)
        } else {
            Ok(())
        }
    }
}

/// Contains params for graphite metrics.
#[derive(Debug, PartialEq, Serialize, Deserialize, Clone)]
pub struct MetricsConfig {
    name: Option<String>,
    #[serde(default = "MetricsConfig::default_prometheus_addr")]
    prometheus_addr: String,
    graphite_enabled: bool,
    graphite: Option<String>,
    prometheus_enabled: bool,
    prefix: Option<String>,
}

impl MetricsConfig {
    pub(crate) fn prefix(&self) -> Option<&str> {
        self.prefix.as_deref()
    }

    pub(crate) fn name(&self) -> Option<&str> {
        self.name.as_deref()
    }

    pub(crate) fn graphite_enabled(&self) -> bool {
        self.graphite_enabled
    }

    pub(crate) fn prometheus_enabled(&self) -> bool {
        self.prometheus_enabled
    }

    pub(crate) fn graphite(&self) -> Option<&str> {
        self.graphite.as_deref()
    }

    fn check_unset(&self) -> Result<(), String> {
        if self.graphite_enabled && self.graphite.is_none() {
            let msg = "graphite is enabled but no graphite address has been provided".to_string();
            error!("{}", msg);
            Err(msg)
        } else {
            Ok(())
        }
    }

    pub(crate) fn prometheus_addr(&self) -> &str {
        &self.prometheus_addr
    }

    pub(crate) fn default_prometheus_addr() -> String {
        "0.0.0.0:9000".to_owned()
    }

    fn check_optional_fields(&self) -> Result<(), String> {
        // Case, when field is set like `field: ''`
        let optional_fields = [self.name.as_deref(), self.prefix.as_deref()];
        if optional_fields
            .iter()
            .any(|field| field.map_or(false, str::is_empty))
        {
            debug!("one of optional fields for 'metrics config' is empty");
            Err("one of optional fields for 'metrics config' is empty".to_string())
        } else {
            Ok(())
        }
    }

    fn check_graphite_addr(&self) -> Result<(), String> {
        if !self.graphite_enabled {
            Ok(())
        } else if let Err(e) = self.graphite().unwrap().parse::<SocketAddr>() {
            let msg = format!("field 'graphite': {} for 'metrics config' is invalid", e);
            error!("{}", msg);
            Err(msg)
        } else {
            Ok(())
        }
    }

    fn check_graphite_prefix(prefix: &str) -> Result<(), String> {
        let invalid_char_predicate =
            |c| !(('a'..='z').contains(&c) || ('A'..='Z').contains(&c) || ("._".contains(c)));
        if prefix.starts_with('.')
            || prefix.ends_with('.')
                || prefix.contains("..")
                // check if there is '{', '}' or other invalid chars left
                || prefix.find(invalid_char_predicate).is_some()
        {
            let msg = "Graphite 'prefix' is invalid".to_string();
            error!("{}", msg);
            Err(msg)
        } else {
            Ok(())
        }
    }

    fn check_prefix(&self) -> Result<(), String> {
        self.prefix.as_ref().cloned().map_or(Ok(()), |pref| {
            let mut prefix = [LOCAL_ADDRESS, NODE_NAME]
                .iter()
                .fold(pref, |acc, field| acc.replace(field, FIELD_PLACEHOLDER));
            if self.name.is_some() {
                prefix = prefix.replace(METRICS_NAME, FIELD_PLACEHOLDER);
            }
            Self::check_graphite_prefix(&prefix)
        })
    }
}

impl Validatable for MetricsConfig {
    fn validate(&self) -> Result<(), String> {
        self.check_unset()?;
        self.check_optional_fields()?;
        self.check_graphite_addr()?;
        self.check_prefix()
    }
}

/// Contains params for detailed pearl configuration in pearl backend.
#[derive(Debug, Serialize, Deserialize, Clone)]
pub struct Pearl {
    #[serde(default = "Pearl::default_max_blob_size")]
    max_blob_size: ByteUnit,
    #[serde(default = "Pearl::default_max_data_in_blob")]
    max_data_in_blob: u64,
    #[serde(default = "Pearl::default_blob_file_name_prefix")]
    blob_file_name_prefix: String,
    #[serde(default = "Pearl::default_fail_retry_timeout")]
    fail_retry_timeout: String,
    #[serde(default = "Pearl::default_fail_retry_count")]
    fail_retry_count: u64,
    alien_disk: Option<String>,
    #[serde(default = "Pearl::default_allow_duplicates")]
    allow_duplicates: bool,
    settings: BackendSettings,
    #[serde(default = "Pearl::default_hash_chars_count")]
    hash_chars_count: u32,
    #[serde(default = "Pearl::default_enable_aio")]
    enable_aio: Arc<AtomicBool>,
    #[serde(default = "Pearl::default_disks_events_logfile")]
    disks_events_logfile: String,
    #[serde(default)]
    bloom_filter_max_buf_bits_count: Option<usize>,
}

impl Pearl {
    pub fn max_buf_bits_count(&self) -> Option<usize> {
        self.bloom_filter_max_buf_bits_count
    }

    pub fn alien_disk(&self) -> Option<&str> {
        self.alien_disk.as_deref()
    }

    fn default_fail_retry_timeout() -> String {
        "100ms".to_string()
    }

    pub fn fail_retry_timeout(&self) -> Duration {
        self.fail_retry_timeout
            .parse::<HumanDuration>()
            .expect("parse humantime duration")
            .into()
    }

    fn default_fail_retry_count() -> u64 {
        3
    }

    pub fn fail_retry_count(&self) -> u64 {
        self.fail_retry_count
    }

    pub fn settings(&self) -> &BackendSettings {
        &self.settings
    }

    fn prepare(&self) {
        self.fail_retry_timeout(); // TODO check unwrap
    }

    fn default_allow_duplicates() -> bool {
        true
    }

    pub fn allow_duplicates(&self) -> bool {
        self.allow_duplicates
    }

    fn default_blob_file_name_prefix() -> String {
        "bob".to_string()
    }

    pub fn blob_file_name_prefix(&self) -> &str {
        &self.blob_file_name_prefix
    }

    pub fn set_blob_file_name_prefix(&mut self, s: String) {
        self.blob_file_name_prefix = s;
    }

    fn default_max_data_in_blob() -> u64 {
        1_000_000
    }

    pub fn max_data_in_blob(&self) -> u64 {
        self.max_data_in_blob
    }

    fn default_max_blob_size() -> ByteUnit {
        ByteUnit::MB
    }

    pub fn max_blob_size(&self) -> u64 {
        self.max_blob_size.as_u64()
    }

    fn default_hash_chars_count() -> u32 {
        10
    }

    fn default_enable_aio() -> Arc<AtomicBool> {
        Arc::new(AtomicBool::new(false))
    }

    pub fn disks_events_logfile(&self) -> &str {
        &self.disks_events_logfile
    }

    fn default_disks_events_logfile() -> String {
        use std::path::PathBuf;
        let mut tmp_dir = PathBuf::from(
            TMP_DIR_ENV_VARS
                .iter()
                .fold(Err(VarError::NotPresent), |acc, elem| {
                    std::env::var(elem).or(acc)
                })
                .unwrap_or_else(|_| "/tmp".to_owned()),
        );
        tmp_dir.push("bob_events.csv");
        tmp_dir.to_str().expect("Path is not UTF-8").to_owned()
    }

    pub fn hash_chars_count(&self) -> u32 {
        self.hash_chars_count
    }

    pub fn is_aio_enabled(&self) -> bool {
        self.enable_aio.load(AIO_FLAG_ORDERING)
    }

    pub fn set_aio(&self, new_value: bool) {
        self.enable_aio.store(new_value, AIO_FLAG_ORDERING);
    }

    fn check_unset(&self) -> Result<(), String> {
        if self.blob_file_name_prefix == PLACEHOLDER || self.fail_retry_timeout == PLACEHOLDER {
            let msg = "some of the fields present, but empty".to_string();
            error!("{}", msg);
            Err(msg)
        } else {
            Ok(())
        }
    }

    /// Helper for running provided function multiple times.
    /// # Errors
    /// Returns errors from provided fn.
    pub async fn try_multiple_times<F, T, E>(
        &self,
        f: F,
        error_prefix: &str,
        retry_delay: Duration,
    ) -> Result<T, E>
    where
        F: Fn() -> Result<T, E>,
        E: Debug,
    {
        let a = || async { f() };
        self.try_multiple_times_async(a, error_prefix, retry_delay)
            .await
    }

    pub async fn try_multiple_times_async<F, T, E, Fut>(
        &self,
        f: F,
        error_prefix: &str,
        retry_delay: Duration,
    ) -> Result<T, E>
    where
        F: Fn() -> Fut,
        Fut: Future<Output = Result<T, E>>,
        E: Debug,
    {
        let retry_count = self.fail_retry_count();
        for attempt in 0..retry_count {
            match f().await {
                Ok(value) => return Ok(value),
                Err(e) => {
                    error!(
                        "{}, attempt {}/{}, error {:?}",
                        error_prefix,
                        attempt + 1,
                        retry_count,
                        e
                    );
                    if attempt == retry_count - 1 {
                        return Err(e);
                    }
                }
            }
            sleep(retry_delay).await
        }
        unreachable!()
    }
}

impl Validatable for Pearl {
    fn validate(&self) -> Result<(), String> {
        self.check_unset()?;
        if self.fail_retry_timeout.parse::<HumanDuration>().is_err() {
            let msg = "field \'fail_retry_timeout\' for \'config\' is not valid".to_string();
            error!("{}", msg);
            Err(msg)
        } else {
            self.settings.validate()
        }
    }
}

#[derive(Debug, Serialize, Deserialize, Clone)]
pub struct TLSConfig {
    pub ca_cert_path: String,
    pub domain_name: String,
    pub rest: Option<bool>,
    pub grpc: Option<bool>,
    pub cert_path: Option<String>,
    pub pkey_path: Option<String>,
}

impl TLSConfig {
    pub fn grpc_config(&self) -> Option<&Self> {
        self.grpc.and_then(|grpc|
            if grpc {
                Some(self)
            } else {
                None
            })
    }

    pub fn rest_config(&self) -> Option<&Self> {
        self.rest.and_then(|rest|
            if rest {
                Some(self)
            } else {
                None
            })
    }

    pub fn to_server_tls_config(&self) -> ServerTlsConfig {
        let cert_path = self.cert_path.as_ref().expect("no certificate path specified");
        let cert_bin = fs::read(cert_path).expect("can not read tls certificate from file");
        let pkey_path = self.pkey_path.as_ref().expect("no private key path specified");
        let key_bin = fs::read(pkey_path).expect("can not read tls private key from file");
        let identity = Identity::from_pem(cert_bin.clone(), key_bin);

        ServerTlsConfig::new().identity(identity)
    }
}

#[derive(Debug, PartialEq, Serialize, Deserialize, Clone, Copy)]
pub enum BackendType {
    InMemory = 0,
    Stub,
    Pearl,
}

/// Node configuration struct, stored in node.yaml.
#[derive(Clone, Debug, Deserialize, Serialize)]
pub struct Node {
    log_config: String,
    users_config: String,
    name: String,
    quorum: usize,
    operation_timeout: String,
    check_interval: String,
    #[serde(default = "NodeConfig::default_count_interval")]
    count_interval: String,
    cluster_policy: String,

    backend_type: String,
    pearl: Option<Pearl>,
    metrics: Option<MetricsConfig>,
    tls: Option<TLSConfig>,

    #[serde(skip)]
    bind_ref: Arc<Mutex<String>>,
    #[serde(skip)]
    disks_ref: Arc<Mutex<Vec<DiskPath>>>,

    cleanup_interval: String,
    open_blobs_soft_limit: Option<usize>,
    open_blobs_hard_limit: Option<usize>,
    bloom_filter_memory_limit: Option<ByteUnit>,
    index_memory_limit: Option<ByteUnit>,
    index_memory_limit_soft: Option<ByteUnit>,
    #[serde(default = "Node::default_init_par_degree")]
    init_par_degree: usize,
    #[serde(default = "Node::default_disk_access_par_degree")]
    disk_access_par_degree: usize,
    #[serde(default = "Node::default_http_api_port")]
    http_api_port: u16,
    #[serde(default = "Node::default_http_api_address")]
    http_api_address: IpAddr,
    bind_to_ip_address: Option<SocketAddr>,
    #[serde(default = "NodeConfig::default_holder_group_size")]
    holder_group_size: usize,
    #[serde(default = "NodeConfig::default_max_sequential_errors")]
    max_sequential_errors: usize,

    #[serde(default = "NodeConfig::default_authentication_type")]
    authentication_type: AuthenticationType,

    #[serde(default = "NodeConfig::default_hostname_resolve_period_ms")]
    hostname_resolve_period_ms: u64,
}

impl NodeConfig {
    pub fn http_api_port(&self) -> u16 {
        self.http_api_port
    }

    pub fn http_api_address(&self) -> IpAddr {
        self.http_api_address
    }

    pub fn bind_to_ip_address(&self) -> Option<SocketAddr> {
        self.bind_to_ip_address
    }

    /// Get node name.
    pub fn name(&self) -> &str {
        &self.name
    }

    /// Returns max sequential errors
    #[must_use]
    pub fn max_sequential_errors(&self) -> usize {
        self.max_sequential_errors
    }

    pub fn quorum(&self) -> usize {
        self.quorum
    }

    pub fn pearl(&self) -> &Pearl {
        self.pearl.as_ref().expect("get pearl config")
    }

    pub fn metrics(&self) -> &MetricsConfig {
        self.metrics.as_ref().expect("metrics config")
    }

    pub fn tls_config(&self) -> &Option<TLSConfig> {
        &self.tls
    }

    /// Get log config file path.
    pub fn log_config(&self) -> &str {
        &self.log_config
    }

    /// Get users config file path
    pub fn users_config(&self) -> &str {
        &self.users_config
    }

    pub fn cluster_policy(&self) -> &str {
        &self.cluster_policy
    }

    /// Get reference to bind address.
    pub fn bind(&self) -> Arc<Mutex<String>> {
        self.bind_ref.clone()
    }

    /// Get grpc request operation timeout, parsed from humantime format.
    pub fn operation_timeout(&self) -> Duration {
        self.operation_timeout
            .parse::<HumanDuration>()
            .expect("parse humantime duration")
            .into()
    }

    pub fn check_interval(&self) -> Duration {
        self.check_interval
            .parse::<HumanDuration>()
            .expect("parse humantime duration")
            .into()
    }

    fn default_count_interval() -> String {
        "10000ms".to_string()
    }

    pub fn count_interval(&self) -> Duration {
        self.count_interval
            .parse::<HumanDuration>()
            .expect("parse humantime duration")
            .into()
    }

    /// Get reference to collection of disks [`DiskPath`]
    pub fn disks(&self) -> Arc<Mutex<Vec<DiskPath>>> {
        self.disks_ref.clone()
    }

    pub fn backend_type(&self) -> BackendType {
        self.backend_result().expect("clone backend type")
    }

    pub fn authentication_type(&self) -> AuthenticationType {
        self.authentication_type
    }

    fn default_authentication_type() -> AuthenticationType {
        AuthenticationType::None
    }

    fn default_hostname_resolve_period_ms() -> u64 {
        5000
    }

    pub fn hostname_resolve_period_ms(&self) -> u64 {
        self.hostname_resolve_period_ms
    }

    pub fn backend_result(&self) -> Result<BackendType, String> {
        match self.backend_type.as_str() {
            "in_memory" => Ok(BackendType::InMemory),
            "stub" => Ok(BackendType::Stub),
            "pearl" => Ok(BackendType::Pearl),
            value => Err(format!("unknown backend type: {}", value)),
        }
    }

    pub fn prepare(&self, node: &ClusterNodeConfig) -> Result<(), String> {
        {
            let mut lck = self.bind_ref.lock().expect("mutex");
            *lck = node.address().to_owned();
        }
        let t = node
            .disks()
            .iter()
            .map(|disk| DiskPath::new(disk.name().to_owned(), disk.path().to_owned()))
            .collect::<Vec<_>>();

        {
            let mut lck = self.disks_ref.lock().expect("mutex");
            *lck = t;
        }
        self.backend_result()?;

        if self.backend_type() == BackendType::Pearl {
            if let Some(pearl) = &self.pearl {
                pearl.prepare();
            }
        }
        Ok(())
    }

    pub fn cleanup_interval(&self) -> Duration {
        self.cleanup_interval
            .parse::<HumanDuration>()
            .expect("parse humantime duration")
            .into()
    }

    pub fn open_blobs_soft(&self) -> Option<usize> {
        self.open_blobs_soft_limit.and_then(|i| {
            if i == 0 {
                error!("soft open blobs limit can't be less than 1");
                None
            } else {
                Some(i)
            }
        })
    }

    pub fn hard_open_blobs(&self) -> Option<usize> {
        self.open_blobs_hard_limit.and_then(|i| {
            if i == 0 {
                error!("hard open blobs limit can't be less than 1");
                None
            } else {
                Some(i)
            }
        })
    }

    pub fn bloom_filter_memory_limit(&self) -> Option<usize> {
        self.bloom_filter_memory_limit
            .map(|bu| bu.as_u64() as usize)
    }

    pub fn index_memory_limit(&self) -> Option<usize> {
        self.index_memory_limit.map(|bu| bu.as_u64() as usize)
    }

    pub fn index_memory_limit_soft(&self) -> Option<usize> {
        self.index_memory_limit_soft.map(|bu| bu.as_u64() as usize)
    }

    #[inline]
    pub fn init_par_degree(&self) -> usize {
        self.init_par_degree
    }

    #[inline]
    pub fn disk_access_par_degree(&self) -> usize {
        self.disk_access_par_degree
    }

    #[inline]
    pub fn holder_group_size(&self) -> usize {
        self.holder_group_size
    }

    fn check_unset(&self) -> Result<(), String> {
        if self.backend_type == PLACEHOLDER
            || self.check_interval == PLACEHOLDER
            || self.cluster_policy == PLACEHOLDER
            || self.log_config == PLACEHOLDER
            || self.users_config == PLACEHOLDER
            || self.name == PLACEHOLDER
            || self.operation_timeout == PLACEHOLDER
        {
            let msg = "some of the fields present, but empty".to_string();
            error!("{}", msg);
            Err(msg)
        } else {
            Ok(())
        }
    }

    fn default_init_par_degree() -> usize {
        1
    }

    fn default_max_sequential_errors() -> usize {
        3
    }

    pub fn get_from_string(file: &str, cluster: &ClusterConfig) -> Result<NodeConfig, String> {
        let config = YamlBobConfig::parse::<NodeConfig>(file)?;
        debug!("config: {:?}", config);
        if let Err(e) = config.validate() {
            Err(format!("config is not valid: {}", e))
        } else {
            cluster.check(&config)?;
            debug!("cluster config is valid");
            Ok(config)
        }
    }

    fn default_disk_access_par_degree() -> usize {
        1
    }

    fn default_http_api_port() -> u16 {
        8000
    }

    fn default_http_api_address() -> IpAddr {
        IpAddr::V4(Ipv4Addr::UNSPECIFIED)
    }

    pub fn default_holder_group_size() -> usize {
        8
    }
}

impl Validatable for NodeConfig {
    fn validate(&self) -> Result<(), String> {
        self.check_unset()?;
        if self.backend_result().is_ok() && self.backend_type() == BackendType::Pearl {
            if let Some(pearl) = &self.pearl {
                pearl.validate()?;
            } else {
                let msg = "selected pearl backend, but pearl config not set".to_string();
                error!("{}", msg);
                return Err(msg);
            }
        }
        self.operation_timeout
            .parse::<HumanDuration>()
            .map_err(|e| {
                let msg = "field \'timeout\' for \'config\' is not valid".to_string();
                error!("{}, {}", msg, e);
                msg
            })?;
        self.check_interval.parse::<HumanDuration>().map_err(|e| {
            let msg = "field \'check_interval\' for \'config\' is not valid".to_string();
            error!("{}, {}", msg, e);
            msg
        })?;
        if self.name.is_empty() {
            let msg = "field \'name\' for \'config\' is empty".to_string();
            error!("{}", msg);
            Err(msg)
        } else if self.cluster_policy.is_empty() {
            let msg = "field \'cluster_policy\' for \'config\' is empty".to_string();
            error!("{}", msg);
            Err(msg)
        } else if self.users_config.is_empty() {
            let msg = "field \'users_config\' for \'config\' is empty".to_string();
            error!("{}", msg);
            Err(msg)
        } else if self.log_config.is_empty() {
            let msg = "field \'log_config\' for \'config\' is empty".to_string();
            error!("{}", msg);
            Err(msg)
        } else if self.quorum == 0 {
            let msg = "field \'quorum\' for \'config\' must be greater than 0".to_string();
            error!("{}", msg);
            Err(msg)
        } else {
            self.metrics
                .as_ref()
                .map_or(Ok(()), |metrics| metrics.validate())
        }
    }
}

pub mod tests {
    use crate::configs::node::Node as NodeConfig;
    use bob_access::AuthenticationType;

    use std::sync::Arc;

    pub fn node_config(name: &str, quorum: usize) -> NodeConfig {
        NodeConfig {
            log_config: "".to_string(),
            users_config: "".to_string(),
            name: name.to_string(),
            quorum,
            operation_timeout: "3sec".to_string(),
            check_interval: "3sec".to_string(),
            cluster_policy: "quorum".to_string(),
            backend_type: "in_memory".to_string(),
            pearl: None,
            metrics: None,
            tls: None,
            bind_ref: Arc::default(),
            disks_ref: Arc::default(),
            cleanup_interval: "1d".to_string(),
            open_blobs_soft_limit: None,
            open_blobs_hard_limit: None,
            init_par_degree: 1,
            disk_access_par_degree: 1,
            count_interval: "10000ms".to_string(),
            http_api_port: NodeConfig::default_http_api_port(),
            http_api_address: NodeConfig::default_http_api_address(),
            bind_to_ip_address: None,
            bloom_filter_memory_limit: None,
            index_memory_limit: None,
            index_memory_limit_soft: None,
            holder_group_size: 8,
            authentication_type: AuthenticationType::None,
<<<<<<< HEAD
            max_sequential_errors: 3,
=======
            hostname_resolve_period_ms: NodeConfig::default_hostname_resolve_period_ms(),
>>>>>>> b05242a9
        }
    }
}<|MERGE_RESOLUTION|>--- conflicted
+++ resolved
@@ -895,11 +895,8 @@
             index_memory_limit_soft: None,
             holder_group_size: 8,
             authentication_type: AuthenticationType::None,
-<<<<<<< HEAD
             max_sequential_errors: 3,
-=======
             hostname_resolve_period_ms: NodeConfig::default_hostname_resolve_period_ms(),
->>>>>>> b05242a9
         }
     }
 }