use super::{
    cluster::{Cluster as ClusterConfig, Node as ClusterNodeConfig},
    node::Node as NodeConfig,
    reader::{Validatable, YamlBobConfig},
};
use crate::data::DiskPath;
use futures::Future;
use humantime::Duration as HumanDuration;
use std::{
    env::VarError,
    fmt::Debug,
    net::SocketAddr,
    sync::{atomic::AtomicBool, Mutex},
    time::Duration,
};
use std::{net::IpAddr, sync::atomic::Ordering};
use std::{net::Ipv4Addr, sync::Arc};
use tokio::time::sleep;

const AIO_FLAG_ORDERING: Ordering = Ordering::Relaxed;

const PLACEHOLDER: &str = "~";
const TMP_DIR_ENV_VARS: [&str; 3] = ["TMP", "TEMP", "TMPDIR"];

pub const LOCAL_ADDRESS: &str = "{local_address}";
pub const NODE_NAME: &str = "{node_name}";
pub const METRICS_NAME: &str = "{metrics_name}";

const FIELD_PLACEHOLDER: &str = "_";

/// Contains settings for pearl backend.
#[derive(Debug, PartialEq, Serialize, Deserialize, Clone)]
pub struct BackendSettings {
    root_dir_name: String,
    alien_root_dir_name: String,
    timestamp_period: String,
    create_pearl_wait_delay: String,
}

impl Validatable for BackendSettings {
    fn validate(&self) -> Result<(), String> {
        self.check_unset()?;
        if self.root_dir_name.is_empty() {
            let msg = "field \'root_dir_name\' for backend settings config is empty".to_string();
            error!("{}", msg);
            return Err(msg);
        }

        if self.alien_root_dir_name.is_empty() {
            let msg =
                "field 'alien_root_dir_name' for 'backend settings config' is empty".to_string();
            error!("{}", msg);
            return Err(msg);
        }

        if let Err(e) = self.timestamp_period.parse::<HumanDuration>() {
            let msg = format!(
                "field 'timestamp_period' for 'backend settings config' is not valid: {}",
                e
            );
            error!("{}", msg);
            return Err(msg);
        }
        let period = chrono::Duration::from_std(self.timestamp_period())
            .expect("smth wrong with time: {:?}, error: {}");
        if period > chrono::Duration::weeks(1) {
            let msg = "field 'timestamp_period' for 'backend settings config' is greater then week"
                .to_string();
            error!("{}", msg);
            return Err(msg);
        }

        if self
            .create_pearl_wait_delay
            .parse::<HumanDuration>()
            .is_err()
        {
            let msg = "field \'create_pearl_wait_delay\' for backend settings config is not valid"
                .to_string();
            error!("{}", msg);
            Err(msg)
        } else {
            Ok(())
        }
    }
}

impl BackendSettings {
    pub fn root_dir_name(&self) -> &str {
        &self.root_dir_name
    }

    pub fn alien_root_dir_name(&self) -> &str {
        &self.alien_root_dir_name
    }

    pub fn timestamp_period(&self) -> Duration {
        self.timestamp_period
            .parse::<HumanDuration>()
            .expect("parse humantime duration")
            .into()
    }

    pub fn create_pearl_wait_delay(&self) -> Duration {
        self.create_pearl_wait_delay
            .parse::<HumanDuration>()
            .expect("parse humantime duration")
            .into()
    }

    fn check_unset(&self) -> Result<(), String> {
        if self.alien_root_dir_name == PLACEHOLDER
            || self.create_pearl_wait_delay == PLACEHOLDER
            || self.root_dir_name == PLACEHOLDER
            || self.timestamp_period == PLACEHOLDER
        {
            let msg = "some of the fields present, but empty".to_string();
            error!("{}", msg);
            Err(msg)
        } else {
            Ok(())
        }
    }
}

/// Contains params for graphite metrics.
#[derive(Debug, PartialEq, Serialize, Deserialize, Clone)]
pub struct MetricsConfig {
    name: Option<String>,
    #[serde(default = "MetricsConfig::default_prometheus_addr")]
    prometheus_addr: String,
    graphite_enabled: bool,
    graphite: Option<String>,
    prometheus_enabled: bool,
    prefix: Option<String>,
}

impl MetricsConfig {
    pub(crate) fn prefix(&self) -> Option<&str> {
        self.prefix.as_deref()
    }

    pub(crate) fn name(&self) -> Option<&str> {
        self.name.as_deref()
    }

    pub(crate) fn graphite_enabled(&self) -> bool {
        self.graphite_enabled
    }

    pub(crate) fn prometheus_enabled(&self) -> bool {
        self.prometheus_enabled
    }

    pub(crate) fn graphite(&self) -> Option<&str> {
        self.graphite.as_deref()
    }

    fn check_unset(&self) -> Result<(), String> {
        if self.graphite_enabled && self.graphite.is_none() {
            let msg = "graphite is enabled but no graphite address has been provided".to_string();
            error!("{}", msg);
            Err(msg)
        } else {
            Ok(())
        }
    }

    pub(crate) fn prometheus_addr(&self) -> &str {
        &self.prometheus_addr
    }

    pub(crate) fn default_prometheus_addr() -> String {
        "0.0.0.0:9000".to_owned()
    }

    fn check_optional_fields(&self) -> Result<(), String> {
        // Case, when field is set like `field: ''`
        let optional_fields = [self.name.as_deref(), self.prefix.as_deref()];
        if optional_fields
            .iter()
            .any(|field| field.map_or(false, str::is_empty))
        {
            debug!("one of optional fields for 'metrics config' is empty");
            Err("one of optional fields for 'metrics config' is empty".to_string())
        } else {
            Ok(())
        }
    }

    fn check_graphite_addr(&self) -> Result<(), String> {
        if !self.graphite_enabled {
            Ok(())
        } else if let Err(e) = self.graphite().unwrap().parse::<SocketAddr>() {
            let msg = format!("field 'graphite': {} for 'metrics config' is invalid", e);
            error!("{}", msg);
            Err(msg)
        } else {
            Ok(())
        }
    }

    fn check_graphite_prefix(prefix: &str) -> Result<(), String> {
        let invalid_char_predicate =
            |c| !(('a'..='z').contains(&c) || ('A'..='Z').contains(&c) || ("._".contains(c)));
        if prefix.starts_with('.')
            || prefix.ends_with('.')
                || prefix.contains("..")
                // check if there is '{', '}' or other invalid chars left
                || prefix.find(invalid_char_predicate).is_some()
        {
            let msg = "Graphite 'prefix' is invalid".to_string();
            error!("{}", msg);
            Err(msg)
        } else {
            Ok(())
        }
    }

    fn check_prefix(&self) -> Result<(), String> {
        self.prefix.as_ref().cloned().map_or(Ok(()), |pref| {
            let mut prefix = [LOCAL_ADDRESS, NODE_NAME]
                .iter()
                .fold(pref, |acc, field| acc.replace(field, FIELD_PLACEHOLDER));
            if self.name.is_some() {
                prefix = prefix.replace(METRICS_NAME, FIELD_PLACEHOLDER);
            }
            Self::check_graphite_prefix(&prefix)
        })
    }
}

impl Validatable for MetricsConfig {
    fn validate(&self) -> Result<(), String> {
        self.check_unset()?;
        self.check_optional_fields()?;
        self.check_graphite_addr()?;
        self.check_prefix()
    }
}

/// Contains params for detailed pearl configuration in pearl backend.
#[derive(Debug, Serialize, Deserialize, Clone)]
pub struct Pearl {
    #[serde(default = "Pearl::default_max_blob_size")]
    max_blob_size: u64,
    #[serde(default = "Pearl::default_max_data_in_blob")]
    max_data_in_blob: u64,
    #[serde(default = "Pearl::default_blob_file_name_prefix")]
    blob_file_name_prefix: String,
    #[serde(default = "Pearl::default_fail_retry_timeout")]
    fail_retry_timeout: String,
    #[serde(default = "Pearl::default_fail_retry_count")]
    fail_retry_count: u64,
    alien_disk: Option<String>,
    #[serde(default = "Pearl::default_allow_duplicates")]
    allow_duplicates: bool,
    settings: BackendSettings,
    #[serde(default = "Pearl::default_hash_chars_count")]
    hash_chars_count: u32,
    #[serde(default = "Pearl::default_enable_aio")]
    enable_aio: Arc<AtomicBool>,
    #[serde(default = "Pearl::default_disks_events_logfile")]
    disks_events_logfile: String,
    #[serde(default)]
    bloom_filter_max_buf_bits_count: Option<usize>,
}

impl Pearl {
    pub fn max_buf_bits_count(&self) -> Option<usize> {
        self.bloom_filter_max_buf_bits_count
    }

    pub fn alien_disk(&self) -> Option<&str> {
        self.alien_disk.as_deref()
    }

    fn default_fail_retry_timeout() -> String {
        "100ms".to_string()
    }

    pub fn fail_retry_timeout(&self) -> Duration {
        self.fail_retry_timeout
            .parse::<HumanDuration>()
            .expect("parse humantime duration")
            .into()
    }

    fn default_fail_retry_count() -> u64 {
        3
    }

    pub fn fail_retry_count(&self) -> u64 {
        self.fail_retry_count
    }

    pub fn settings(&self) -> &BackendSettings {
        &self.settings
    }

    fn prepare(&self) {
        self.fail_retry_timeout(); // TODO check unwrap
    }

    fn default_allow_duplicates() -> bool {
        true
    }

    pub fn allow_duplicates(&self) -> bool {
        self.allow_duplicates
    }

    fn default_blob_file_name_prefix() -> String {
        "bob".to_string()
    }

    pub fn blob_file_name_prefix(&self) -> &str {
        &self.blob_file_name_prefix
    }

    pub fn set_blob_file_name_prefix(&mut self, s: String) {
        self.blob_file_name_prefix = s;
    }

    fn default_max_data_in_blob() -> u64 {
        1_000_000
    }

    pub fn max_data_in_blob(&self) -> u64 {
        self.max_data_in_blob
    }

    fn default_max_blob_size() -> u64 {
        1_000_000
    }

    pub fn max_blob_size(&self) -> u64 {
        self.max_blob_size
    }

    fn default_hash_chars_count() -> u32 {
        10
    }

    fn default_enable_aio() -> Arc<AtomicBool> {
        Arc::new(AtomicBool::new(false))
    }

    pub fn disks_events_logfile(&self) -> &str {
        &self.disks_events_logfile
    }

    fn default_disks_events_logfile() -> String {
        use std::path::PathBuf;
        let mut tmp_dir = PathBuf::from(
            TMP_DIR_ENV_VARS
                .iter()
                .fold(Err(VarError::NotPresent), |acc, elem| {
                    std::env::var(elem).or(acc)
                })
                .unwrap_or_else(|_| "/tmp".to_owned()),
        );
        tmp_dir.push("bob_events.csv");
        tmp_dir.to_str().expect("Path is not UTF-8").to_owned()
    }

    pub fn hash_chars_count(&self) -> u32 {
        self.hash_chars_count
    }

    pub fn is_aio_enabled(&self) -> bool {
        self.enable_aio.load(AIO_FLAG_ORDERING)
    }

    pub fn set_aio(&self, new_value: bool) {
        self.enable_aio.store(new_value, AIO_FLAG_ORDERING);
    }

    fn check_unset(&self) -> Result<(), String> {
        if self.blob_file_name_prefix == PLACEHOLDER || self.fail_retry_timeout == PLACEHOLDER {
            let msg = "some of the fields present, but empty".to_string();
            error!("{}", msg);
            Err(msg)
        } else {
            Ok(())
        }
    }

    /// Helper for running provided function multiple times.
    /// # Errors
    /// Returns errors from provided fn.
    pub async fn try_multiple_times<F, T, E>(
        &self,
        f: F,
        error_prefix: &str,
        retry_delay: Duration,
    ) -> Result<T, E>
    where
        F: Fn() -> Result<T, E>,
        E: Debug,
    {
        let a = || async { f() };
        self.try_multiple_times_async(a, error_prefix, retry_delay)
            .await
    }

    pub async fn try_multiple_times_async<F, T, E, Fut>(
        &self,
        f: F,
        error_prefix: &str,
        retry_delay: Duration,
    ) -> Result<T, E>
    where
        F: Fn() -> Fut,
        Fut: Future<Output = Result<T, E>>,
        E: Debug,
    {
        let retry_count = self.fail_retry_count();
        for attempt in 0..retry_count {
            match f().await {
                Ok(value) => return Ok(value),
                Err(e) => {
                    error!(
                        "{}, attempt {}/{}, error {:?}",
                        error_prefix,
                        attempt + 1,
                        retry_count,
                        e
                    );
                    if attempt == retry_count - 1 {
                        return Err(e);
                    }
                }
            }
            sleep(retry_delay).await
        }
        unreachable!()
    }
}

impl Validatable for Pearl {
    fn validate(&self) -> Result<(), String> {
        self.check_unset()?;
        if self.fail_retry_timeout.parse::<HumanDuration>().is_err() {
            let msg = "field \'fail_retry_timeout\' for \'config\' is not valid".to_string();
            error!("{}", msg);
            Err(msg)
        } else {
            self.settings.validate()
        }
    }
}

#[derive(Debug, PartialEq, Serialize, Deserialize, Clone, Copy)]
pub enum BackendType {
    InMemory = 0,
    Stub,
    Pearl,
}

/// Node configuration struct, stored in node.yaml.
#[derive(Clone, Debug, Deserialize, Serialize)]
pub struct Node {
    log_config: String,
    name: String,
    quorum: usize,
    operation_timeout: String,
    check_interval: String,
    #[serde(default = "NodeConfig::default_count_interval")]
    count_interval: String,
    cluster_policy: String,

    backend_type: String,
    pearl: Option<Pearl>,
    metrics: Option<MetricsConfig>,

    #[serde(skip)]
    bind_ref: Arc<Mutex<String>>,
    #[serde(skip)]
    disks_ref: Arc<Mutex<Vec<DiskPath>>>,

    cleanup_interval: String,
    open_blobs_soft_limit: Option<usize>,
    open_blobs_hard_limit: Option<usize>,
<<<<<<< HEAD
    filter_memory_limit: Option<usize>,
=======
    bloom_filter_memory_limit: Option<usize>,
>>>>>>> abbe60f0
    #[serde(default = "Node::default_init_par_degree")]
    init_par_degree: usize,
    #[serde(default = "Node::default_disk_access_par_degree")]
    disk_access_par_degree: usize,
    #[serde(default = "Node::default_http_api_port")]
    http_api_port: u16,
    #[serde(default = "Node::default_http_api_address")]
    http_api_address: IpAddr,
    bind_to_ip_address: Option<SocketAddr>,
}

impl NodeConfig {
    pub fn http_api_port(&self) -> u16 {
        self.http_api_port
    }

    pub fn http_api_address(&self) -> IpAddr {
        self.http_api_address
    }

    pub fn bind_to_ip_address(&self) -> Option<SocketAddr> {
        self.bind_to_ip_address
    }

    /// Get node name.
    pub fn name(&self) -> &str {
        &self.name
    }

    pub fn quorum(&self) -> usize {
        self.quorum
    }

    pub fn pearl(&self) -> &Pearl {
        self.pearl.as_ref().expect("get pearl config")
    }

    pub fn metrics(&self) -> &MetricsConfig {
        self.metrics.as_ref().expect("metrics config")
    }

    /// Get log config file path.
    pub fn log_config(&self) -> &str {
        &self.log_config
    }

    pub fn cluster_policy(&self) -> &str {
        &self.cluster_policy
    }

    /// Get reference to bind address.
    pub fn bind(&self) -> Arc<Mutex<String>> {
        self.bind_ref.clone()
    }

    /// Get grpc request operation timeout, parsed from humantime format.
    pub fn operation_timeout(&self) -> Duration {
        self.operation_timeout
            .parse::<HumanDuration>()
            .expect("parse humantime duration")
            .into()
    }

    pub fn check_interval(&self) -> Duration {
        self.check_interval
            .parse::<HumanDuration>()
            .expect("parse humantime duration")
            .into()
    }

    fn default_count_interval() -> String {
        "10000ms".to_string()
    }

    pub fn count_interval(&self) -> Duration {
        self.count_interval
            .parse::<HumanDuration>()
            .expect("parse humantime duration")
            .into()
    }

    /// Get reference to collection of disks [`DiskPath`]
    pub fn disks(&self) -> Arc<Mutex<Vec<DiskPath>>> {
        self.disks_ref.clone()
    }

    pub fn backend_type(&self) -> BackendType {
        self.backend_result().expect("clone backend type")
    }

    pub fn backend_result(&self) -> Result<BackendType, String> {
        match self.backend_type.as_str() {
            "in_memory" => Ok(BackendType::InMemory),
            "stub" => Ok(BackendType::Stub),
            "pearl" => Ok(BackendType::Pearl),
            value => Err(format!("unknown backend type: {}", value)),
        }
    }

    pub fn prepare(&self, node: &ClusterNodeConfig) -> Result<(), String> {
        {
            let mut lck = self.bind_ref.lock().expect("mutex");
            *lck = node.address().to_owned();
        }
        let t = node
            .disks()
            .iter()
            .map(|disk| DiskPath::new(disk.name().to_owned(), disk.path().to_owned()))
            .collect::<Vec<_>>();

        {
            let mut lck = self.disks_ref.lock().expect("mutex");
            *lck = t;
        }
        self.backend_result()?;

        if self.backend_type() == BackendType::Pearl {
            if let Some(pearl) = &self.pearl {
                pearl.prepare();
            }
        }
        Ok(())
    }

    pub fn cleanup_interval(&self) -> Duration {
        self.cleanup_interval
            .parse::<HumanDuration>()
            .expect("parse humantime duration")
            .into()
    }

    pub fn open_blobs_soft(&self) -> usize {
        self.open_blobs_soft_limit
            .and_then(|i| {
                if i == 0 {
                    error!("soft open blobs limit can't be less than 1");
                    None
                } else {
                    Some(i)
                }
            })
            .unwrap_or(1)
    }

    pub fn hard_open_blobs(&self) -> usize {
        self.open_blobs_hard_limit
            .and_then(|i| {
                if i == 0 {
                    error!("hard open blobs limit can't be less than 1");
                    None
                } else {
                    Some(i)
                }
            })
            .unwrap_or(10)
    }

<<<<<<< HEAD
    pub fn filter_memory_limit(&self) -> Option<usize> {
        self.filter_memory_limit
=======
    pub fn bloom_filter_memory_limit(&self) -> Option<usize> {
        self.bloom_filter_memory_limit
>>>>>>> abbe60f0
    }

    #[inline]
    pub fn init_par_degree(&self) -> usize {
        self.init_par_degree
    }

    #[inline]
    pub fn disk_access_par_degree(&self) -> usize {
        self.disk_access_par_degree
    }

    fn check_unset(&self) -> Result<(), String> {
        if self.backend_type == PLACEHOLDER
            || self.check_interval == PLACEHOLDER
            || self.cluster_policy == PLACEHOLDER
            || self.log_config == PLACEHOLDER
            || self.name == PLACEHOLDER
            || self.operation_timeout == PLACEHOLDER
        {
            let msg = "some of the fields present, but empty".to_string();
            error!("{}", msg);
            Err(msg)
        } else {
            Ok(())
        }
    }

    fn default_init_par_degree() -> usize {
        1
    }

    pub fn get_from_string(file: &str, cluster: &ClusterConfig) -> Result<NodeConfig, String> {
        let config = YamlBobConfig::parse::<NodeConfig>(file)?;
        debug!("config: {:?}", config);
        if let Err(e) = config.validate() {
            Err(format!("config is not valid: {}", e))
        } else {
            cluster.check(&config)?;
            debug!("cluster config is valid");
            Ok(config)
        }
    }

    fn default_disk_access_par_degree() -> usize {
        1
    }

    fn default_http_api_port() -> u16 {
        8000
    }

    fn default_http_api_address() -> IpAddr {
        IpAddr::V4(Ipv4Addr::UNSPECIFIED)
    }
}

impl Validatable for NodeConfig {
    fn validate(&self) -> Result<(), String> {
        self.check_unset()?;
        if self.backend_result().is_ok() && self.backend_type() == BackendType::Pearl {
            if let Some(pearl) = &self.pearl {
                pearl.validate()?;
            } else {
                let msg = "selected pearl backend, but pearl config not set".to_string();
                error!("{}", msg);
                return Err(msg);
            }
        }
        self.operation_timeout
            .parse::<HumanDuration>()
            .map_err(|e| {
                let msg = "field \'timeout\' for \'config\' is not valid".to_string();
                error!("{}, {}", msg, e);
                msg
            })?;
        self.check_interval.parse::<HumanDuration>().map_err(|e| {
            let msg = "field \'check_interval\' for \'config\' is not valid".to_string();
            error!("{}, {}", msg, e);
            msg
        })?;
        if self.name.is_empty() {
            let msg = "field \'name\' for \'config\' is empty".to_string();
            error!("{}", msg);
            Err(msg)
        } else if self.cluster_policy.is_empty() {
            let msg = "field \'cluster_policy\' for \'config\' is empty".to_string();
            error!("{}", msg);
            Err(msg)
        } else if self.log_config.is_empty() {
            let msg = "field \'log_config\' for \'config\' is empty".to_string();
            error!("{}", msg);
            Err(msg)
        } else if self.quorum == 0 {
            let msg = "field \'quorum\' for \'config\' must be greater than 0".to_string();
            error!("{}", msg);
            Err(msg)
        } else {
            self.metrics
                .as_ref()
                .map_or(Ok(()), |metrics| metrics.validate())
        }
    }
}

pub mod tests {
    use crate::configs::node::Node as NodeConfig;

    use std::sync::Arc;

    pub fn node_config(name: &str, quorum: usize) -> NodeConfig {
        NodeConfig {
            log_config: "".to_string(),
            name: name.to_string(),
            quorum,
            operation_timeout: "3sec".to_string(),
            check_interval: "3sec".to_string(),
            cluster_policy: "quorum".to_string(),
            backend_type: "in_memory".to_string(),
            pearl: None,
            metrics: None,
            bind_ref: Arc::default(),
            disks_ref: Arc::default(),
            cleanup_interval: "1d".to_string(),
            open_blobs_soft_limit: None,
            open_blobs_hard_limit: None,
            init_par_degree: 1,
            disk_access_par_degree: 1,
            count_interval: "10000ms".to_string(),
            http_api_port: NodeConfig::default_http_api_port(),
            http_api_address: NodeConfig::default_http_api_address(),
            bind_to_ip_address: None,
<<<<<<< HEAD
            filter_memory_limit: None,
=======
            bloom_filter_memory_limit: None,
>>>>>>> abbe60f0
        }
    }
}<|MERGE_RESOLUTION|>--- conflicted
+++ resolved
@@ -482,11 +482,7 @@
     cleanup_interval: String,
     open_blobs_soft_limit: Option<usize>,
     open_blobs_hard_limit: Option<usize>,
-<<<<<<< HEAD
-    filter_memory_limit: Option<usize>,
-=======
     bloom_filter_memory_limit: Option<usize>,
->>>>>>> abbe60f0
     #[serde(default = "Node::default_init_par_degree")]
     init_par_degree: usize,
     #[serde(default = "Node::default_disk_access_par_degree")]
@@ -644,13 +640,8 @@
             .unwrap_or(10)
     }
 
-<<<<<<< HEAD
-    pub fn filter_memory_limit(&self) -> Option<usize> {
-        self.filter_memory_limit
-=======
     pub fn bloom_filter_memory_limit(&self) -> Option<usize> {
         self.bloom_filter_memory_limit
->>>>>>> abbe60f0
     }
 
     #[inline]
@@ -783,11 +774,7 @@
             http_api_port: NodeConfig::default_http_api_port(),
             http_api_address: NodeConfig::default_http_api_address(),
             bind_to_ip_address: None,
-<<<<<<< HEAD
-            filter_memory_limit: None,
-=======
             bloom_filter_memory_limit: None,
->>>>>>> abbe60f0
         }
     }
 }