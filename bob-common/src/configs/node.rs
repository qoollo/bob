--- conflicted
+++ resolved
@@ -477,25 +477,20 @@
     init_par_degree: usize,
     #[serde(default = "Node::default_disk_access_par_degree")]
     disk_access_par_degree: usize,
-<<<<<<< HEAD
     #[serde(default = "Node::default_http_api_port")]
     http_api_port: u16,
+    bind_to_ip_address: Option<SocketAddr>,
 }
 
 impl NodeConfig {
     pub fn http_api_port(&self) -> u16 {
         self.http_api_port
     }
-=======
-    bind_to_ip_address: Option<SocketAddr>,
-}
-
-impl NodeConfig {
+
     pub fn bind_to_ip_address(&self) -> Option<SocketAddr> {
         self.bind_to_ip_address
     }
 
->>>>>>> ded25a67
     /// Get node name.
     pub fn name(&self) -> &str {
         &self.name
@@ -747,11 +742,8 @@
             init_par_degree: 1,
             disk_access_par_degree: 1,
             count_interval: "10000ms".to_string(),
-<<<<<<< HEAD
             http_api_port: NodeConfig::default_http_api_port(),
-=======
             bind_to_ip_address: None,
->>>>>>> ded25a67
         }
     }
 }