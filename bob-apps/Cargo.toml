--- conflicted
+++ resolved
@@ -41,15 +41,10 @@
 tower-balance = "0.3.0"
 tower-load = "0.3.0"
 tower-make = "0.3.0"
-<<<<<<< HEAD
-tower-service = "0.3.0"
-#metrics = "0.12.1"
 rand = "0.8"
-bincode = "1.3"
-crc = "1.8"
-=======
+#bincode = "1.3"
+#crc = "1.8"
 tower-service = "0.3"
->>>>>>> 6caccfdb
 
 [dependencies.tokio]
 version = "1.11"
