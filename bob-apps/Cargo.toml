[package]
name = "bob-apps"
version = "2.1.0-alpha.4"
authors = [
    "Kirill Bushminkin <kb@qoollo.com>",
    "Pavel Iakushin <pyakushin@qoollo.com>",
]
edition = "2018"

[dependencies]
anyhow = "1.0"
async-trait = "0.1"
axum = "0.4"
bincode = "1.3"
bitflags = "1.3"
bob = { path = "../bob" }
bob-access = { path = "../bob-access" }
bytes = "1.1"
cfg-if = "1.0"
chrono = "0.4"
clap = "2.34"
crc = "1.8"
env_logger = "0.9"
futures = { version = "0.3", features = ["thread-pool"] }
http = "0.2"
humantime = "2.1"
hyper = { version = "0.14", default-features = false }
lazy_static = "1.4"
log = "0.4"
log4rs = "1.0"
metrics = { version = "0.17", features = ["std"] }
mockall = "0.10"
prost = "0.9"
ring = "0.16"
serde = "1.0"
serde_derive = "1.0"
serde_yaml = "0.8"
stopwatch = "0.0.7"
termion = "1.5"
thiserror = "1.0"
tonic = { version = "0.6", features = ["prost"] }
tower = "0.4"
rand = "0.8"
tower-service = "0.3"
log4rs-logstash = { version = "0.1.0", features = ["rustls"] }

[dependencies.tokio]
version = "1.14"
default-features = false
features = ["signal"]
<<<<<<< HEAD
=======

[dependencies.pearl]
version = "0.12.0"
>>>>>>> a9da1da1

[build-dependencies]
tonic-build = "0.6"

[[bin]]
name = "bobd"
path = "bin/bobd.rs"

[[bin]]
name = "bobc"
path = "bin/bobc.rs"

[[bin]]
name = "bobp"
path = "bin/bobp.rs"

[[bin]]
name = "ccg"
path = "bin/ccg.rs"

[[bin]]
name = "brt"
path = "bin/brt.rs"<|MERGE_RESOLUTION|>--- conflicted
+++ resolved
@@ -48,12 +48,9 @@
 version = "1.14"
 default-features = false
 features = ["signal"]
-<<<<<<< HEAD
-=======
 
 [dependencies.pearl]
 version = "0.12.0"
->>>>>>> a9da1da1
 
 [build-dependencies]
 tonic-build = "0.6"
