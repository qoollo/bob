--- conflicted
+++ resolved
@@ -1,10 +1,6 @@
 [package]
 name = "bob-apps"
-<<<<<<< HEAD
-version = "2.1.0-alpha.2"
-=======
 version = "2.1.0-alpha.3"
->>>>>>> 25792cc4
 authors = [
     "Kirill Bushminkin <kb@qoollo.com>",
     "Pavel Iakushin <pyakushin@qoollo.com>",
