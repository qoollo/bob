--- conflicted
+++ resolved
@@ -49,12 +49,9 @@
 version = "1.14"
 default-features = false
 features = ["signal"]
-<<<<<<< HEAD
-=======
 
 [dependencies.pearl]
 version = "0.13.0"
->>>>>>> 28d910fe
 
 [build-dependencies]
 tonic-build = "0.6"
