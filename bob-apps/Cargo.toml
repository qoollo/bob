--- conflicted
+++ resolved
@@ -1,24 +1,8 @@
 [package]
 name = "bob-apps"
-<<<<<<< HEAD
 version.workspace = true
 authors.workspace = true
 edition.workspace = true
-=======
-version = "2.1.0-alpha.11"
-authors = [
-    "Kirill Bushminkin <kb@qoollo.com>",
-    "Pavel Iakushin <pyakushin@qoollo.com>",
-    "Nikita Menshov",
-    "Ilia Kopylov",
-    "Ivan Druzhitskiy",
-    "Vladimir Stepanenko",
-    "Pavel Perestoronin",
-    "Konstantin Konnov",
-    "Konstantin Bulany"
-]
-edition = "2021"
->>>>>>> 9f496748
 
 [features]
 default = ["mimalloc"]
@@ -33,7 +17,6 @@
 bob = { path = "../bob" }
 bob-access = { path = "../bob-access" }
 bob-common = { path = "../bob-common" }
-<<<<<<< HEAD
 anyhow = { workspace = true }
 async-trait = { workspace = true }
 bytes = { workspace = true }
@@ -44,6 +27,7 @@
 log = { workspace = true }
 log4rs = { workspace = true }
 qoollo-log4rs-logstash = { workspace = true }
+network-interface = { workspace = true }
 serde = { workspace = true }
 serde_derive = { workspace = true }
 serde_yaml = { workspace = true }
@@ -59,39 +43,6 @@
 clap = { workspace = true }
 tokio = { workspace = true, features = ["signal"] }
 pearl = { workspace = true }
-=======
-bytes = "1.2"
-cfg-if = "1.0"
-chrono = "0.4"
-clap = "2.34"
-crc = "3.0"
-env_logger = "0.9"
-futures = { version = "0.3", features = ["thread-pool"] }
-http = "0.2"
-humantime = "2.1"
-hyper = { version = "0.14", default-features = false }
-lazy_static = "1.4"
-log = "0.4"
-log4rs = "1.2"
-metrics = { version = "0.17", features = ["std"] }
-network-interface = "0.1.2"
-mockall = "0.11"
-prost = "0.11"
-regex = "1.6.0"
-ring = "0.16"
-serde = "1.0"
-serde_derive = "1.0"
-serde_yaml = "0.8"
-serde_json = "1.0"
-thiserror = "1.0"
-tonic = { version = "0.6", features = ["prost", "tls"] }
-tower = "0.4"
-rand = "0.8"
-tower-service = "0.3"
-hex = "0.4.3"
-qoollo-log4rs-logstash = { version = "0.2", features = ["rustls"] }
-reqwest = { version = "0.11", default-features = false }
->>>>>>> 9f496748
 
 
 [target.'cfg(all(target_env = "musl", target_arch = "x86_64", target_pointer_width = "64"))'.dependencies]
