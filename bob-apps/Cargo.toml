[package]
name = "bob-apps"
version = "1.6.1"
authors = ["Kirill Bushminkin <kb@qoollo.com>", "Pavel Iakushin <pyakushin@qoollo.com>"]
edition = "2018"

[dependencies]

anyhow = "1.0.38"
async-trait = "0.1"
bitflags = "1.2.1"
bob = { path = "../bob" }
bytes = "1.0.1"
cfg-if = "1.0"
chrono = "0.4"
clap = "2.33"
ctrlc = "3.1"
derive-new = "0.5.8"
env_logger = "0.8"
futures = { version = "0.3.12", features = ["thread-pool"] }
http = "0.2.3"
humantime = "2.1.0"
hyper = "0.14.2"
lazy_static = "1.4.0"
log = "0.4"
log4rs = "1.0.0"
metrics = { version = "0.12.1", features = ["std"] }
mockall = "0.9.0"
prost = "0.7.0"
ring = "0.16.19"
rocket = "0.4.6"
rocket_contrib = "0.4.6"
serde = "1.0"
serde_derive = "1.0"
serde_yaml = "0.8"
stopwatch = "0.0.7"
termion = "1.5"
thiserror = "1.0"
tonic = { version = "0.4.0", features = ["prost"] }
tower = "0.4.3"
tower-balance = "0.3.0"
tower-load = "0.3.0"
tower-make = "0.3.0"
tower-service = "0.3.0"
#metrics = "0.12.1"
bincode = "1.3"
crc = "1.8"
<<<<<<< HEAD
walkdir = "2"
=======
>>>>>>> 914ce41e

[dependencies.tokio]
version = "1.4"
features = ["full"]

[build-dependencies]
tonic-build = "0.4.0"

[[bin]]
name = "bobd"
path = "bin/bobd.rs"

[[bin]]
name = "bobc"
path = "bin/bobc.rs"

[[bin]]
name = "bobp"
path = "bin/bobp.rs"

[[bin]]
name = "ccg"
path = "bin/ccg.rs"

[[bin]]
name = "brt"
path = "bin/brt.rs"<|MERGE_RESOLUTION|>--- conflicted
+++ resolved
@@ -1,7 +1,10 @@
 [package]
 name = "bob-apps"
 version = "1.6.1"
-authors = ["Kirill Bushminkin <kb@qoollo.com>", "Pavel Iakushin <pyakushin@qoollo.com>"]
+authors = [
+    "Kirill Bushminkin <kb@qoollo.com>",
+    "Pavel Iakushin <pyakushin@qoollo.com>",
+]
 edition = "2018"
 
 [dependencies]
@@ -45,10 +48,6 @@
 #metrics = "0.12.1"
 bincode = "1.3"
 crc = "1.8"
-<<<<<<< HEAD
-walkdir = "2"
-=======
->>>>>>> 914ce41e
 
 [dependencies.tokio]
 version = "1.4"
