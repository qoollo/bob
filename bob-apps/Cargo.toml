[package]
name = "bob-apps"
version = "2.1.0-alpha.3"
authors = [
    "Kirill Bushminkin <kb@qoollo.com>",
    "Pavel Iakushin <pyakushin@qoollo.com>",
]
edition = "2018"

[dependencies]
anyhow = "1.0"
async-trait = "0.1"
axum = "0.4"
bincode = "1.3"
bitflags = "1.3"
bob = { path = "../bob" }
bob-access = { path = "../bob-access" }
bytes = "1.1"
cfg-if = "1.0"
chrono = "0.4"
clap = "2.34"
crc = "1.8"
env_logger = "0.9"
futures = { version = "0.3", features = ["thread-pool"] }
http = "0.2"
humantime = "2.1"
hyper = { version = "0.14", default-features = false }
lazy_static = "1.4"
log = "0.4"
log4rs = "1.0"
metrics = { version = "0.17", features = ["std"] }
mockall = "0.10"
prost = "0.9"
ring = "0.16"
<<<<<<< HEAD
=======
rocket = "0.5.0-rc.2"
>>>>>>> 836d93c5
serde = "1.0"
serde_derive = "1.0"
serde_yaml = "0.8"
stopwatch = "0.0.7"
termion = "1.5"
thiserror = "1.0"
tonic = { version = "0.6", features = ["prost"] }
tower = "0.4"
rand = "0.8"
tower-service = "0.3"

[dependencies.tokio]
version = "1.14"
default-features = false
features = ["signal"]

[dependencies.pearl]
version = "0.12.0"

[build-dependencies]
tonic-build = "0.6"

[[bin]]
name = "bobd"
path = "bin/bobd.rs"

[[bin]]
name = "bobc"
path = "bin/bobc.rs"

[[bin]]
name = "bobp"
path = "bin/bobp.rs"

[[bin]]
name = "ccg"
path = "bin/ccg.rs"

[[bin]]
name = "brt"
path = "bin/brt.rs"<|MERGE_RESOLUTION|>--- conflicted
+++ resolved
@@ -32,10 +32,6 @@
 mockall = "0.10"
 prost = "0.9"
 ring = "0.16"
-<<<<<<< HEAD
-=======
-rocket = "0.5.0-rc.2"
->>>>>>> 836d93c5
 serde = "1.0"
 serde_derive = "1.0"
 serde_yaml = "0.8"
