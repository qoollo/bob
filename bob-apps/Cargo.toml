--- conflicted
+++ resolved
@@ -51,12 +51,7 @@
 features = ["signal"]
 
 [dependencies.pearl]
-<<<<<<< HEAD
-# version = "0.14.0"
-git = "https://github.com/qoollo/pearl"
-=======
 version = "0.15.0"
->>>>>>> e359ac4d
 
 [build-dependencies]
 tonic-build = "0.6"
