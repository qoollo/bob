[package]
name = "bob-apps"
version = "2.1.0-alpha.7"
authors = [
    "Kirill Bushminkin <kb@qoollo.com>",
    "Pavel Iakushin <pyakushin@qoollo.com>",
]
edition = "2021"

[dependencies]
anyhow = "1.0"
async-trait = "0.1"
axum = "0.4"
base64 = "0.13.0"
bincode = "1.3"
bitflags = "1.3"
bob = { path = "../bob" }
bob-access = { path = "../bob-access" }
bytes = "1.2"
cfg-if = "1.0"
chrono = "0.4"
clap = "2.34"
crc = "3.0"
env_logger = "0.9"
futures = { version = "0.3", features = ["thread-pool"] }
http = "0.2"
humantime = "2.1"
hyper = { version = "0.14", default-features = false }
lazy_static = "1.4"
log = "0.4"
log4rs = "1.1"
metrics = { version = "0.17", features = ["std"] }
mockall = "0.11"
prost = "0.11"
regex = "1.6.0"
ring = "0.16"
serde = "1.0"
serde_derive = "1.0"
serde_yaml = "0.8"
stopwatch = "0.0.7"
termion = "1.5"
thiserror = "1.0"
tonic = { version = "0.6", features = ["prost", "tls"] }
tower = "0.4"
rand = "0.8"
tower-service = "0.3"
hex = "0.4.3"
log4rs-logstash = { version = "0.1.0", features = ["rustls"] }
reqwest = { version = "0.11", default-features = false }

[dependencies.tokio]
version = "1.21"
default-features = false
features = ["signal"]

[dependencies.pearl]
<<<<<<< HEAD
git = "https://github.com/qoollo/pearl"
branch = "208-return-deletion-type"
=======
version = "0.16.0"
>>>>>>> db32b3c5

[build-dependencies]
tonic-build = "0.6"

[[bin]]
name = "bobd"
path = "bin/bobd.rs"

[[bin]]
name = "bobc"
path = "bin/bobc.rs"

[[bin]]
name = "bobp"
path = "bin/bobp.rs"

[[bin]]
name = "ccg"
path = "bin/ccg.rs"

[[bin]]
name = "brt"
path = "bin/brt.rs"

[[bin]]
name = "bobt"
path = "bin/bobt.rs"<|MERGE_RESOLUTION|>--- conflicted
+++ resolved
@@ -54,12 +54,7 @@
 features = ["signal"]
 
 [dependencies.pearl]
-<<<<<<< HEAD
-git = "https://github.com/qoollo/pearl"
-branch = "208-return-deletion-type"
-=======
 version = "0.16.0"
->>>>>>> db32b3c5
 
 [build-dependencies]
 tonic-build = "0.6"
