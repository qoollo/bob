--- conflicted
+++ resolved
@@ -47,15 +47,12 @@
 log = "0.4"
 log4rs = "1.2"
 metrics = { version = "0.17", features = ["std"] }
-<<<<<<< HEAD
 mockall = "0.10"
 network-interface = "0.1.2"
 prost = "0.9"
-=======
 mockall = "0.11"
 prost = "0.11"
 regex = "1.6.0"
->>>>>>> e872daac
 ring = "0.16"
 serde = "1.0"
 serde_derive = "1.0"
