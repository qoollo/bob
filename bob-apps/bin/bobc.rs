--- conflicted
+++ resolved
@@ -2,11 +2,7 @@
 extern crate log;
 
 use bob::{
-<<<<<<< HEAD
-    Blob, BlobKey, BlobMeta, BobApiClient, DeleteOptions, DeleteRequest, ExistRequest, GetRequest,
-=======
     Blob, BlobKey, BlobMeta, BobApiClient, DeleteRequest, ExistRequest, GetRequest,
->>>>>>> 2925888f
     PutRequest,
 };
 use bytes::Bytes;
@@ -381,14 +377,9 @@
             .await
         }
         DELETE_SC => {
-<<<<<<< HEAD
             let request_creator = app_args.request_creator();
             for key in app_args.key_pattern.unwrap().into_iter() {
                 delete(key, app_args.keysize, &mut client, &request_creator).await
-=======
-            for key in app_args.key_pattern.unwrap().into_iter() {
-                delete(key, app_args.keysize, &mut client).await
->>>>>>> 2925888f
             }
         }
         _ => unreachable!("unknown command"),
@@ -517,29 +508,19 @@
     }
 }
 
-<<<<<<< HEAD
 async fn delete(
     key: u64,
     key_size: usize,
     client: &mut BobApiClient<Channel>,
     request_creator: impl Fn(DeleteRequest) -> Request<DeleteRequest>,
 ) {
-=======
-async fn delete(key: u64, key_size: usize, client: &mut BobApiClient<Channel>) {
->>>>>>> 2925888f
     let message = DeleteRequest {
         key: Some(BlobKey {
             key: get_key_value(key, key_size),
         }),
-<<<<<<< HEAD
-        options: Some(DeleteOptions::new_all()),
+        options: None,
     };
     let request = request_creator(message);
-=======
-        options: None,
-    };
-    let request = Request::new(message);
->>>>>>> 2925888f
     let res = client.delete(request).await;
     match res {
         Ok(_) => {
