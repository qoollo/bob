pub(crate) mod command;
<<<<<<< HEAD
pub(crate) mod utils;

pub(crate) mod prelude {
=======
pub(crate) mod key;
pub(crate) mod utils;

pub(crate) mod prelude {
    pub(crate) use super::key::*;
>>>>>>> 28d910fe
    pub(crate) use super::utils::*;
    pub(crate) use anyhow::Result as AnyResult;
    pub(crate) use bob::PearlKey;
    pub(crate) use clap::{App, Arg, ArgMatches, SubCommand};
    pub(crate) use pearl::tools::*;
<<<<<<< HEAD
    pub(crate) use pearl::Key as KeyTrait;
=======
    pub(crate) use pearl::{Key as KeyTrait, RefKey as RefKeyTrait};
>>>>>>> 28d910fe
    pub(crate) use std::{
        io::Write,
        path::{Path, PathBuf},
        str::FromStr,
        time::{Duration, Instant},
    };
}<|MERGE_RESOLUTION|>--- conflicted
+++ resolved
@@ -1,25 +1,15 @@
 pub(crate) mod command;
-<<<<<<< HEAD
-pub(crate) mod utils;
-
-pub(crate) mod prelude {
-=======
 pub(crate) mod key;
 pub(crate) mod utils;
 
 pub(crate) mod prelude {
     pub(crate) use super::key::*;
->>>>>>> 28d910fe
     pub(crate) use super::utils::*;
     pub(crate) use anyhow::Result as AnyResult;
     pub(crate) use bob::PearlKey;
     pub(crate) use clap::{App, Arg, ArgMatches, SubCommand};
     pub(crate) use pearl::tools::*;
-<<<<<<< HEAD
-    pub(crate) use pearl::Key as KeyTrait;
-=======
     pub(crate) use pearl::{Key as KeyTrait, RefKey as RefKeyTrait};
->>>>>>> 28d910fe
     pub(crate) use std::{
         io::Write,
         path::{Path, PathBuf},
