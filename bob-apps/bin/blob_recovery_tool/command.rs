--- conflicted
+++ resolved
@@ -245,9 +245,6 @@
     }
 
     fn subcommand<'a, 'b>() -> App<'a, 'b> {
-        lazy_static::lazy_static! {
-                    static ref KEY_SIZE_HELP: String = format!("key size, supported 1, 2, 4, 8, 16, 32. {} used by default", PearlKey::LEN);
-        };
         SubCommand::with_name(VALIDATE_INDEX_COMMAND)
             .arg(
                 Arg::with_name(DISK_PATH_OPT)
@@ -282,7 +279,13 @@
                 Arg::with_name(KEY_SIZE_OPT)
                     .takes_value(true)
                     .required(false)
-                    .help(&KEY_SIZE_HELP)
+                    .help(
+                        format!(
+                            "key size, supported 1, 2, 4, 8, 16, 32. {} used by default",
+                            PearlKey::LEN
+                        )
+                        .as_str(),
+                    )
                     .long("no-confirm"),
             )
     }
@@ -334,21 +337,18 @@
         Ok(())
     }
 
-<<<<<<< HEAD
-=======
     fn migrate_file(&self, input: &Path, output: &Path) -> AnyResult<()> {
         recovery_blob_with(
             &input,
             &output,
             self.validate_every,
-            |header, version| header.migrate(version, self.target_version), 
+            |header, version| header.migrate(version, self.target_version),
             |record, version| record.migrate(version, self.target_version),
             false,
         )?;
         Ok(())
     }
 
->>>>>>> 9c7bd2e3
     fn subcommand<'a, 'b>() -> App<'a, 'b> {
         SubCommand::with_name(MIGRATE_COMMAND)
             .arg(
