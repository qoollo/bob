use super::prelude::*;

const INPUT_OPT: &str = "input blob";
const OUTPUT_OPT: &str = "output blob";
const VALIDATE_EVERY_OPT: &str = "record cache";
const DISK_PATH_OPT: &str = "disk path";
const SUFFIX_OPT: &str = "suffix";
const BACKUP_SUFFIX_OPT: &str = "backup suffix";
const FIX_OPT: &str = "fix";
const NO_CONFIRM_OPT: &str = "no confirm";
const DELETE_OPT: &str = "index delete";
const TARGET_VERSION_OPT: &str = "target version";
const SKIP_WRONG_OPT: &str = "skip wrong";
const KEY_SIZE_OPT: &str = "key size";

const VALIDATE_INDEX_COMMAND: &str = "validate-index";
const VALIDATE_BLOB_COMMAND: &str = "validate-blob";
const RECOVERY_COMMAND: &str = "recovery";
const MIGRATE_COMMAND: &str = "migrate";
const GET_INDEX_INFO_COMMAND: &str = "index-info";
const GET_BLOB_INFO_COMMAND: &str = "blob-info";

pub enum MainCommand {
    Recovery(RecoveryBlobCommand),
    Validate(ValidateBlobCommand),
    ValidateIndex(ValidateIndexCommand),
    Migrate(MigrateCommand),
    GetBlobInfo(GetBlobInfoCommand),
    GetIndexInfo(GetIndexInfoCommand),
}

pub struct RecoveryBlobCommand {
    input: String,
    output: String,
    validate_every: usize,
    skip_wrong_record: bool,
}

impl RecoveryBlobCommand {
    fn run(&self) -> AnyResult<()> {
        recovery_blob(
            &self.input,
            &self.output,
            self.validate_every,
            self.skip_wrong_record,
        )
    }

    fn subcommand<'a, 'b>() -> App<'a, 'b> {
        SubCommand::with_name(RECOVERY_COMMAND)
            .arg(
                Arg::with_name(INPUT_OPT)
                    .help("input blob")
                    .takes_value(true)
                    .required(true)
                    .short("i")
                    .long("input"),
            )
            .arg(
                Arg::with_name(OUTPUT_OPT)
                    .help("output blob")
                    .takes_value(true)
                    .required(true)
                    .short("o")
                    .long("output"),
            )
            .arg(
                Arg::with_name(VALIDATE_EVERY_OPT)
                    .help("validate every N records")
                    .takes_value(true)
                    .default_value("100")
                    .short("c")
                    .value_name("N")
                    .long("cache-size"),
            )
            .arg(
                Arg::with_name(SKIP_WRONG_OPT)
                    .takes_value(false)
                    .help("try to skip wrong records")
                    .long("skip-wrong-record"),
            )
    }

    fn from_matches(matches: &ArgMatches) -> AnyResult<RecoveryBlobCommand> {
        Ok(RecoveryBlobCommand {
            input: matches.value_of(INPUT_OPT).expect("Required").to_string(),
            output: matches.value_of(OUTPUT_OPT).expect("Required").to_string(),
            skip_wrong_record: matches.is_present(SKIP_WRONG_OPT),
            validate_every: matches
                .value_of(VALIDATE_EVERY_OPT)
                .expect("Has default")
                .parse()?,
        })
    }
}

pub struct ValidateBlobCommand {
    path: PathBuf,
    blob_suffix: String,
    backup_suffix: String,
    validate_every: usize,
    fix: bool,
    skip_confirmation: bool,
}

impl ValidateBlobCommand {
    fn run(&self) -> AnyResult<()> {
        if self.path.is_file() {
            validate_blob(&self.path)?;
            info!("Blob {:?} is valid", self.path);
            return Ok(());
        }
        let result = validate_files_recursive(&self.path, &self.blob_suffix, validate_blob)?;
        print_result(&result, "blob");

        if self.fix && !result.is_empty() {
            if !self.skip_confirmation && !ask_confirmation("Fix invalid blob files?")? {
                return Ok(());
            }

            for path in &result {
                let backup_path = get_backup_path(path, &self.backup_suffix)?;
                match move_and_recover_blob(&path, &backup_path, self.validate_every) {
                    Err(err) => {
                        error!("Error: {}", err);
                    }
                    _ => {
                        info!("[{}] recovered, backup saved to {:?}", path, backup_path);
                    }
                }
            }
        }
        Ok(())
    }

    fn subcommand<'a, 'b>() -> App<'a, 'b> {
        SubCommand::with_name(VALIDATE_BLOB_COMMAND)
            .arg(
                Arg::with_name(DISK_PATH_OPT)
                    .help("disk path")
                    .short("p")
                    .long("path")
                    .takes_value(true)
                    .required(true),
            )
            .arg(
                Arg::with_name(SUFFIX_OPT)
                    .help("blob suffix")
                    .short("s")
                    .long("suffix")
                    .default_value("blob")
                    .takes_value(true),
            )
            .arg(
                Arg::with_name(BACKUP_SUFFIX_OPT)
                    .help("blob backup file suffix")
                    .short("b")
                    .long("backup-suffix")
                    .default_value(".backup")
                    .takes_value(true),
            )
            .arg(
                Arg::with_name(FIX_OPT)
                    .takes_value(false)
                    .help("fix invalid blob files")
                    .short("f")
                    .long("fix"),
            )
            .arg(
                Arg::with_name(NO_CONFIRM_OPT)
                    .takes_value(false)
                    .help("turn off fix confirmation")
                    .long("no-confirm"),
            )
            .arg(
                Arg::with_name(VALIDATE_EVERY_OPT)
                    .help("validate every N records")
                    .takes_value(true)
                    .default_value("100")
                    .short("c")
                    .value_name("N")
                    .long("cache-size"),
            )
    }

    fn from_matches(matches: &ArgMatches) -> AnyResult<ValidateBlobCommand> {
        Ok(ValidateBlobCommand {
            path: matches.value_of(DISK_PATH_OPT).expect("Required").into(),
            blob_suffix: matches.value_of(SUFFIX_OPT).expect("Required").to_string(),
            backup_suffix: matches
                .value_of(BACKUP_SUFFIX_OPT)
                .expect("Required")
                .to_string(),
            fix: matches.is_present(FIX_OPT),
            skip_confirmation: matches.is_present(NO_CONFIRM_OPT),
            validate_every: matches
                .value_of(VALIDATE_EVERY_OPT)
                .expect("Has default")
                .parse()?,
        })
    }
}

pub struct ValidateIndexCommand {
    path: PathBuf,
    index_suffix: String,
    delete: bool,
    skip_confirmation: bool,
    key_size: Option<usize>,
}

impl ValidateIndexCommand {
    fn run(&self) -> AnyResult<()> {
        let validate_index_fn = match self.key_size {
            Some(4) => validate_index::<Key4>,
            Some(8) => validate_index::<Key8>,
            Some(16) => validate_index::<Key16>,
            Some(32) => validate_index::<Key32>,
            None => validate_index::<PearlKey>,
            _ => return Err(anyhow::anyhow!("Key size is not supported")),
        };
        if self.path.is_file() {
            validate_index_fn(&self.path)?;
            info!("Index {:?} is valid", self.path);
            return Ok(());
        }
        let result = validate_files_recursive(&self.path, &self.index_suffix, validate_index_fn)?;
        print_result(&result, "index");

        if self.delete && !result.is_empty() {
            if !self.skip_confirmation && !ask_confirmation("Delete invalid index files?")? {
                return Ok(());
            }

            for path in result {
                match std::fs::remove_file(&path) {
                    Ok(_) => {
                        info!("[{}] index file removed", path);
                    }
                    Err(err) => {
                        info!("[{}] failed to remove index file: {}", path, err);
                    }
                }
            }
        }
        Ok(())
    }

    fn subcommand<'a, 'b>() -> App<'a, 'b> {
        lazy_static::lazy_static! {
<<<<<<< HEAD
                    static ref KEY_SIZE_HELP: String = format!("key size, supported 1, 2, 4, 8, 16, 32. {} used by default", PearlKey::LEN);
        };
=======
            static ref KEY_SIZE_HELP: String =
                        format!(
                            "key size, supported 4, 8, 16, 32. {} used by default",
                            PearlKey::LEN
                        );
        }
>>>>>>> 28d910fe
        SubCommand::with_name(VALIDATE_INDEX_COMMAND)
            .arg(
                Arg::with_name(DISK_PATH_OPT)
                    .help("disk path")
                    .short("p")
                    .long("path")
                    .takes_value(true)
                    .required(true),
            )
            .arg(
                Arg::with_name(SUFFIX_OPT)
                    .help("index suffix")
                    .short("s")
                    .long("suffix")
                    .default_value("index")
                    .takes_value(true),
            )
            .arg(
                Arg::with_name(DELETE_OPT)
                    .takes_value(false)
                    .help("delete invalid index files")
                    .short("d")
                    .long("delete"),
            )
            .arg(
                Arg::with_name(NO_CONFIRM_OPT)
                    .takes_value(false)
                    .help("turn off fix confirmation")
                    .long("no-confirm"),
            )
            .arg(
                Arg::with_name(KEY_SIZE_OPT)
                    .takes_value(true)
                    .required(false)
                    .help(KEY_SIZE_HELP.as_str())
                    .long("no-confirm"),
            )
    }

    fn from_matches(matches: &ArgMatches) -> AnyResult<Self> {
        Ok(ValidateIndexCommand {
            path: matches.value_of(DISK_PATH_OPT).expect("Required").into(),
            index_suffix: matches.value_of(SUFFIX_OPT).expect("Required").to_string(),
            delete: matches.is_present(DELETE_OPT),
            skip_confirmation: matches.is_present(NO_CONFIRM_OPT),
            key_size: matches
                .value_of(KEY_SIZE_OPT)
                .map(|x| x.parse())
                .transpose()?,
        })
    }
}

pub struct MigrateCommand {
    input_path: PathBuf,
    output_path: PathBuf,
    blob_suffix: String,
    validate_every: usize,
    target_version: u32,
}

impl MigrateCommand {
    fn run(&self) -> AnyResult<()> {
        if self.input_path.is_file() {
            migrate_blob(
                &self.input_path,
                &self.output_path,
                self.validate_every,
                self.target_version,
            )?;
        } else {
            process_files_recursive(
                &self.input_path,
                &self.blob_suffix,
                |path, relative_path| {
                    let output_dir = self.output_path.join(relative_path);
                    std::fs::create_dir_all(&output_dir)?;
                    let output = output_dir.join(path.file_name().expect("Must be filename"));
                    migrate_blob(path, &output, self.validate_every, self.target_version)
                },
                "Migration",
            )?;
        }
        Ok(())
    }

    fn subcommand<'a, 'b>() -> App<'a, 'b> {
        SubCommand::with_name(MIGRATE_COMMAND)
            .arg(
                Arg::with_name(INPUT_OPT)
                    .help("input disk path")
                    .value_name("path")
                    .short("i")
                    .long("input")
                    .takes_value(true)
                    .required(true),
            )
            .arg(
                Arg::with_name(OUTPUT_OPT)
                    .help("output disk path")
                    .value_name("path")
                    .short("o")
                    .long("output")
                    .takes_value(true)
                    .required(true),
            )
            .arg(
                Arg::with_name(SUFFIX_OPT)
                    .help("blob suffix")
                    .short("s")
                    .long("suffix")
                    .default_value("blob")
                    .takes_value(true),
            )
            .arg(
                Arg::with_name(VALIDATE_EVERY_OPT)
                    .help("validate every N records")
                    .takes_value(true)
                    .default_value("100")
                    .short("c")
                    .value_name("N")
                    .long("cache-size"),
            )
            .arg(
                Arg::with_name(TARGET_VERSION_OPT)
                    .help("target blob version for migration")
                    .takes_value(true)
                    .default_value("1")
                    .short("t")
                    .value_name("version")
                    .long("target-version"),
            )
    }

    fn from_matches(matches: &ArgMatches) -> AnyResult<MigrateCommand> {
        Ok(MigrateCommand {
            input_path: matches.value_of(INPUT_OPT).expect("Required").into(),
            output_path: matches.value_of(OUTPUT_OPT).expect("Required").into(),
            blob_suffix: matches.value_of(SUFFIX_OPT).expect("Required").to_string(),
            validate_every: matches
                .value_of(VALIDATE_EVERY_OPT)
                .expect("Has default")
                .parse()?,
            target_version: matches
                .value_of(TARGET_VERSION_OPT)
                .expect("Has default")
                .parse()?,
        })
    }
}

pub struct GetBlobInfoCommand {
    path: PathBuf,
}

impl GetBlobInfoCommand {
    fn run(&self) -> AnyResult<()> {
        let collector = pearl::tools::BlobSummaryCollector::from_path(&self.path)?;
        println!("Blob summary");
        println!("Path: {:?}", self.path);
        println!("Records count: {}", collector.records());
        println!("Unique keys: {}", collector.unique_keys_count());
        println!("Header");
        println!("Version: {}", collector.header_version());
        println!(
            "Magic byte: {}",
            hex::encode(bincode::serialize(&collector.header_magic_byte())?)
        );
        println!(
            "Flags: {}",
            hex::encode(bincode::serialize(&collector.header_flags())?)
        );
        Ok(())
    }

    fn subcommand<'a, 'b>() -> App<'a, 'b> {
        SubCommand::with_name(GET_BLOB_INFO_COMMAND).arg(
            Arg::with_name(INPUT_OPT)
                .help("input blob")
                .takes_value(true)
                .required(true)
                .short("i")
                .long("input"),
        )
    }

    fn from_matches(matches: &ArgMatches) -> AnyResult<Self> {
        Ok(Self {
            path: matches.value_of(INPUT_OPT).expect("Required").into(),
        })
    }
}

pub struct GetIndexInfoCommand {
    path: PathBuf,
}

impl GetIndexInfoCommand {
    fn run(&self) -> AnyResult<()> {
        let collector = pearl::tools::IndexSummaryCollector::from_path(&self.path)?;
        println!("Index summary");
        println!("Path: {:?}", self.path);
        println!("Records count: {}", collector.records_readed());
        println!("Unique keys: {}", collector.unique_keys_count());
        println!("Header");
        println!("Records count: {}", collector.header_records_count());
        println!(
            "Record header size: {}",
            collector.header_record_header_size()
        );
        println!("Meta size: {}", collector.header_meta_size());
        println!("Hash: {}", hex::encode(collector.header_hash()));
        println!("Is written: {}", collector.header_is_written());
        println!("Version: {}", collector.header_version());
        println!("Key size: {}", collector.header_key_size());
        Ok(())
    }

    fn subcommand<'a, 'b>() -> App<'a, 'b> {
        SubCommand::with_name(GET_INDEX_INFO_COMMAND).arg(
            Arg::with_name(INPUT_OPT)
                .help("input index")
                .takes_value(true)
                .required(true)
                .short("i")
                .long("input"),
        )
    }

    fn from_matches(matches: &ArgMatches) -> AnyResult<Self> {
        Ok(Self {
            path: matches.value_of(INPUT_OPT).expect("Required").into(),
        })
    }
}

impl MainCommand {
    pub fn run() -> AnyResult<()> {
        let settings = MainCommand::from_matches()?;
        match settings {
            MainCommand::Recovery(settings) => settings.run(),
            MainCommand::Validate(settings) => settings.run(),
            MainCommand::ValidateIndex(settings) => settings.run(),
            MainCommand::Migrate(settings) => settings.run(),
            MainCommand::GetBlobInfo(settings) => settings.run(),
            MainCommand::GetIndexInfo(settings) => settings.run(),
        }
    }

    fn get_matches<'a>() -> ArgMatches<'a> {
        App::new(format!("Blob recovery tool, {}", env!("CARGO_PKG_NAME")))
            .version(env!("CARGO_PKG_VERSION"))
            .subcommand(RecoveryBlobCommand::subcommand())
            .subcommand(ValidateBlobCommand::subcommand())
            .subcommand(ValidateIndexCommand::subcommand())
            .subcommand(MigrateCommand::subcommand())
            .subcommand(GetBlobInfoCommand::subcommand())
            .subcommand(GetIndexInfoCommand::subcommand())
            .get_matches()
    }

    fn from_matches() -> AnyResult<MainCommand> {
        let matches = Self::get_matches();
        match matches.subcommand() {
            (RECOVERY_COMMAND, Some(matches)) => Ok(MainCommand::Recovery(
                RecoveryBlobCommand::from_matches(matches)?,
            )),
            (VALIDATE_BLOB_COMMAND, Some(matches)) => Ok(MainCommand::Validate(
                ValidateBlobCommand::from_matches(matches)?,
            )),
            (VALIDATE_INDEX_COMMAND, Some(matches)) => Ok(MainCommand::ValidateIndex(
                ValidateIndexCommand::from_matches(matches)?,
            )),
            (MIGRATE_COMMAND, Some(matches)) => {
                Ok(MainCommand::Migrate(MigrateCommand::from_matches(matches)?))
            }
            (GET_BLOB_INFO_COMMAND, Some(matches)) => Ok(MainCommand::GetBlobInfo(
                GetBlobInfoCommand::from_matches(matches)?,
            )),
            (GET_INDEX_INFO_COMMAND, Some(matches)) => Ok(MainCommand::GetIndexInfo(
                GetIndexInfoCommand::from_matches(matches)?,
            )),
            _ => Err(anyhow::anyhow!("Unknown command")),
        }
    }
}<|MERGE_RESOLUTION|>--- conflicted
+++ resolved
@@ -248,17 +248,12 @@
 
     fn subcommand<'a, 'b>() -> App<'a, 'b> {
         lazy_static::lazy_static! {
-<<<<<<< HEAD
-                    static ref KEY_SIZE_HELP: String = format!("key size, supported 1, 2, 4, 8, 16, 32. {} used by default", PearlKey::LEN);
-        };
-=======
             static ref KEY_SIZE_HELP: String =
                         format!(
                             "key size, supported 4, 8, 16, 32. {} used by default",
                             PearlKey::LEN
                         );
         }
->>>>>>> 28d910fe
         SubCommand::with_name(VALIDATE_INDEX_COMMAND)
             .arg(
                 Arg::with_name(DISK_PATH_OPT)
