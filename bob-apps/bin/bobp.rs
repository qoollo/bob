--- conflicted
+++ resolved
@@ -88,12 +88,9 @@
     mode: Mode,
     measure_time: bool,
     key_size: usize,
-<<<<<<< HEAD
     basic_username: Option<String>,
     basic_password: Option<String>,
-=======
     packet_size: u64,
->>>>>>> d1b3c451
 }
 
 impl FromStr for Mode {
@@ -125,13 +122,10 @@
                 );
             }
         }
-<<<<<<< HEAD
         let basic_username = matches.value_of("user").map(|s| s.to_string());
         let basic_password = matches.value_of("password").map(|s| s.to_string());
-
-=======
         let packet_size = matches.value_or_default("packet_size");
->>>>>>> d1b3c451
+
         Self {
             low_idx,
             count,
@@ -140,12 +134,9 @@
             mode,
             measure_time: false,
             key_size,
-<<<<<<< HEAD
             basic_username,
             basic_password,
-=======
             packet_size,
->>>>>>> d1b3c451
         }
     }
 
@@ -186,7 +177,6 @@
         data
     }
 
-<<<<<<< HEAD
     fn get_request_creator<T>(&self) -> impl Fn(T) -> Request<T> {
         let do_basic_auth = self.basic_username.is_some() && self.basic_password.is_some();
         let basic_username = self.basic_username.clone().unwrap_or_default();
@@ -208,7 +198,8 @@
             }
             request
         }
-=======
+    }
+
     fn prepare_exist_keys(&self) -> Vec<Vec<u64>> {
         let mut keys = Vec::new();
         let mut current_low = self.low_idx;
@@ -236,7 +227,6 @@
             keys.push(keys_portion);
         }
         keys
->>>>>>> d1b3c451
     }
 }
 
@@ -894,12 +884,9 @@
                 mode: task_conf.mode.clone(),
                 measure_time: i == 0,
                 key_size: task_conf.key_size,
-<<<<<<< HEAD
                 basic_username: task_conf.basic_username.clone(),
                 basic_password: task_conf.basic_password.clone(),
-=======
                 packet_size: task_conf.packet_size,
->>>>>>> d1b3c451
             };
             match benchmark_conf.behavior {
                 Behavior::Put => tokio::spawn(put_worker(nc, tc, stat_inner)),
@@ -1058,7 +1045,6 @@
                 .default_value(option_env!("BOB_KEY_SIZE").unwrap_or("8")),
         )
         .arg(
-<<<<<<< HEAD
             Arg::with_name("user")
                 .help("username for auth")
                 .takes_value(true)
@@ -1069,14 +1055,14 @@
                 .help("password for auth")
                 .takes_value(true)
                 .long("password"),
-=======
+        )
+        .arg(
             Arg::with_name("packet_size")
                 .help("size of packet in exist request")
                 .takes_value(true)
                 .long("packet_size")
                 .short("s")
                 .default_value("1000"),
->>>>>>> d1b3c451
         )
         .get_matches()
 }
