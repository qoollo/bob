use bob::{
    Blob, BlobKey, BlobMeta, BobApiClient, ExistRequest, GetOptions, GetRequest, GetSource,
    PutOptions, PutRequest,
};
use std::iter::repeat;

use clap::{App, Arg, ArgMatches};
use std::collections::HashMap;
use std::error::Error;
use std::fmt::{Debug, Formatter, Result as FmtResult};
use std::ops::Sub;
use std::str::FromStr;
use std::sync::atomic::{AtomicBool, AtomicU64, Ordering};
use std::sync::Arc;
use std::thread;
use std::time::{self, Duration, Instant, SystemTime, UNIX_EPOCH};
use tokio::sync::Mutex;
use tokio::task::JoinHandle;
use tokio::time::sleep;
use tonic::transport::{Channel, Endpoint};
use tonic::{Code, Request, Status};

#[macro_use]
extern crate log;

#[derive(Clone)]
struct NetConfig {
    port: u16,
    target: String,
}
impl NetConfig {
    fn get_uri(&self) -> http::Uri {
        http::Uri::builder()
            .scheme("http")
            .authority(format!("{}:{}", self.target, self.port).as_str())
            .path_and_query("/")
            .build()
            .unwrap()
    }

    fn from_matches(matches: &ArgMatches) -> Self {
        Self {
            port: matches.value_or_default("port"),
            target: matches.value_or_default("host"),
        }
    }

    async fn build_client(&self) -> BobApiClient<Channel> {
        let endpoint = Endpoint::from(self.get_uri()).tcp_nodelay(true);
        loop {
            match BobApiClient::connect(endpoint.clone()).await {
                Ok(client) => return client,
                Err(e) => {
                    sleep(Duration::from_millis(1000)).await;
                    println!(
                        "{:?}",
                        e.source()
                            .and_then(|e| e.downcast_ref::<hyper::Error>())
                            .unwrap()
                    );
                }
            }
        }
    }
}

impl Debug for NetConfig {
    fn fmt(&self, f: &mut Formatter<'_>) -> FmtResult {
        write!(f, "{}:{}", self.target, self.port)
    }
}

#[derive(Clone)]
struct TaskConfig {
    low_idx: u64,
    count: u64,
    payload_size: u64,
    direct: bool,
    measure_time: bool,
    key_size: usize,
}

impl TaskConfig {
    fn from_matches(matches: &ArgMatches) -> Self {
        let key_size = option_env!("BOB_KEY_SIZE")
            .map_or(Ok(8), str::parse)
            .expect("Could not parse BOB_KEY_SIZE");
<<<<<<< HEAD
=======
        let low_idx = matches.value_or_default("first");
        let count = matches.value_or_default("count");
        if key_size < std::mem::size_of::<u64>() {
            let max_allowed = 256_u64.pow(key_size as u32) - 1;
            if low_idx + count > max_allowed {
                panic!(
                    "max possible index for keysize={} is {}, but task includes keys up to {}",
                    key_size,
                    max_allowed,
                    low_idx + count
                );
            }
        }
>>>>>>> 447e7374
        Self {
            low_idx,
            count,
            payload_size: matches.value_or_default("payload"),
            direct: matches.is_present("direct"),
            measure_time: false,
            key_size,
        }
    }

    fn find_get_options(&self) -> Option<GetOptions> {
        if self.direct {
            Some(GetOptions {
                force_node: true,
                source: GetSource::Normal as i32,
            })
        } else {
            None
        }
    }

    fn find_put_options(&self) -> Option<PutOptions> {
        if self.direct {
            Some(PutOptions {
                remote_nodes: vec![],
                force_node: true,
                overwrite: false,
            })
        } else {
            None
        }
    }

    fn is_time_measurement_thread(&self) -> bool {
        self.measure_time
    }

    fn get_proper_key(&self, key: u64) -> Vec<u8> {
<<<<<<< HEAD
        key.to_be_bytes()
            .iter()
            .take(self.key_size)
            .cloned()
            .collect()
=======
        let mut data = key.to_le_bytes().to_vec();
        if self.key_size > data.len() {
            data.extend(repeat(0).take(self.key_size - data.len()));
        } else if self.key_size < data.len() {
            data.resize(self.key_size, 0);
        }
        data
>>>>>>> 447e7374
    }
}

impl Debug for TaskConfig {
    fn fmt(&self, f: &mut Formatter<'_>) -> FmtResult {
        write!(
            f,
            "payload size: {}, count: {}",
            self.payload_size, self.count
        )?;
        if self.direct {
            write!(f, ", direct")
        } else {
            Ok(())
        }
    }
}

type CodeRepresentation = i32; // Because tonic::Code does not implement hash

#[derive(Default)]
struct Statistics {
    put_total: AtomicU64,
    put_error_count: AtomicU64,

    get_total: AtomicU64,
    get_error_count: AtomicU64,

    put_time_ns_st: AtomicU64,
    put_count_st: AtomicU64,

    get_time_ns_st: AtomicU64,
    get_count_st: AtomicU64,

    get_errors: Mutex<HashMap<CodeRepresentation, u64>>,
    put_errors: Mutex<HashMap<CodeRepresentation, u64>>,

    get_size_bytes: AtomicU64,

    verified_puts: AtomicU64,
}

impl Statistics {
    fn save_single_thread_put_time(&self, duration: &Duration) {
        self.put_time_ns_st
            .fetch_add(duration.as_nanos() as u64, Ordering::Relaxed);
        self.put_count_st.fetch_add(1, Ordering::Relaxed);
    }

    fn save_single_thread_get_time(&self, duration: &Duration) {
        self.get_time_ns_st
            .fetch_add(duration.as_nanos() as u64, Ordering::Relaxed);
        self.get_count_st.fetch_add(1, Ordering::Relaxed);
    }

    async fn save_get_error(&self, status: Status) {
        let mut guard = self.get_errors.lock().await;
        guard
            .entry(status.code() as CodeRepresentation)
            .and_modify(|i| *i += 1)
            .or_insert(1);

        self.get_error_count.fetch_add(1, Ordering::SeqCst);
        debug!("{}", status.message())
    }

    async fn save_put_error(&self, status: Status) {
        let mut guard = self.put_errors.lock().await;
        guard
            .entry(status.code() as CodeRepresentation)
            .and_modify(|i| *i += 1)
            .or_insert(1);

        self.put_error_count.fetch_add(1, Ordering::SeqCst);
        debug!("{}", status.message())
    }
}

struct BenchmarkConfig {
    workers_count: u64,
    behavior: Behavior,
    statistics: Arc<Statistics>,
    time: Option<Duration>,
    request_amount_bytes: u64,
}

#[derive(Debug)]
enum Behavior {
    Put,
    Get,
    Test,
    PingPong,
}

impl FromStr for Behavior {
    type Err = ();

    fn from_str(s: &str) -> Result<Self, Self::Err> {
        match s {
            "get" => Ok(Behavior::Get),
            "put" => Ok(Behavior::Put),
            "test" => Ok(Behavior::Test),
            "ping_pong" => Ok(Behavior::PingPong),
            _ => Err(()),
        }
    }
}

impl BenchmarkConfig {
    fn from_matches(matches: &ArgMatches) -> Self {
        Self {
            workers_count: matches.value_or_default("threads"),
            behavior: matches
                .value_of("behavior")
                .unwrap()
                .parse()
                .expect("incorrect behavior"),
            statistics: Arc::new(Statistics::default()),
            time: matches
                .value_of("time")
                .map(|t| Duration::from_secs(t.parse().expect("error parsing time"))),
            request_amount_bytes: matches.value_or_default("payload"),
        }
    }
}

impl Debug for BenchmarkConfig {
    fn fmt(&self, f: &mut Formatter<'_>) -> FmtResult {
        write!(
            f,
            "workers count: {}, time: {}, behaviour: {:?}",
            self.workers_count,
            self.time
                .map(|t| format!("{:?}", t))
                .unwrap_or_else(|| "infinite".to_string()),
            self.behavior
        )
    }
}

struct DiffContainer<'a, T: Copy + Sub<Output = T>> {
    last_value: T,
    value_getter: Box<dyn Fn() -> T + 'a + Send>,
}

impl<'a, T: Copy + Sub<Output = T>> DiffContainer<'a, T> {
    pub fn new(f: Box<dyn Fn() -> T + 'a + Send>) -> Self {
        DiffContainer {
            last_value: f(),
            value_getter: f,
        }
    }

    pub fn get_diff(&mut self) -> T {
        let current = (*self.value_getter)();
        let diff = current - self.last_value;
        self.last_value = current;
        diff
    }
}

#[tokio::main]
async fn main() {
    let matches = get_matches();

    let net_conf = NetConfig::from_matches(&matches);
    let task_conf = TaskConfig::from_matches(&matches);
    let benchmark_conf = BenchmarkConfig::from_matches(&matches);

    println!("Bob will be benchmarked now");
    println!(
        "target: {:?}\r\nbenchmark configuration: {:?}\r\ntotal task configuration: {:?}",
        net_conf, benchmark_conf, task_conf,
    );

    let stop_token: Arc<AtomicBool> = Arc::new(AtomicBool::new(false));

    let stat_thread = spawn_statistics_thread(&benchmark_conf, &stop_token);

    let workers = spawn_workers(&net_conf, &task_conf, &benchmark_conf);

    if let Some(time) = benchmark_conf.time {
        sleep(time).await;
    } else {
        for worker in workers {
            let _ = worker.await;
        }
    }
    stop_token.store(true, Ordering::Relaxed);
    if let Err(e) = stat_thread.await {
        eprintln!("error awaiting stat thread: {:?}", e);
    }
}

async fn stat_worker(
    stop_token: Arc<AtomicBool>,
    period_ms: u64,
    stat: Arc<Statistics>,
    request_bytes: u64,
) {
    let (put_speed_values, get_speed_values, elapsed) =
        print_periodic_stat(stop_token, period_ms, &stat, request_bytes);
    print_averages(&stat, &put_speed_values, &get_speed_values, elapsed);
    print_errors_with_codes(stat).await
}

async fn print_errors_with_codes(stat: Arc<Statistics>) {
    let guard = stat.get_errors.lock().await;
    if !guard.is_empty() {
        println!("get errors:");
        for (&code, count) in guard.iter() {
            println!("{:?} = {}", Code::from(code), count);
        }
    }
    let guard = stat.put_errors.lock().await;
    if !guard.is_empty() {
        println!("put errors:");
        for (&code, count) in guard.iter() {
            println!("{:?} = {}", Code::from(code), count);
        }
    }
}

fn print_averages(
    stat: &Arc<Statistics>,
    put_speed_values: &[f64],
    get_speed_values: &[f64],
    elapsed: Duration,
) {
    println!(
        "avg total: {} rps | total err: {}\r\n\
        put: {:>6.2} kb/s | get: {:>6.2} kb/s\r\n\
        put resp time, ms: {:>6.2} | get resp time, ms: {:>6.2}",
        ((stat.put_total.load(Ordering::Relaxed) + stat.get_total.load(Ordering::Relaxed)) * 1000)
            .checked_div(elapsed.as_millis() as u64)
            .unwrap_or_default(),
        stat.put_error_count.load(Ordering::Relaxed) + stat.get_error_count.load(Ordering::Relaxed),
        average(put_speed_values),
        average(get_speed_values),
        finite_or_default(
            (stat.put_time_ns_st.load(Ordering::Relaxed) as f64)
                / (stat.put_count_st.load(Ordering::Relaxed) as f64)
                / 1e9
        ),
        finite_or_default(
            (stat.get_time_ns_st.load(Ordering::Relaxed) as f64)
                / (stat.get_count_st.load(Ordering::Relaxed) as f64)
                / 1e9
        ),
    );
    if get_matches().is_present("verify") {
        println!(
            "verified put threads: {}",
            stat.verified_puts.load(Ordering::Relaxed)
        );
    }
}

fn print_periodic_stat(
    stop_token: Arc<AtomicBool>,
    period_ms: u64,
    stat: &Arc<Statistics>,
    request_bytes: u64,
) -> (Vec<f64>, Vec<f64>, Duration) {
    let pause = time::Duration::from_millis(period_ms);
    let mut put_count = DiffContainer::new(Box::new(|| stat.put_total.load(Ordering::Relaxed)));
    let mut get_count = DiffContainer::new(Box::new(|| stat.get_total.load(Ordering::Relaxed)));
    let mut put_time_st =
        DiffContainer::new(Box::new(|| stat.put_time_ns_st.load(Ordering::Relaxed)));
    let mut put_count_st =
        DiffContainer::new(Box::new(|| stat.put_count_st.load(Ordering::Relaxed)));
    let mut get_time_st =
        DiffContainer::new(Box::new(|| stat.get_time_ns_st.load(Ordering::Relaxed)));
    let mut get_count_st =
        DiffContainer::new(Box::new(|| stat.get_count_st.load(Ordering::Relaxed)));
    let mut get_size = DiffContainer::new(Box::new(|| stat.get_size_bytes.load(Ordering::Relaxed)));
    let mut put_speed_values = vec![];
    let mut get_speed_values = vec![];
    let k = request_bytes as f64 / period_ms as f64 * 1000.0 / 1024.0;
    let start = Instant::now();
    while !stop_token.load(Ordering::Relaxed) {
        thread::sleep(pause);
        let put_count_spd = put_count.get_diff() * 1000 / period_ms;
        let get_count_spd = get_count.get_diff() * 1000 / period_ms;
        let cur_st_put_time = put_time_st.get_diff() as f64;
        let cur_st_put_count = put_count_st.get_diff() as f64;
        let cur_st_get_time = get_time_st.get_diff() as f64;
        let cur_st_get_count = get_count_st.get_diff() as f64;

        let put_error = stat.put_error_count.load(Ordering::Relaxed);
        let get_error = stat.get_error_count.load(Ordering::Relaxed);
        let put_spd = put_count_spd as f64 * k;
        let get_spd = get_size.get_diff() as f64 / 1024.0;
        if put_spd > 0.0 {
            put_speed_values.push(put_spd);
        }
        if get_spd > 0.0 {
            get_speed_values.push(get_spd);
        }
        println!(
            "put: {:>6} rps  | get {:>6} rps   | put err: {:5}     | get err: {:5}\r\n\
            put: {:>6.2} kb/s | get: {:>6.2} kb/s | put lat: {:>6.2} ms | get lat: {:>6.2} ms",
            put_count_spd,
            get_count_spd,
            put_error,
            get_error,
            put_spd,
            get_spd,
            finite_or_default(cur_st_put_time / cur_st_put_count / 1e9),
            finite_or_default(cur_st_get_time / cur_st_get_count / 1e9)
        );
    }
    let elapsed = start.elapsed();
    println!("Total statistics, elapsed: {:?}", elapsed);
    (put_speed_values, get_speed_values, elapsed)
}

fn average(values: &[f64]) -> f64 {
    finite_or_default(values.iter().sum::<f64>() / values.len() as f64)
}

fn finite_or_default(value: f64) -> f64 {
    if value.is_finite() {
        value
    } else {
        f64::default()
    }
}

async fn get_worker(net_conf: NetConfig, task_conf: TaskConfig, stat: Arc<Statistics>) {
    let mut client = net_conf.build_client().await;

    let options = task_conf.find_get_options();
    let upper_idx = task_conf.low_idx + task_conf.count;
    let measure_time = task_conf.is_time_measurement_thread();
    for i in task_conf.low_idx..upper_idx {
        let request = Request::new(GetRequest {
            key: Some(BlobKey {
                key: task_conf.get_proper_key(i),
            }),
            options: options.clone(),
        });
        let res = if measure_time {
            let start = Instant::now();
            let res = client.get(request).await;
            stat.save_single_thread_get_time(&start.elapsed());
            res
        } else {
            client.get(request).await
        };
        match res {
            Err(status) => stat.save_get_error(status).await,
            Ok(payload) => {
                let res = payload.into_inner().data;
                stat.get_size_bytes
                    .fetch_add(res.len() as u64, Ordering::SeqCst);
            }
        }
        stat.get_total.fetch_add(1, Ordering::SeqCst);
    }
}

async fn put_worker(net_conf: NetConfig, task_conf: TaskConfig, stat: Arc<Statistics>) {
    let mut client = net_conf.build_client().await;

    let options: Option<PutOptions> = task_conf.find_put_options();
    let measure_time = task_conf.is_time_measurement_thread();
    let upper_idx = task_conf.low_idx + task_conf.count;
    for i in task_conf.low_idx..upper_idx {
        let blob = create_blob(&task_conf);
        let key = BlobKey {
            key: task_conf.get_proper_key(i),
        };
        let req = Request::new(PutRequest {
            key: Some(key),
            data: Some(blob),
            options: options.clone(),
        });
        let res = if measure_time {
            let start = Instant::now();
            let res = client.put(req).await;
            stat.save_single_thread_put_time(&start.elapsed());
            res
        } else {
            client.put(req).await
        };
        if let Err(status) = res {
            stat.save_put_error(status).await;
        }
        stat.put_total.fetch_add(1, Ordering::SeqCst);
    }
    let req = Request::new(ExistRequest {
        keys: (task_conf.low_idx..upper_idx)
            .map(|i| BlobKey {
<<<<<<< HEAD
                key: i.to_be_bytes().to_vec(),
=======
                key: task_conf.get_proper_key(i),
>>>>>>> 447e7374
            })
            .collect(),
        options: task_conf.find_get_options(),
    });
    if get_matches().is_present("verify") {
        let res = client.exist(req).await;
        if let Ok(res) = res {
            if res.into_inner().exist.iter().all(|b| *b) {
                stat.verified_puts.fetch_add(1, Ordering::SeqCst);
            }
        }
    }
}

async fn test_worker(net_conf: NetConfig, task_conf: TaskConfig, stat: Arc<Statistics>) {
    put_worker(net_conf.clone(), task_conf.clone(), stat.clone()).await;
    get_worker(net_conf, task_conf, stat).await;
}

async fn ping_pong_worker(net_conf: NetConfig, task_conf: TaskConfig, stat: Arc<Statistics>) {
    let mut client = net_conf.build_client().await;

    let get_options = task_conf.find_get_options();
    let put_options = task_conf.find_put_options();
    let measure_time = task_conf.is_time_measurement_thread();
    let upper_idx = task_conf.low_idx + task_conf.count;
    for i in task_conf.low_idx..upper_idx {
        let blob = create_blob(&task_conf);
        let key = BlobKey {
            key: task_conf.get_proper_key(i),
        };
        let put_request = Request::new(PutRequest {
            key: Some(key.clone()),
            data: Some(blob),
            options: put_options.clone(),
        });
        let put_res = if measure_time {
            let start = Instant::now();
            let res = client.put(put_request).await;
            stat.save_single_thread_put_time(&start.elapsed());
            res
        } else {
            client.put(put_request).await
        };
        if let Err(status) = put_res {
            stat.save_put_error(status).await;
        }
        stat.put_total.fetch_add(1, Ordering::SeqCst);
        let get_request = Request::new(GetRequest {
            key: Some(key),
            options: get_options.clone(),
        });
        let get_res = if measure_time {
            let start = Instant::now();
            let res = client.get(get_request).await;
            stat.save_single_thread_get_time(&start.elapsed());
            res
        } else {
            client.get(get_request).await
        };
        if let Err(status) = get_res {
            stat.save_get_error(status).await;
        }
        stat.get_total.fetch_add(1, Ordering::SeqCst);
    }
}

fn spawn_workers(
    net_conf: &NetConfig,
    task_conf: &TaskConfig,
    benchmark_conf: &BenchmarkConfig,
) -> Vec<tokio::task::JoinHandle<()>> {
    let task_size = task_conf.count / benchmark_conf.workers_count;
    (0..benchmark_conf.workers_count)
        .map(|i| {
            let nc = net_conf.clone();
            let stat_inner = benchmark_conf.statistics.clone();
            let low_idx = task_conf.low_idx + task_size * i;
            let count = if i == benchmark_conf.workers_count - 1 {
                task_conf.count + task_conf.low_idx - low_idx
            } else {
                task_size
            };
            let tc = TaskConfig {
                low_idx,
                count,
                payload_size: task_conf.payload_size,
                direct: task_conf.direct,
                measure_time: i == 0,
                key_size: task_conf.key_size,
            };
            match benchmark_conf.behavior {
                Behavior::Put => tokio::spawn(put_worker(nc, tc, stat_inner)),
                Behavior::Get => tokio::spawn(get_worker(nc, tc, stat_inner)),
                Behavior::Test => tokio::spawn(test_worker(nc, tc, stat_inner)),
                Behavior::PingPong => tokio::spawn(ping_pong_worker(nc, tc, stat_inner)),
            }
        })
        .collect()
}

fn spawn_statistics_thread(
    benchmark_conf: &BenchmarkConfig,
    stop_token: &Arc<AtomicBool>,
) -> JoinHandle<()> {
    let stop_token = stop_token.clone();
    let stat = benchmark_conf.statistics.clone();
    let bytes_amount = benchmark_conf.request_amount_bytes;
    tokio::spawn(stat_worker(stop_token, 1000, stat, bytes_amount))
}

fn create_blob(task_conf: &TaskConfig) -> Blob {
    let meta = BlobMeta {
        timestamp: SystemTime::now()
            .duration_since(UNIX_EPOCH)
            .expect("msg: &str")
            .as_secs(),
    };
    Blob {
        data: vec![0_u8; task_conf.payload_size as usize],
        meta: Some(meta),
    }
}

fn get_matches() -> ArgMatches<'static> {
    App::new("Bob benchmark tool")
        .arg(
            Arg::with_name("host")
                .help("ip or hostname of bob")
                .takes_value(true)
                .short("h")
                .long("host")
                .default_value("127.0.0.1"),
        )
        .arg(
            Arg::with_name("port")
                .help("port of bob")
                .takes_value(true)
                .short("p")
                .long("port")
                .default_value("20000"),
        )
        .arg(
            Arg::with_name("payload")
                .help("payload size in bytes")
                .takes_value(true)
                .short("l")
                .long("payload")
                .default_value("1024"),
        )
        .arg(
            Arg::with_name("threads")
                .help("worker thread count")
                .takes_value(true)
                .short("t")
                .long("threads")
                .default_value("1"),
        )
        .arg(
            Arg::with_name("count")
                .help("count of records to proceed")
                .takes_value(true)
                .short("c")
                .long("count")
                .default_value("1000000"),
        )
        .arg(
            Arg::with_name("first")
                .help("first index of records to proceed")
                .takes_value(true)
                .short("f")
                .long("first")
                .default_value("0"),
        )
        .arg(
            Arg::with_name("behavior")
                .help("put / get / test")
                .takes_value(true)
                .short("b")
                .long("behavior")
                .default_value("test"),
        )
        .arg(
            Arg::with_name("direct")
                .help("direct command to node")
                .short("d")
                .long("direct"),
        )
        .arg(
            Arg::with_name("time")
                .help("max time for benchmark")
                .takes_value(true)
                .long("time"),
        )
        .arg(
            Arg::with_name("amount")
                .help("amount of bytes to write")
                .takes_value(true)
                .long("amount"),
        )
        .arg(
            Arg::with_name("verify")
                .help("verify results of put requests")
                .takes_value(false)
                .long("verify"),
        )
        .get_matches()
}

trait ValueOrDefault<'a, 'b> {
    fn value_or_default<T>(&'a self, key: &'b str) -> T
    where
        T: FromStr + Debug,
        <T as std::str::FromStr>::Err: std::fmt::Debug;
}

impl<'a, 'b> ValueOrDefault<'a, 'b> for ArgMatches<'a> {
    fn value_or_default<T>(&'a self, key: &'b str) -> T
    where
        T: FromStr + Debug,
        <T as std::str::FromStr>::Err: std::fmt::Debug,
    {
        self.value_of(key).unwrap_or_default().parse().unwrap()
    }
}<|MERGE_RESOLUTION|>--- conflicted
+++ resolved
@@ -85,8 +85,6 @@
         let key_size = option_env!("BOB_KEY_SIZE")
             .map_or(Ok(8), str::parse)
             .expect("Could not parse BOB_KEY_SIZE");
-<<<<<<< HEAD
-=======
         let low_idx = matches.value_or_default("first");
         let count = matches.value_or_default("count");
         if key_size < std::mem::size_of::<u64>() {
@@ -100,7 +98,6 @@
                 );
             }
         }
->>>>>>> 447e7374
         Self {
             low_idx,
             count,
@@ -139,13 +136,6 @@
     }
 
     fn get_proper_key(&self, key: u64) -> Vec<u8> {
-<<<<<<< HEAD
-        key.to_be_bytes()
-            .iter()
-            .take(self.key_size)
-            .cloned()
-            .collect()
-=======
         let mut data = key.to_le_bytes().to_vec();
         if self.key_size > data.len() {
             data.extend(repeat(0).take(self.key_size - data.len()));
@@ -153,7 +143,6 @@
             data.resize(self.key_size, 0);
         }
         data
->>>>>>> 447e7374
     }
 }
 
@@ -548,11 +537,7 @@
     let req = Request::new(ExistRequest {
         keys: (task_conf.low_idx..upper_idx)
             .map(|i| BlobKey {
-<<<<<<< HEAD
-                key: i.to_be_bytes().to_vec(),
-=======
                 key: task_conf.get_proper_key(i),
->>>>>>> 447e7374
             })
             .collect(),
         options: task_conf.find_get_options(),
