use bob::{
    build_info::BuildInfo, init_counters, BobApiServer, BobServer, ClusterConfig, Factory, Grinder,
    VirtualMapper,
};
use clap::{crate_version, App, Arg, ArgMatches};
use std::net::{IpAddr, Ipv4Addr, SocketAddr};
use tokio::runtime::Handle;
use tonic::transport::Server;

#[macro_use]
extern crate log;

#[tokio::main]
async fn main() {
    let matches = get_matches();

    if matches.value_of("cluster").is_none() {
        eprintln!("Expect cluster config");
        eprintln!("use -h for help");
        return;
    }

    if matches.value_of("node").is_none() {
        eprintln!("Expect node config");
        eprintln!("use -h for help");
        return;
    }

    let cluster_config = matches.value_of("cluster").unwrap();
    println!("Cluster config: {:?}", cluster_config);
    let cluster = ClusterConfig::try_get(cluster_config).await.unwrap();

    let node_config = matches.value_of("node").unwrap();
    println!("Node config: {:?}", node_config);
    let node = cluster.get(node_config).await.unwrap();

    log4rs::init_file(node.log_config(), Default::default()).expect("can't find log config");

    let mut mapper = VirtualMapper::new(&node, &cluster).await;

    let mut addr = match (
        node.bind_to_ip_address(),
        node.bind().parse(),
        port_from_address(node.bind().as_str()),
    ) {
        (Some(addr1), Ok(addr2), _) => {
            if addr1 == addr2 {
                Some(addr1)
            } else {
                log::error!("Addresses provided in node config and cluster config are not equal: {:?} != {:?}", addr1, addr2);
                None
            }
        }
        (Some(addr), _, _) => Some(addr),
        (_, Ok(addr), _) => Some(addr),
        (_, _, Some(port)) => Some(bind_all_interfaces(port)),
        _ => None,
    }
    .expect("Can't determine ip address to bind");

    let node_name = matches.value_of("name");
    if let Some(name) = node_name {
        let found = cluster
            .nodes()
            .iter()
            .find(|n| n.name() == name)
            .unwrap_or_else(|| panic!("cannot find node: '{}' in cluster config", name));
        mapper = VirtualMapper::new(&node, &cluster).await;
        addr = if let Ok(addr) = found.address().parse() {
            addr
        } else if let Some(port) = port_from_address(found.address()) {
            bind_all_interfaces(port)
        } else {
            panic!("Can't determine ip address to bind");
        };
    }
    warn!("Start listening on: {:?}", addr);

<<<<<<< HEAD
    let (metrics, shared_metrics) = init_counters(&node, &addr.to_string());
=======
    let metrics = init_counters(&node, &addr.to_string()).await;
>>>>>>> 35a8ad5a

    let handle = Handle::current();
    let bob = BobServer::new(Grinder::new(mapper, &node).await, handle, shared_metrics);

    info!("Start backend");
    bob.run_backend().await.unwrap();
    info!("Start API server");
    let http_api_port = matches
        .value_of("http_api_port")
        .and_then(|v| v.parse().ok())
        .unwrap_or(node.http_api_port());
    let http_api_address = matches
        .value_of("http_api_address")
        .and_then(|v| v.parse().ok())
        .unwrap_or(node.http_api_address());
    bob.run_api_server(http_api_address, http_api_port);

    create_signal_handlers(&bob).unwrap();

    let factory = Factory::new(node.operation_timeout(), metrics);
    bob.run_periodic_tasks(factory);
    let new_service = BobApiServer::new(bob);

    Server::builder()
        .tcp_nodelay(true)
        .add_service(new_service)
        .serve(addr)
        .await
        .unwrap();
}

fn bind_all_interfaces(port: u16) -> SocketAddr {
    SocketAddr::new(IpAddr::V4(Ipv4Addr::new(0, 0, 0, 0)), port)
}

fn port_from_address(addr: &str) -> Option<u16> {
    addr.rsplit_once(':')
        .and_then(|(_, port)| port.parse::<u16>().ok())
}

fn create_signal_handlers(server: &BobServer) -> Result<(), Box<dyn std::error::Error>> {
    use tokio::signal::unix::SignalKind;
    let signals = [SignalKind::terminate(), SignalKind::interrupt()];
    for s in signals.iter() {
        spawn_signal_handler(server, *s)?;
    }
    Ok(())
}

fn spawn_signal_handler(
    server: &BobServer,
    s: tokio::signal::unix::SignalKind,
) -> Result<(), Box<dyn std::error::Error>> {
    use tokio::signal::unix::signal;
    let mut task = signal(s)?;
    let server = server.clone();
    tokio::spawn(async move {
        task.recv().await;
        debug!("Got signal {:?}", s);
        server.shutdown().await;
        std::process::exit(0);
    });
    Ok(())
}

fn get_matches<'a>() -> ArgMatches<'a> {
    let ver = format!("{}\n{}", crate_version!(), BuildInfo::new());
    App::new("bobd")
        .version(ver.as_str())
        .arg(
            Arg::with_name("cluster")
                .help("cluster config file")
                .takes_value(true)
                .short("c")
                .long("cluster"),
        )
        .arg(
            Arg::with_name("node")
                .help("node config file")
                .takes_value(true)
                .short("n")
                .long("node"),
        )
        .arg(
            Arg::with_name("name")
                .help("node name")
                .takes_value(true)
                .short("a")
                .long("name"),
        )
        .arg(
            Arg::with_name("threads")
                .help("count threads")
                .takes_value(true)
                .short("t")
                .long("threads")
                .default_value("4"),
        )
        .arg(
            Arg::with_name("http_api_address")
                .help("http api address")
                .short("h")
                .long("host")
                .takes_value(true),
        )
        .arg(
            Arg::with_name("http_api_port")
                .help("http api port")
                .short("p")
                .long("port")
                .takes_value(true),
        )
        .get_matches()
}<|MERGE_RESOLUTION|>--- conflicted
+++ resolved
@@ -76,11 +76,7 @@
     }
     warn!("Start listening on: {:?}", addr);
 
-<<<<<<< HEAD
-    let (metrics, shared_metrics) = init_counters(&node, &addr.to_string());
-=======
-    let metrics = init_counters(&node, &addr.to_string()).await;
->>>>>>> 35a8ad5a
+    let (metrics, shared_metrics) = init_counters(&node, &addr.to_string()).await;
 
     let handle = Handle::current();
     let bob = BobServer::new(Grinder::new(mapper, &node).await, handle, shared_metrics);
