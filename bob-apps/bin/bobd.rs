--- conflicted
+++ resolved
@@ -9,13 +9,8 @@
     build_info::BuildInfo, init_counters, BobApiServer, BobServer, ClusterConfig, NodeConfig, Factory, Grinder,
     VirtualMapper, BackendType, FactoryTlsConfig,
 };
-<<<<<<< HEAD
-use bob_access::{Authenticator, BasicAuthenticator, Credentials, StubAuthenticator, UsersMap, AuthenticationType};
+use bob_access::{Authenticator, BasicAuthenticator, DeclaredCredentials, StubAuthenticator, UsersMap, AuthenticationType};
 use clap::{crate_version, App, Arg, ArgMatches, SubCommand};
-=======
-use bob_access::{Authenticator, BasicAuthenticator, DeclaredCredentials, StubAuthenticator, UsersMap, AuthenticationType};
-use clap::{crate_version, App, Arg, ArgMatches};
->>>>>>> e872daac
 use std::{
     collections::HashMap,
     error::Error as ErrorTrait,
@@ -66,7 +61,6 @@
             return;
         }
 
-<<<<<<< HEAD
         if matches.value_of("node").is_none() {
             eprintln!("Expect node config");
             eprintln!("use --help");
@@ -80,7 +74,18 @@
         let node_config_file = matches.value_of("node").unwrap();
         println!("Node config: {:?}", node_config_file);
         node = cluster.get(node_config_file).await.unwrap();
-=======
+
+        log4rs::init_file(node.log_config(), log4rs_logstash::config::deserializers())
+            .expect("can't find log config");
+        check_folders(&node, matches.is_present("init_folders"));
+    }
+
+    if matches.value_of("node").is_none() {
+        eprintln!("Expect node config");
+        eprintln!("use --help");
+        return;
+    }
+
     let cluster_config = matches.value_of("cluster").expect("'cluster' argument is required");
     println!("Cluster config: {:?}", cluster_config);
     let cluster = ClusterConfig::try_get(cluster_config).await.map_err(|err| {
@@ -102,14 +107,10 @@
     }
     log4rs::init_file(node.log_config(), log4rs::config::Deserializers::default().with_logstash_extra(extra_logstash_fields))
         .expect("can't find log config");
->>>>>>> e872daac
-
-        log4rs::init_file(node.log_config(), log4rs_logstash::config::deserializers())
-            .expect("can't find log config");
-        check_folders(&node, matches.is_present("init_folders"));
-    }
-
-    let mut mapper = VirtualMapper::new(&node, &cluster);
+
+    check_folders(&node, matches.is_present("init_folders"));
+
+    let mut mapper = VirtualMapper::new(&node, &cluster).await;
 
     let bind = node.bind();
     let bind_read = bind.lock().expect("mutex");
