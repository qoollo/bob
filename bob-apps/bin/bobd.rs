--- conflicted
+++ resolved
@@ -2,29 +2,19 @@
     build_info::BuildInfo, init_counters, BobApiServer, BobServer, ClusterConfig, NodeConfig, Factory, Grinder,
     VirtualMapper, BackendType,
 };
-<<<<<<< HEAD
-use bob_access::{Authenticator, BasicAuthenticator, Credentials, StubAuthenticator, UsersMap};
-=======
 use bob_access::{Authenticator, BasicAuthenticator, Credentials, StubAuthenticator, UsersMap, AuthenticationType};
->>>>>>> 28d910fe
 use clap::{crate_version, App, Arg, ArgMatches};
 use std::{
     collections::HashMap,
     error::Error as ErrorTrait,
     net::{IpAddr, Ipv4Addr, SocketAddr},
-<<<<<<< HEAD
     io::{Read, BufReader},
     fs::File,
 };
 use tokio::{net::lookup_host, runtime::Handle, signal::unix::SignalKind};
 use tonic::transport::{Server, ServerTlsConfig, Identity};
-=======
-};
-use tokio::{net::lookup_host, runtime::Handle, signal::unix::SignalKind};
-use tonic::transport::Server;
 use std::path::PathBuf;
 use std::fs::create_dir;
->>>>>>> 28d910fe
 
 #[macro_use]
 extern crate log;
@@ -52,12 +42,9 @@
     let node_config_file = matches.value_of("node").unwrap();
     println!("Node config: {:?}", node_config_file);
     let node = cluster.get(node_config_file).await.unwrap();
-<<<<<<< HEAD
-=======
 
     log4rs::init_file(node.log_config(), log4rs_logstash::config::deserializers())
         .expect("can't find log config");
->>>>>>> 28d910fe
 
     check_folders(&node, matches.is_present("init_folders"));
 
@@ -103,13 +90,6 @@
     }
     warn!("Start listening on: {:?}", addr);
 
-<<<<<<< HEAD
-    let (metrics, shared_metrics) = init_counters(&node, &addr.to_string()).await;
-
-    let handle = Handle::current();
-
-=======
->>>>>>> 28d910fe
     info!("Start API server");
     let http_api_port = matches
         .value_of("http_api_port")
@@ -119,24 +99,61 @@
         .value_of("http_api_address")
         .and_then(|v| v.parse().ok())
         .unwrap_or_else(|| node.http_api_address());
-<<<<<<< HEAD
-
+
+    let authentication_type = node.authentication_type();
+    match authentication_type {
+        AuthenticationType::None => {
+            let authenticator = StubAuthenticator::new();
+            run_server(node, authenticator, mapper, http_api_address, http_api_port, addr).await;
+        }
+        AuthenticationType::Basic => {
+            let users_storage =
+                UsersMap::from_file(node.users_config()).expect("Can't parse users and roles");
+            let mut authenticator = BasicAuthenticator::new(users_storage);
+            let nodes_credentials = nodes_credentials_from_cluster_config(&cluster).await;
+            authenticator
+                .set_nodes_credentials(nodes_credentials)
+                .expect("failed to gen nodes credentials from cluster config");
+            run_server(node, authenticator, mapper, http_api_address, http_api_port, addr).await;
+        }
+        _ => {
+            warn!("valid authentication type not provided");
+        }
+    }
+}
+
+fn load_tls_certificate(path: &str) -> Vec<u8> {
+    let f = File::open(path).expect("can not open tls certificate file");
+    let mut reader = BufReader::new(f);
+    let mut buffer = Vec::new();
+    reader.read_to_end(&mut buffer).expect("can not read tls certificate from file");
+    buffer
+}
+
+fn load_tls_pkey(path: &str) -> Vec<u8> {
+    let f = File::open(path).expect("can not open tls private key file");
+    let mut reader = BufReader::new(f);
+    let mut buffer = Vec::new();
+    reader.read_to_end(&mut buffer).expect("can not read tls private key from file");
+    buffer
+}
+
+async fn run_server<A: Authenticator>(node: NodeConfig, authenticator: A, mapper: VirtualMapper, address: IpAddr, port: u16, addr: SocketAddr) {
+    let (metrics, shared_metrics) = init_counters(&node, &addr.to_string()).await;
+    let handle = Handle::current();
     let factory = if node.tls() {
         if let Some(node_tls_config) = node.tls_config() {
             let ca_cert_path = node_tls_config.ca_cert_path.clone();
-            Factory::new(node.operation_timeout(), metrics, Some(ca_cert_path))
+            Factory::new(node.operation_timeout(), metrics, Some(ca_cert_path), node.name().into())
         } else {
             error!("tls enabed, but not specified, add \"tls:\" to node config");
             panic!("tls enabed, but not specified, add \"tls:\" to node config");
         }
     } else {
-        Factory::new(node.operation_timeout(), metrics, None)
+        Factory::new(node.operation_timeout(), metrics, None, node.name().into())
     };
-    let grinder = Grinder::new(mapper.clone(), &node).await;
-    let authentication_type = matches.value_of("authentication_type").unwrap();
 
     let mut server_builder = Server::builder();
-
     if node.tls() {
         if let Some(node_tls_config) = node.tls_config() {
             let cert_path = node_tls_config.cert_path.as_ref().expect("no certificate path specified");
@@ -153,132 +170,6 @@
         }
     }
 
-    match authentication_type {
-        "stub" => {
-            let users_storage =
-                UsersMap::from_file(node.users_config()).expect("Can't parse users and roles");
-            let authenticator = StubAuthenticator::new(users_storage);
-            let bob = BobServer::new(grinder, handle, shared_metrics, authenticator);
-            info!("Start backend");
-            bob.run_backend().await.unwrap();
-            create_signal_handlers(&bob).unwrap();
-            bob.run_periodic_tasks(factory);
-            bob.run_api_server(node.tls_config(), http_api_address, http_api_port).await;
-
-            let bob_service = BobApiServer::new(bob);
-            server_builder
-                .tcp_nodelay(true)
-                .add_service(bob_service)
-                .serve(addr)
-                .await
-                .unwrap();
-        }
-        "basic" => {
-            let users_storage =
-                UsersMap::from_file(node.users_config()).expect("Can't parse users and roles");
-            let mut authenticator = BasicAuthenticator::new(users_storage);
-            let nodes_credentials = nodes_credentials_from_cluster_config(&cluster).await;
-            authenticator
-                .set_nodes_credentials(nodes_credentials)
-                .expect("failed to gen nodes credentials from cluster config");
-            let bob = BobServer::new(
-                Grinder::new(mapper, &node).await,
-                handle,
-                shared_metrics,
-                authenticator,
-            );
-            info!("Start backend");
-            bob.run_backend().await.unwrap();
-            create_signal_handlers(&bob).unwrap();
-            bob.run_periodic_tasks(factory);
-            bob.run_api_server(node.tls_config(), http_api_address, http_api_port).await;
-
-            let bob_service = BobApiServer::new(bob);
-            server_builder
-                .tcp_nodelay(true)
-                .add_service(bob_service)
-                .serve(addr)
-                .await
-                .unwrap();
-        }
-        _ => {
-            warn!("valid authentication type not provided");
-        }
-    }
-}
-
-fn load_tls_certificate(path: &str) -> Vec<u8> {
-    let f = File::open(path).expect("can not open tls certificate file");
-    let mut reader = BufReader::new(f);
-    let mut buffer = Vec::new();
-    reader.read_to_end(&mut buffer).expect("can not read tls certificate from file");
-    buffer
-}
-
-fn load_tls_pkey(path: &str) -> Vec<u8> {
-    let f = File::open(path).expect("can not open tls private key file");
-    let mut reader = BufReader::new(f);
-    let mut buffer = Vec::new();
-    reader.read_to_end(&mut buffer).expect("can not read tls private key from file");
-    buffer
-}
-
-async fn nodes_credentials_from_cluster_config(
-    cluster_config: &ClusterConfig,
-) -> HashMap<IpAddr, Credentials> {
-    let mut nodes_creds = HashMap::new();
-    for node in cluster_config.nodes() {
-        let address = &node.address();
-        let address = if let Ok(address) = address.parse() {
-            address
-        } else {
-            match lookup_host(address).await {
-                Ok(mut address) => address
-                    .next()
-                    .expect("failed to resolve hostname: dns returned empty ip list"),
-                Err(e) => {
-                    error!("expected SocketAddr/hostname, found: {}", address);
-                    error!("{}", e);
-                    panic!("failed to resolve hostname")
-                }
-            }
-        };
-        let creds = Credentials::builder()
-            .with_username_password(node.name(), "")
-            .with_address(Some(address))
-            .build();
-        nodes_creds.insert(creds.ip().expect("node missing ip"), creds);
-    }
-    nodes_creds
-=======
-
-    let authentication_type = node.authentication_type();
-    match authentication_type {
-        AuthenticationType::None => {
-            let authenticator = StubAuthenticator::new();
-            run_server(node, authenticator, mapper, http_api_address, http_api_port, addr).await;
-        }
-        AuthenticationType::Basic => {
-            let users_storage =
-                UsersMap::from_file(node.users_config()).expect("Can't parse users and roles");
-            let mut authenticator = BasicAuthenticator::new(users_storage);
-            let nodes_credentials = nodes_credentials_from_cluster_config(&cluster).await;
-            authenticator
-                .set_nodes_credentials(nodes_credentials)
-                .expect("failed to gen nodes credentials from cluster config");
-            run_server(node, authenticator, mapper, http_api_address, http_api_port, addr).await;
-        }
-        _ => {
-            warn!("valid authentication type not provided");
-        }
-    }
-}
-
-async fn run_server<A: Authenticator>(node: NodeConfig, authenticator: A, mapper: VirtualMapper, address: IpAddr, port: u16, addr: SocketAddr) {
-    let (metrics, shared_metrics) = init_counters(&node, &addr.to_string()).await;
-    let handle = Handle::current();
-    let factory = Factory::new(node.operation_timeout(), metrics, node.name().into());
-
     let bob = BobServer::new(
         Grinder::new(mapper, &node).await,
         handle,
@@ -289,16 +180,15 @@
     bob.run_backend().await.unwrap();
     create_signal_handlers(&bob).unwrap();
     bob.run_periodic_tasks(factory);
-    bob.run_api_server(address, port);
+    bob.run_api_server(node.tls_config(), address, port).await;
 
     let bob_service = BobApiServer::new(bob);
-    Server::builder()
+    server_builder
         .tcp_nodelay(true)
         .add_service(bob_service)
         .serve(addr)
         .await
         .unwrap();
->>>>>>> 28d910fe
 }
 
 async fn nodes_credentials_from_cluster_config(
@@ -443,18 +333,10 @@
                 .takes_value(true),
         )
         .arg(
-<<<<<<< HEAD
-            Arg::with_name("authentication_type")
-                .default_value("stub")
-                .long("auth")
-                .possible_values(&["stub", "basic"])
-                .takes_value(true),
-=======
             Arg::with_name("init_folders")
                 .help("Initializes bob and alien folders")
                 .long("init_folders")
                 .takes_value(false),
->>>>>>> 28d910fe
         )
         .get_matches()
 }