use bob::{
<<<<<<< HEAD
    get_bob_build_time, get_bob_version, get_pearl_build_time, get_pearl_version, init_counters,
    BobApiServer, BobServer, ClusterConfig, Factory, Grinder, VirtualMapper,
};
use bob_access::{
    AccessControlLayer, BasicAuthenticator, BasicExtractor, Credentials, StubAuthenticator,
    StubExtractor, UsersMap,
};
use clap::{App, Arg, ArgMatches};
use std::{
    collections::HashMap,
    net::{IpAddr, Ipv4Addr, SocketAddr},
};
=======
    build_info::BuildInfo, init_counters, BobApiServer, BobServer, ClusterConfig, Factory, Grinder,
    VirtualMapper,
};
use clap::{crate_version, App, Arg, ArgMatches};
use std::net::{IpAddr, Ipv4Addr, SocketAddr};
>>>>>>> 3a6b0ec0
use tokio::runtime::Handle;
use tonic::transport::Server;
use tower::Layer;

#[macro_use]
extern crate log;

#[tokio::main]
async fn main() {
    let matches = get_matches();

    if matches.value_of("cluster").is_none() {
        eprintln!("Expect cluster config");
        eprintln!("use -h for help");
        return;
    }

    if matches.value_of("node").is_none() {
        eprintln!("Expect node config");
        eprintln!("use -h for help");
        return;
    }

    let cluster_config = matches.value_of("cluster").unwrap();
    println!("Cluster config: {:?}", cluster_config);
    let cluster = ClusterConfig::try_get(cluster_config).await.unwrap();

    let node_config_file = matches.value_of("node").unwrap();
    println!("Node config: {:?}", node_config_file);
    let node = cluster.get(node_config_file).await.unwrap();

    log4rs::init_file(node.log_config(), Default::default()).expect("can't find log config");

    let mut mapper = VirtualMapper::new(&node, &cluster).await;

    let bind = node.bind();
    let bind_read = bind.lock().expect("mutex");
    let mut addr = match (
        node.bind_to_ip_address(),
        bind_read.parse(),
        port_from_address(bind_read.as_str()),
    ) {
        (Some(addr1), Ok(addr2), _) => {
            if addr1 == addr2 {
                Some(addr1)
            } else {
                log::error!("Addresses provided in node config and cluster config are not equal: {:?} != {:?}", addr1, addr2);
                None
            }
        }
        (Some(addr), _, _) => Some(addr),
        (_, Ok(addr), _) => Some(addr),
        (_, _, Some(port)) => Some(bind_all_interfaces(port)),
        _ => None,
    }
    .expect("Can't determine ip address to bind");

    let node_name = matches.value_of("name");
    if let Some(name) = node_name {
        let found = cluster
            .nodes()
            .iter()
            .find(|n| n.name() == name)
            .unwrap_or_else(|| panic!("cannot find node: '{}' in cluster config", name));
        mapper = VirtualMapper::new(&node, &cluster).await;
        addr = if let Ok(addr) = found.address().parse() {
            addr
        } else if let Some(port) = port_from_address(found.address()) {
            bind_all_interfaces(port)
        } else {
            panic!("Can't determine ip address to bind");
        };
    }
    warn!("Start listening on: {:?}", addr);

    let (metrics, shared_metrics) = init_counters(&node, &addr.to_string()).await;

    let handle = Handle::current();
    let bob = BobServer::new(Grinder::new(mapper, &node).await, handle, shared_metrics);

    info!("Start backend");
    bob.run_backend().await.unwrap();
    info!("Start API server");
    let http_api_port = matches
        .value_of("http_api_port")
        .and_then(|v| v.parse().ok())
        .unwrap_or(node.http_api_port());
    let http_api_address = matches
        .value_of("http_api_address")
        .and_then(|v| v.parse().ok())
        .unwrap_or(node.http_api_address());
    bob.run_api_server(http_api_address, http_api_port);

    create_signal_handlers(&bob).unwrap();

    let factory = Factory::new(node.operation_timeout(), metrics);
    bob.run_periodic_tasks(factory);
    let authentication_type = matches.value_of("authentication_type").unwrap();
    match authentication_type {
        "stub" => {
            let bob_service = BobApiServer::new(bob);

            let users_storage =
                UsersMap::from_file(node.users_config()).expect("Can't parse users and roles");
            let authenticator = StubAuthenticator::new(users_storage);
            let auth_service = AccessControlLayer::new().with_authenticator(authenticator);
            let extractor = StubExtractor::new();
            let new_service = auth_service.with_extractor(extractor).layer(bob_service);

            Server::builder()
                .tcp_nodelay(true)
                .add_service(new_service)
                .serve(addr)
                .await
                .unwrap();
        }
        "basic" => {
            let bob_service = BobApiServer::new(bob);

            let users_storage =
                UsersMap::from_file(node.users_config()).expect("Can't parse users and roles");
            let mut authenticator = BasicAuthenticator::new(users_storage);
            let nodes_credentials = nodes_credentials_from_cluster_config(&cluster);
            authenticator
                .set_nodes_credentials(nodes_credentials)
                .expect("failed to gen nodes credentials from cluster config");
            let auth_service = AccessControlLayer::new().with_authenticator(authenticator);
            let extractor = BasicExtractor::default();
            let new_service = auth_service.with_extractor(extractor).layer(bob_service);

            Server::builder()
                .tcp_nodelay(true)
                .add_service(new_service)
                .serve(addr)
                .await
                .unwrap();
        }
        _ => {
            warn!("valid authentication type not provided");
            let bob_service = BobApiServer::new(bob);

            Server::builder()
                .tcp_nodelay(true)
                .add_service(bob_service)
                .serve(addr)
                .await
                .unwrap();
        }
    }
}

fn nodes_credentials_from_cluster_config(
    cluster_config: &ClusterConfig,
) -> HashMap<IpAddr, Credentials> {
    cluster_config
        .nodes()
        .iter()
        .map(|node| {
            let address = node
                .address()
                .parse()
                .expect("failed to parse node address");
            let creds = Credentials::builder()
                .with_username_password(node.name(), "")
                .with_address(Some(address))
                .build();
            (creds.ip().expect("node missing ip"), creds)
        })
        .collect()
}

fn bind_all_interfaces(port: u16) -> SocketAddr {
    SocketAddr::new(IpAddr::V4(Ipv4Addr::new(0, 0, 0, 0)), port)
}

fn port_from_address(addr: &str) -> Option<u16> {
    addr.rsplit_once(':')
        .and_then(|(_, port)| port.parse::<u16>().ok())
}

fn create_signal_handlers(server: &BobServer) -> Result<(), Box<dyn std::error::Error>> {
    use tokio::signal::unix::SignalKind;
    let signals = [SignalKind::terminate(), SignalKind::interrupt()];
    for s in signals.iter() {
        spawn_signal_handler(server, *s)?;
    }
    Ok(())
}

fn spawn_signal_handler(
    server: &BobServer,
    s: tokio::signal::unix::SignalKind,
) -> Result<(), Box<dyn std::error::Error>> {
    use tokio::signal::unix::signal;
    let mut task = signal(s)?;
    let server = server.clone();
    tokio::spawn(async move {
        task.recv().await;
        debug!("Got signal {:?}", s);
        server.shutdown().await;
        std::process::exit(0);
    });
    Ok(())
}

fn get_matches<'a>() -> ArgMatches<'a> {
    let ver = format!("{}\n{}", crate_version!(), BuildInfo::new());
    App::new("bobd")
        .version(ver.as_str())
        .arg(
            Arg::with_name("cluster")
                .help("cluster config file")
                .takes_value(true)
                .short("c")
                .long("cluster"),
        )
        .arg(
            Arg::with_name("node")
                .help("node config file")
                .takes_value(true)
                .short("n")
                .long("node"),
        )
        .arg(
            Arg::with_name("name")
                .help("node name")
                .takes_value(true)
                .short("a")
                .long("name"),
        )
        .arg(
            Arg::with_name("threads")
                .help("count threads")
                .takes_value(true)
                .short("t")
                .long("threads")
                .default_value("4"),
        )
        .arg(
            Arg::with_name("http_api_address")
                .help("http api address")
                .short("h")
                .long("host")
                .takes_value(true),
        )
        .arg(
            Arg::with_name("http_api_port")
                .help("http api port")
                .short("p")
                .long("port")
                .takes_value(true),
        )
        .arg(
            Arg::with_name("authentication_type")
                .default_value("stub")
                .long("auth")
                .possible_values(&["stub", "basic"])
                .takes_value(true),
        )
        .get_matches()
}<|MERGE_RESOLUTION|>--- conflicted
+++ resolved
@@ -1,24 +1,16 @@
 use bob::{
-<<<<<<< HEAD
-    get_bob_build_time, get_bob_version, get_pearl_build_time, get_pearl_version, init_counters,
-    BobApiServer, BobServer, ClusterConfig, Factory, Grinder, VirtualMapper,
+    build_info::BuildInfo, init_counters, BobApiServer, BobServer, ClusterConfig, Factory, Grinder,
+    VirtualMapper,
 };
 use bob_access::{
     AccessControlLayer, BasicAuthenticator, BasicExtractor, Credentials, StubAuthenticator,
     StubExtractor, UsersMap,
 };
-use clap::{App, Arg, ArgMatches};
+use clap::{crate_version, App, Arg, ArgMatches};
 use std::{
     collections::HashMap,
     net::{IpAddr, Ipv4Addr, SocketAddr},
 };
-=======
-    build_info::BuildInfo, init_counters, BobApiServer, BobServer, ClusterConfig, Factory, Grinder,
-    VirtualMapper,
-};
-use clap::{crate_version, App, Arg, ArgMatches};
-use std::net::{IpAddr, Ipv4Addr, SocketAddr};
->>>>>>> 3a6b0ec0
 use tokio::runtime::Handle;
 use tonic::transport::Server;
 use tower::Layer;
