--- conflicted
+++ resolved
@@ -26,20 +26,14 @@
   - username: user
     password: password
     role: data_manipulator
-<<<<<<< HEAD
-  - username: special_user
-    # SHA512 from "password" with salt "bob"
-    password_hash: a0f36ac12d76be0d3dd5230bd3ffae6f30967691ec2381407f904d6a105937d93dac605c5c7b5baf66694d96d1b1c37fbdc32095dd87624142ac48f1f549b55e
-    role: reader
-=======
   - username: custom_user
     password: password
     role: reader
     claims:
       write: true
   - username: special_user
-    password: password
+    # SHA512 from "password" with salt "bob"
+    password_hash: a0f36ac12d76be0d3dd5230bd3ffae6f30967691ec2381407f904d6a105937d93dac605c5c7b5baf66694d96d1b1c37fbdc32095dd87624142ac48f1f549b55e
     claims:
       write_rest: true
-      read_rest: true
->>>>>>> c0428e81
+      read_rest: true