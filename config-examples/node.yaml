# [time] is a concatenation of spans. Where each span is an integer number and a suffix.
# E.g.: [1y 2M 4w 8d 16h 32min 64s 128ms 256us]
# Supported suffixes:
#  nsec, ns -- microseconds
#  usec, us -- microseconds
#  msec, ms -- milliseconds
#  seconds, second, sec, s
#  minutes, minute, min, m
#  hours, hour, hr, h
#  days, day, d
#  weeks, week, w
#  months, month, M -- defined as 30.44 days
#  years, year, y -- defined as 365.25 days

# [size] is integer with suffix or integer (then it is automatically in bytes).
# E.g.: [12kb], [1 tb]
# Supported suffixes:
#  b, case insensitive -- bytes
#  kb, case insensitive -- kilobytes
#  kib, case insensitive -- kibibytes
#  mb, case insensitive -- megabytes
#  mib, case insensitive -- mebibytes
#  gb, case insensitive -- gigabytes
#  gib, case insensitive -- gibibytes
#  tb, case insensitive -- terabytes
#  tib, case insensitive -- tebibytes
#  pb, case insensitive -- petabytes
#  pib, case insensitive -- pebibytes
#  eb, case insensitive -- exabytes
#  eib, case insensitive -- exbibytes

# [file] logger config file
log_config: config-examples/logger.yaml
# [file] config with users permissions.
users_config: config-examples/users.yaml
# [str] node name, required to match with cluster config
name: local_node
# [uint] min count of successful operations on replicas to consider operation successful
quorum: 1
# [time] timeout for every GRPC operation
operation_timeout: 3sec
# [time] interval for checking connections
check_interval: 5000ms
# [simple, quorum] simple - without checking status
cluster_policy: quorum
# type of the backend [in_memory, stub, pearl]
backend_type: pearl
# interval for checking for blobs cleanup
cleanup_interval: 1h
# soft limit for count of max blobs to remain in ram
open_blobs_soft_limit: 2
# hard limit for count of max blobs to remain in ram
open_blobs_hard_limit: 10
# http REST api port
http_api_port: 8000
# http REST api address
http_api_address: 0.0.0.0
# [size] memory limit for all bloom filters. Unlimited if not specified
bloom_filter_memory_limit: 8 GiB
<<<<<<< HEAD
# [None, Basic] type of request authentication
authentication_type: Basic
=======
# [size] memory limit for all indexes. Unlimited if not specified
index_memory_limit: 8 GiB
>>>>>>> 386a9e2f

# used only for 'backend_type: pearl'
pearl:
  # optional, default = false, enables linux AIO
  enable_aio: false
  # path to logfile with info about disks states switches, default = "/tmp/bob_events.csv"
  disks_events_logfile: "/tmp/bob_events.csv"
  # [size] required for 'pearl'
  max_blob_size: 100 mb
  # optional, required for 'pearl', disables search for existing keys before write
  allow_duplicates: true
  # optional
  max_data_in_blob: 10000
  # optional
  blob_file_name_prefix: bob
  # [time] mls, retry to reinit pearl backend after fail. required for 'pearl'
  fail_retry_timeout: 100ms
  # required for 'pearl'
  alien_disk: disk1
  # optional, sets bloom filter buffer size in bits count, best value ~= max_data_in_blob.
  bloom_filter_max_buf_bits_count: 10000
  # describes how create and manage bob directories. required for 'pearl'
  settings:
    # root dir for bob storage. required for 'pearl'
    root_dir_name: bob
    # root dir for alien storage in 'alien_disk'. required for 'pearl'
    alien_root_dir_name: alien
    # [time] period when new pearl directory created. required for 'pearl'
    timestamp_period: 1m
    # each thread will wait this period if another thread creating pearl. required for 'pearl'
    create_pearl_wait_delay: 100ms

# send metrics
metrics:
  # add base name for metrics
  name: bob
  # enable graphite sink
  graphite_enabled: true
  # send metrics to graphite
  graphite: 127.0.0.1:2003
  # exporter listen addr ("0.0.0.0:9000" will be set by default if value isn't provided)
  prometheus_addr: "0.0.0.0:9000"
  # enable prometheus sink
  prometheus_enabled: false<|MERGE_RESOLUTION|>--- conflicted
+++ resolved
@@ -57,13 +57,10 @@
 http_api_address: 0.0.0.0
 # [size] memory limit for all bloom filters. Unlimited if not specified
 bloom_filter_memory_limit: 8 GiB
-<<<<<<< HEAD
 # [None, Basic] type of request authentication
 authentication_type: Basic
-=======
 # [size] memory limit for all indexes. Unlimited if not specified
 index_memory_limit: 8 GiB
->>>>>>> 386a9e2f
 
 # used only for 'backend_type: pearl'
 pearl:
