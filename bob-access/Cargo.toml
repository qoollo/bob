--- conflicted
+++ resolved
@@ -8,11 +8,7 @@
 tower = "*"
 tonic = "*"
 log = "*"
-<<<<<<< HEAD
 serde = {version = "1.0", features = ["derive"] }
 jsonwebtoken = "7"
-=======
-serde = { version="1.0", features=["derive"] }
 serde_yaml = "0.8"
-rocket = "0.4.6"
->>>>>>> 9aaee621
+rocket = "0.4.6"