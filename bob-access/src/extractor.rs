--- conflicted
+++ resolved
@@ -64,33 +64,8 @@
         }
     }
 
-<<<<<<< HEAD
     fn extract_basic(&self) -> Result<RequestCredentials, Error> {
         let builder = prepare_builder(self)?;
-        match (self.get_header("username")?, self.get_header("password")?) {
-            (Some(username), Some(password)) => {
-                let creds = builder
-                    .with_username_password(username, password)
-                    .build();
-                Ok(creds)
-            },
-            (None, None) => {
-                if let Some(node_name) = self.get_header("node_name")? {
-                    let creds = builder
-                        .with_nodename(node_name)
-                        .build();
-                    return Ok(creds);
-                }
-                // Fallback to special "default" user, when no credentials were provided
-                let creds = builder
-                    .with_username_password("default", "")
-                    .build();
-                Ok(creds)
-            },
-            _ => Err(Error::CredentialsNotProvided("missing username or password".into()))
-=======
-    fn extract_basic(&self) -> Result<Credentials, Error> {
-        let mut builder = prepare_builder(self)?;
         let auth_header = self.get_header("authorization")?;
         if let Some(auth_header) = auth_header {
             let mut parts = auth_header.split_whitespace();
@@ -123,7 +98,6 @@
                 .with_username_password("default", "")
                 .build();
             Ok(creds)
->>>>>>> 49a30a59
         }
     }
 
