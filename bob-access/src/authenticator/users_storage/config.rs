use std::collections::HashMap;

use crate::error::Error;

use super::{Perms, User};

use hex::FromHex;

#[derive(Debug, PartialEq, Copy, Clone, Deserialize, Default)]
pub struct ClaimPerms {
    read: Option<bool>,
    write: Option<bool>,
    read_rest: Option<bool>,
    write_rest: Option<bool>,
}

impl ClaimPerms {
    fn update_perms(&self, p: &mut Perms) {
        if let Some(read) = self.read {
            p.read = read;
        }
        if let Some(write) = self.write {
            p.write = write;
        }
        if let Some(read_rest) = self.read_rest {
            p.read_rest = read_rest;
        }
        if let Some(write_rest) = self.write_rest {
            p.write_rest = write_rest;
        }
    }
}

#[derive(Debug, Clone, Deserialize)]
pub(super) struct ConfigUser {
    pub(super) username: String,
<<<<<<< HEAD
    #[serde(default = "ConfigUser::default_password")]
    pub(super) password: String,
=======
    pub(super) password: Option<String>,
    pub(super) password_hash: Option<String>,
>>>>>>> 4488b45a
    pub(super) role: Option<String>,
    pub(super) claims: Option<ClaimPerms>,
}

impl ConfigUser {
    fn default_password() -> String {
        "".into()
    }
}

#[derive(Debug, Deserialize)]
pub(super) struct ConfigUsers {
    pub(super) roles: HashMap<String, Perms>,
    pub(super) users: Vec<ConfigUser>,
    #[serde(default = "ConfigUsers::default_password_salt")]
    pub(super) password_salt: String,
}

impl ConfigUsers {
    fn default_password_salt() -> String {
        "bob".into()
    }
}

pub(super) fn parse_users(
    yaml_users: Vec<ConfigUser>,
    roles: HashMap<String, Perms>,
) -> Result<HashMap<String, User>, Error> {
    let mut users = HashMap::new();
    yaml_users.into_iter().try_for_each(|u| {
        let mut perms = if let Some(role) = u.role {
            *(roles
                .get(&role)
                .ok_or_else(|| Error::Validation(format!("Can't find role {}", role)))?)
        } else {
            Perms::new(false, false, false, false)
        };
        if let Some(claims) = u.claims {
            claims.update_perms(&mut perms);
        }
        let hash = u.password_hash.map(|h| Vec::from_hex(h).expect("Invalid sha512 hash"));
        if let Some(false) = hash.as_ref().map(|hash| hash.len() == 64) {
            return Err(Error::Validation(format!(
                "User's {} password_hash size is not 512 bits",
                u.username
            )));
        }
        let user = User::new(u.username.clone(), u.password, hash, perms);
        users.insert(u.username, user).map_or(Ok(()), |user| {
            Err(Error::Validation(format!(
                "Users with the same username (first: {:?})",
                user
            )))
        })
    })?;
    Ok(users)
}

#[cfg(tests)]
mod tests {
    #[test]
    fn check_parse_users() {
        use super::*;
        let yaml_users = vec![
            ConfigUser {
                username: "Admin".to_owned(),
                password: "admin_pass".to_owned(),
                role: "admin".to_owned(),
            },
            ConfigUser {
                username: "Reader".to_owned(),
                password: "reader_pass".to_owned(),
                role: "reader".to_owned(),
            },
        ];
        let admin_perms = Perms::new(true, true, true, true);
        let reader_perms = Perms::new(true, false, true, false);
        let roles: HashMap<String, Perms> = vec![
            ("admin".to_owned(), admin_perms),
            ("reader".to_owned(), reader_perms),
        ]
        .into_iter()
        .collect();

        let users = parse_users(yaml_users, roles).expect("users with perms");
        assert_eq!(
            users.get("Admin").expect("existing user").perms,
            admin_perms
        );
        assert_eq!(
            users.get("Reader").expect("existing user").perms,
            reader_perms
        );
    }
}<|MERGE_RESOLUTION|>--- conflicted
+++ resolved
@@ -34,13 +34,8 @@
 #[derive(Debug, Clone, Deserialize)]
 pub(super) struct ConfigUser {
     pub(super) username: String,
-<<<<<<< HEAD
-    #[serde(default = "ConfigUser::default_password")]
-    pub(super) password: String,
-=======
     pub(super) password: Option<String>,
     pub(super) password_hash: Option<String>,
->>>>>>> 4488b45a
     pub(super) role: Option<String>,
     pub(super) claims: Option<ClaimPerms>,
 }
@@ -88,7 +83,12 @@
                 u.username
             )));
         }
-        let user = User::new(u.username.clone(), u.password, hash, perms);
+        let password = if hash.is_none() && u.password.is_none() {
+            Some(ConfigUser::default_password())
+        } else {
+            u.password
+        };
+        let user = User::new(u.username.clone(), password, hash, perms);
         users.insert(u.username, user).map_or(Ok(()), |user| {
             Err(Error::Validation(format!(
                 "Users with the same username (first: {:?})",
