use tonic::metadata::errors::ToStrError;

#[derive(Debug)]
pub struct Error {
    kind: Kind,
}

impl Error {
    pub fn credentials_not_provided(message: impl Into<String>) -> Self {
        Self {
            kind: Kind::CredentialsNotProvided(message.into()),
        }
    }

    pub fn conversion_error(error: ToStrError) -> Self {
        Self {
            kind: Kind::ConversionError(error),
        }
    }

    pub fn multiple_credentials_types() -> Self {
        Self {
            kind: Kind::MultipleCredentialsTypes,
        }
    }
}

#[derive(Debug)]
enum Kind {
<<<<<<< HEAD
    Unknown,
    Validation(String),
    Os(String),
    NotFound,
}

impl Error {
    pub fn os(message: impl Into<String>) -> Self {
        Self {
            kind: Kind::Os(message.into()),
        }
    }

    pub fn validation(message: impl Into<String>) -> Self {
        Self {
            kind: Kind::Validation(message.into()),
        }
    }

    pub fn not_found() -> Self {
        Self {
            kind: Kind::NotFound,
        }
    }
=======
    ConversionError(ToStrError),
    CredentialsNotProvided(String),
    MultipleCredentialsTypes,
>>>>>>> cdfc98e8
}<|MERGE_RESOLUTION|>--- conflicted
+++ resolved
@@ -27,11 +27,13 @@
 
 #[derive(Debug)]
 enum Kind {
-<<<<<<< HEAD
     Unknown,
     Validation(String),
     Os(String),
     NotFound,
+    ConversionError(ToStrError),
+    CredentialsNotProvided(String),
+    MultipleCredentialsTypes,
 }
 
 impl Error {
@@ -52,9 +54,4 @@
             kind: Kind::NotFound,
         }
     }
-=======
-    ConversionError(ToStrError),
-    CredentialsNotProvided(String),
-    MultipleCredentialsTypes,
->>>>>>> cdfc98e8
 }